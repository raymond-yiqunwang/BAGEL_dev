--- conflicted
+++ resolved
@@ -23,11 +23,6 @@
 
 {
   "title" : "zcasscf",
-<<<<<<< HEAD
-  "algorithm" : "bfgs",
-  "sort_by_coeff" : "false",
-=======
->>>>>>> ec5e3bbe
   "charge" : "-1",
   "state" : [0,4,0,1],
   "only_electrons" : "true",
