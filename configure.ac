#                                               -*- Autoconf -*-
# Process this file with autoconf to produce a configure script.

AC_PREREQ(2.69)
AC_INIT([BAGEL], 1.0, [shiozaki@northwestern.edu], [], [http://www.nubakery.org])
AM_INIT_AUTOMAKE
AM_PATH_PYTHON
AC_CONFIG_SRCDIR([src/main.cc])
AC_CONFIG_HEADERS([bagel_config.h])
# since pyconfig.h sometimes needs to be compiled by the C compiler
AC_LANG([C])

AC_PREFIX_DEFAULT(["/usr/local/bagel"])

m4_include([m4/acx_mpi.m4])

AC_PROG_CC([gcc])
AC_PROG_CXX([g++])

AC_ARG_WITH(mpi, [AS_HELP_STRING([--with-mpi],[Use MPI. Please make sure mpicxx and mpif90 are in $PATH])], [with_mpi=$withval], [with_mpi=no])
if test x${with_mpi} = xopenmpi ; then
    echo "..openmpi requested.."
elif test x${with_mpi} = xintel ; then
    echo "..Intel mpi requested.."
elif test x${with_mpi} = xmvapich ; then
    echo "..mvapich requested.."
elif test x${with_mpi} != xno ; then
    AC_MSG_ERROR("Please specify MPI implementation (openmpi, intel, mvapich)")
fi
if test x${with_mpi} != xno; then
    ACX_MPI
    AC_PROG_CC([$MPICC])
    AC_PROG_CXX([$MPICXX])
    LIBS="${MPILIBS} ${LIBS}"
    CXXFLAGS="${CXXFLAGS}"
fi
AX_CXX_COMPILE_STDCXX_11([noext])

LT_INIT([disable-static])
AC_CONFIG_MACRO_DIR([m4])

AC_ARG_WITH([include], [AS_HELP_STRING([--with-include],[include flags])], [with_include=$withval], [with_include=no])
if test "x${with_include}" != xno; then
    CFLAGS="${with_include} ${CFLAGS}"
    CXXFLAGS="${with_include} ${CXXFLAGS}"
    CPPFLAGS="${with_include} ${CPPFLAGS}"
fi

AC_ARG_WITH([slater], [AS_HELP_STRING([--with-slater],[build F12 methods])], [slater=yes], [slater=no])
AC_ARG_WITH([libxc], [AS_HELP_STRING([--with-libxc],[build DFT with libxc])], [libxc=yes], [libxc=no])

#lapack and blas
AC_ARG_ENABLE(mkl, [AS_HELP_STRING([--enable-mkl],[enable MKL extensions.])], [use_mkl=yes], [use_mkl=no])
AC_ARG_ENABLE(scalapack, [AS_HELP_STRING([--enable-scalapack],[enable scalapack - used for parallel diagonalization])], [use_scalapack=yes], [use_scalapack=no])

if test "x${use_scalapack}" = xyes; then
    if test x${with_mpi} != xno; then
        AH_TEMPLATE([HAVE_SCALAPACK], [a scalapack library will be linked.])
        if test x${use_mkl} = xno; then
            AC_CHECK_LIB(scalapack, main,  [AC_DEFINE([HAVE_SCALAPACK]) LIBS="-lscalapack $LIBS"], [AC_MSG_ERROR("Linking against scalapack library failed.")])
        fi
    else
        AC_MSG_ERROR("scalapack should be used with mpi")
    fi
fi

AX_BOOST_BASE([1.53], [], [AC_MSG_ERROR("BOOST version >= 1.53.0 required.")])

# on some platforms boost shared libs will depend on C++ shared libraries ... switch to C++
AC_LANG_PUSH([C++])
AC_CHECK_LIB(boost_serialization-gcc-mt, main, , [
    AC_CHECK_LIB(boost_serialization-mt, main, , [
        AC_CHECK_LIB(boost_serialization, main, , [
            AC_MSG_ERROR("Linking against boost::serialization library failed.") ])])])
echo -n "checking if boost::serialization works... "
AC_RUN_IFELSE([AC_LANG_PROGRAM([[@%:@include<fstream>
                                 @%:@include<boost/archive/binary_oarchive.hpp>
                                 @%:@include<boost/archive/binary_iarchive.hpp>
                                 @%:@include<boost/serialization/string.hpp>
                                 @%:@include<cstdlib>]],
                               [[std::string s("test");{std::ofstream ofs("config.bagel");boost::archive::binary_oarchive oa(ofs);oa<<s;}
                                 std::string t;        {std::ifstream ifs("config.bagel");boost::archive::binary_iarchive ia(ifs);ia>>t;}
                                 std::system("rm config.bagel");return (t==s?0:1)]])], [serialization_result="yes"], [serialization_result="no"])
echo $serialization_result
if test x${serialization_result} = xno; then
AC_MSG_WARN([

test boost::serialization failed. Make sure that boost was compiled by the same compiler.
])
fi
AC_CHECK_LIB(boost_regex-gcc-mt, main, , [
    AC_CHECK_LIB(boost_regex-mt, main, , [
        AC_CHECK_LIB(boost_regex, main, , [
            AC_MSG_ERROR("Linking against boost::regex library failed.") ])])])

AC_CHECK_LIB(boost_unit_test_framework-gcc-mt, main, , [
    AC_CHECK_LIB(boost_unit_test_framework-mt, main, , [
        AC_CHECK_LIB(boost_unit_test_framework, main, , [
            AC_MSG_ERROR("Linking against boost::unit_test_framework library failed.") ])])])

AC_LANG_POP() # switch from C++

# srootlist.h need to be compiled with C++11
AC_LANG_PUSH([C++])
if test x${slater} = xyes; then
  AC_CHECK_HEADERS([srootlist.h], [], [AC_MSG_ERROR(["srootlist.h not found"])], [])
  AC_CHECK_LIB(slater, main, , AC_MSG_ERROR(["libslater not found"]))
fi

if test x${libxc} = xyes; then
  AC_CHECK_HEADERS([xc.h], [], [AC_MSG_ERROR([xc.h not found or not working])], [])
  AC_CHECK_LIB(xc, main, , AC_MSG_ERROR([libxc not found]))
fi
AC_LANG_POP()

if test x${use_mkl} = xyes; then
    AC_CHECK_HEADERS([mkl.h], [], [AC_MSG_ERROR([mkl.h not found or not working])], [])
    AC_CHECK_LIB([mkl_intel_lp64], main, LIBS="-lmkl_intel_lp64 -lmkl_intel_thread -lmkl_core -liomp5 -lpthread -lm $LIBS",
        AC_MSG_ERROR([Cannot find Intel Math Kernel Library]), [-lmkl_intel_lp64 -lmkl_intel_thread -lmkl_core -liomp5 -lpthread -lm])

    if test "x${use_scalapack}" = xyes; then
        if test x${with_mpi} = xopenmpi; then
            AC_CHECK_LIB([mkl_scalapack_lp64], main, AC_DEFINE([HAVE_SCALAPACK]) LIBS="-lmkl_scalapack_lp64 -lmkl_blacs_openmpi_lp64 $LIBS",
                [AC_CHECK_LIB(scalapack, main,  [AC_DEFINE([HAVE_SCALAPACK]) LIBS="-lscalapack $LIBS"], [AC_MSG_ERROR("Linking against scalapack library failed.")])],
                [-lmkl_scalapack_lp64 -lmkl_blacs_openmpi_lp64 -lmkl_intel_lp64 -lmkl_intel_thread -lmkl_core -liomp5 -lpthread -lm])
        else
            AC_CHECK_LIB([mkl_scalapack_lp64], main, AC_DEFINE([HAVE_SCALAPACK]) LIBS="-lmkl_scalapack_lp64 -lmkl_blacs_intelmpi_lp64 $LIBS",
                [AC_CHECK_LIB(scalapack, main,  [AC_DEFINE([HAVE_SCALAPACK]) LIBS="-lscalapack $LIBS"], [AC_MSG_ERROR("Linking against scalapack library failed.")])],
                [-lmkl_scalapack_lp64 -lmkl_blacs_intelmpi_lp64 -lmkl_intel_lp64 -lmkl_intel_thread -lmkl_core -liomp5 -lpthread -lm])
        fi
    fi
fi
if test x${with_mpi} != xno; then
    AC_CHECK_HEADERS([mpi.h], [], [AC_MSG_ERROR([mpi.h not found or not working])], [])
fi

AC_CONFIG_FILES([Makefile
                 src/Makefile
                 src/util/Makefile
                 src/parallel/Makefile
                 src/math/Makefile
                 src/ciutil/Makefile
                 src/dimer/Makefile
<<<<<<< HEAD
                 src/meh/Makefile
                 src/asd_dmrg/Makefile
=======
                 src/asd/Makefile
>>>>>>> 3c706b04
                 src/wfn/Makefile
                 src/grad/Makefile
                 src/integral/Makefile
                 src/scf/Makefile
                 src/df/Makefile
                 src/prop/Makefile
                 src/smith/Makefile
                 src/mp2/Makefile
                 src/molecule/Makefile
                 src/input/Makefile
                 src/io/Makefile
                 src/fci/Makefile
                 src/zfci/Makefile
                 src/ras/Makefile
                 src/casscf/Makefile
                 src/zcasscf/Makefile
                 src/nevpt2/Makefile
                 src/pscf/Makefile
                 src/pmp2/Makefile
                 src/rel/Makefile
                 src/ks/Makefile
                 src/opt/Makefile
                 src/alglib/Makefile
                 src/london/Makefile
                 src/basis/Makefile])
AC_OUTPUT<|MERGE_RESOLUTION|>--- conflicted
+++ resolved
@@ -141,12 +141,8 @@
                  src/math/Makefile
                  src/ciutil/Makefile
                  src/dimer/Makefile
-<<<<<<< HEAD
-                 src/meh/Makefile
+                 src/asd/Makefile
                  src/asd_dmrg/Makefile
-=======
-                 src/asd/Makefile
->>>>>>> 3c706b04
                  src/wfn/Makefile
                  src/grad/Makefile
                  src/integral/Makefile
