--- conflicted
+++ resolved
@@ -97,13 +97,8 @@
     void sigma_2e_h0101_h1001(std::shared_ptr<const ZDvec> d, std::shared_ptr<ZDvec> e, std::shared_ptr<const RelMOFile> jop) const;
 
     template<int i, int j, int k, int l>
-<<<<<<< HEAD
-    void sigma_2e_h(std::shared_ptr<const ZDvec> d, std::shared_ptr<ZDvec> e, std::shared_ptr<const RelMOFile> jop, const bool trans) const {
+    void sigma_2e_h(std::shared_ptr<const ZDvec> d, std::shared_ptr<ZDvec> e, std::shared_ptr<const RelMOFile> jop, const bool trans, const std::complex<double> fac = 1.0) const {
       static_assert(!((i|1)^1) && !((j|1)^1) && !((k|1)^1) && !((l|1)^1), "illegal call of sigma_2e_h");
-=======
-    void sigma_2e_h(std::shared_ptr<const ZDvec> d, std::shared_ptr<ZDvec> e, std::shared_ptr<const RelMOFile> jop, const bool trans, const std::complex<double> fac = 1.0) const {
-      static_assert(!((i|1)^1) && !((j|1)^1) && !((k|1)^1) && !((l|1)^1), "illegal call of sigma_2e_h"); 
->>>>>>> b8a0910b
       const int ij = d->ij();
       const int lenab = d->lena()*d->lenb();
       std::stringstream ss; ss << i << j << k << l;
