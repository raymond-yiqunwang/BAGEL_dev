--- conflicted
+++ resolved
@@ -114,10 +114,6 @@
       : h1_tmp_(h1), h2_tmp_(h2) { }
 };
 
-<<<<<<< HEAD
-
-=======
->>>>>>> fc625a70
 }
 
 #endif