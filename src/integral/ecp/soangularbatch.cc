//
// BAGEL - Brilliantly Advanced General Electronic Structure Library
// Filename: soangularbatch.cc
// Copyright (C) 2014 Toru Shiozaki
//
// Author: Hai-Anh Le <anh@u.northwestern.edu>
// Maintainer: Shiozaki group
//
// This file is part of the BAGEL package.
//
// This program is free software: you can redistribute it and/or modify
// it under the terms of the GNU General Public License as published by
// the Free Software Foundation, either version 3 of the License, or
// (at your option) any later version.
//
// This program is distributed in the hope that it will be useful,
// but WITHOUT ANY WARRANTY; without even the implied warranty of
// MERCHANTABILITY or FITNESS FOR A PARTICULAR PURPOSE.  See the
// GNU General Public License for more details.
//
// You should have received a copy of the GNU General Public License
// along with this program.  If not, see <http://www.gnu.org/licenses/>.
//


#include <src/util/math/bessel.h>
#include <src/util/math/algo.h>
#include <src/integral/ecp/soangularbatch.h>
#include <src/integral/ecp/sphusplist.h>
#include <iomanip>

using namespace bagel;
using namespace std;

const static SphUSPList sphusplist;
const static DoubleFactorial df;

<<<<<<< HEAD
SOBatch::SOBatch(const std::shared_ptr<const SOECP> _so, const std::array<std::shared_ptr<const Shell>,2>& _info,
                           const int contA, const int contC, const std::array<int, 3> angA, const std::array<int, 3> angC,
=======
SOBatch::SOBatch(const shared_ptr<const SOECP> _so, const array<shared_ptr<const Shell>,2>& _info,
                           const double contA, const double contC, const array<int, 3> angA, const array<int, 3> angC,
>>>>>>> 46b7ca08
                           const bool print, const int max_iter, const double thresh_int)
 : RadialInt(3, print, max_iter, thresh_int),
   basisinfo_(_info), so_(_so), cont0_(contA), cont1_(contC), ang0_(angA), ang1_(angC) {

  init();
  map_angular_number();

}

void SOBatch::map_angular_number() {

  for (int l = 0; l != ANG_HRR_END*2-1; ++l) {
    map<int, array<int, 3>> mapl;
    int key = 0;
    for (int z = 0; z <= l; ++z) {
      for (int y = 0; y <= l - z; ++y) {
        const int x = l - y - z;
        array<int, 3> xyz = {{x, y, z}};
        mapl.insert(make_pair(key, xyz));
        ++key;
      }
    }
    map_.push_back(mapl);
  }

}

complex<double> SOBatch::theta(const int m) const {
  const double tau = (m < 0) ? 0.0 : 1.0;

  const double re = (m==0) ? 0.5 : tau/sqrt(2.0);
  const double im = (m==0) ? 0.0 : (1.0-tau)/sqrt(2.0);

  return complex<double>(re, im);
}

array<double, 3> SOBatch::fm0lm1(const int l, const int m0, const int m1) const { /* Im{aa}, Re{ab}, Im{ab} */

  assert(l>0 && abs(m0)<=l && abs(m1)<=l && m1<m0);
  array<double, 3> out = {{0.0, 0.0, 0.0}};

  if (m0 == -m1) out[0] = 0.5 * m1;

  const double deltap = (abs(m0) == abs(m1) + 1) ? 1.0 : 0.0;
  const double deltam = (abs(m0) == abs(m1) - 1) ? 1.0 : 0.0;

  const double tau0 = (m0 < 0) ? 0.0 : 1.0;
  const double tau1 = (m1 < 0) ? 0.0 : 1.0;

  complex<double> mu = conj(theta(m0))*theta(m1);
  if (m0*m1==0) mu *= 2.0;

  complex<double> ab = 0.5 * mu * (deltap - pow(-1.0, tau0+tau1) * deltam);
  ab *= sqrt((l + m0*m0 - abs(m0*m1)) * (l + m1*m1 - abs(m0*m1)));

  out[1] = real(ab);
  out[2] = imag(ab);

  return out;
}

double SOBatch::angularA(const int h, const int ld, const vector<double> usp) {

  double out = 0;

  const int l = static_cast<int>(round(sqrt(usp.size()*2)-1));
  assert((l+1)*(l+2) == usp.size() * 2);

  for (int a = max(0, h-ang0_[1]-ang0_[2]); a <= min(ang0_[0], h); ++a) {
    for (int b = max(0, h-a-ang0_[2]); b <= min(ang0_[1], h-a); ++b) {
      const int index = a * ANG_HRR_END * ANG_HRR_END + b * ANG_HRR_END + h - a - b;
      if (abs(c0_[index]) > 1e-15) {

        double smu = 0.0;
        for (int j = 0; j != usp.size(); ++j) {
          if (usp[j] != 0.0) {
            map<int, array<int, 3>>::const_iterator pj = map_[l].find(j);
            assert (pj != map_[l].end());
            const array<int, 3> kj = pj->second;

            for (int mu = 0; mu <= 2*ld; ++mu) {
              const vector<double> usp1 = sphusplist.sphuspfunc_call(ld, mu-ld);
              double sAB = 0.0;
              for (int i = 0; i != usp1.size(); ++i) {
                if (usp1[i] != 0.0) {
                  map<int, array<int, 3>>::const_iterator pi = map_[ld].find(i);
                  assert (pi != map_[ld].end());
                  const array<int, 3> ki = pi->second;
                  const int x = ki[0] + kj[0] + a;
                  const int y = ki[1] + kj[1] + b;
                  const int z = ki[2] + kj[2] + h-a-b;
                  const double xyz = (x % 2 == 0 && y % 2 == 0 && z % 2 == 0) ? (4.0 * pi__ * df(x-1) * df(y-1) * df(z-1) / df(x+y+z+1)) : 0.0;
                  sAB += usp1[i] * usp[j] * xyz;
                }
              }
              smu += zAB_[ld][mu] * sAB;
            }
          }
        }
        out += smu*c0_[index];
      }
    }
  }

  return out;

}

double SOBatch::angularC(const int h, const int ld, const vector<double> usp) {

  double out = 0;

  const int l = static_cast<int>(round(sqrt(usp.size()*2)-1));
  assert((l+1)*(l+2) == usp.size() * 2);

  for (int a = max(0, h-ang1_[1]-ang1_[2]); a <= min(ang1_[0], h); ++a) {
    for (int b = max(0, h-a-ang1_[2]); b <= min(ang1_[1], h-a); ++b) {
      const int index = a * ANG_HRR_END * ANG_HRR_END + b * ANG_HRR_END + h - a - b;
      if (abs(c1_[index]) > 1e-15) {

        double smu = 0.0;
        for (int j = 0; j != usp.size(); ++j) {
          if (usp[j] != 0.0) {
            map<int, array<int, 3>>::const_iterator pj = map_[l].find(j);
            assert (pj != map_[l].end());
            const array<int, 3> kj = pj->second;

            for (int mu = 0; mu <= 2*ld; ++mu) {
              const vector<double> usp1 = sphusplist.sphuspfunc_call(ld, mu-ld);
              double sCB = 0.0;
              for (int i = 0; i != usp1.size(); ++i) {
                if (usp1[i] != 0.0) {
                  map<int, array<int, 3>>::const_iterator pi = map_[ld].find(i);
                  assert (pi != map_[ld].end());
                  const array<int, 3> ki = pi->second;
                  const int x = ki[0] + kj[0] + a;
                  const int y = ki[1] + kj[1] + b;
                  const int z = ki[2] + kj[2] + h-a-b;
                  const double xyz = (x % 2 == 0 && y % 2 == 0 && z % 2 == 0) ? (4.0 * pi__ * df(x-1) * df(y-1) * df(z-1) / df(x+y+z+1)) : 0.0;
                  sCB += usp1[i] * usp[j] * xyz;
                }
              }
              smu += zCB_[ld][mu] * sCB;
            }
          }
        }
        out += smu*c1_[index];
      }
    }
  }

  return out;

}

vector<double> SOBatch::project(const int l, const vector<double> r) {

  const static MSphBesselI msbessel;
  vector<vector<double>> rbessel0(r.size()), rbessel1(r.size());

  const int begin0 = basisinfo_[0]->contraction_ranges(cont0_).first;
  const int end0   = basisinfo_[0]->contraction_ranges(cont0_).second;

  const int begin1 = basisinfo_[1]->contraction_ranges(cont1_).first;
  const int end1   = basisinfo_[1]->contraction_ranges(cont1_).second;

  for (int ir = 0; ir != r.size(); ++ir) {
    vector<double> b0(l0_+l+1, 0.0);
    for (int i0 = begin0; i0 != end0; ++i0) {
      const double coef0 = basisinfo_[0]->contractions()[cont0_][i0];
      const double exp0 = basisinfo_[0]->exponents(i0);
      const double fac0 = coef0 * exp(-exp0 * pow(dAB_-r[ir], 2));
      for (int i = 0; i <= l0_+l; ++i)
        b0[i] += fac0 * msbessel.compute(i, 2.0*exp0*dAB_*r[ir]);
    }
    rbessel0[ir] = b0;

    vector<double> b1(l1_+l+1, 0.0);
    for (int i1 = begin1; i1 != end1; ++i1) {
      const double coef1 = basisinfo_[1]->contractions()[cont1_][i1];
      const double exp1 = basisinfo_[1]->exponents(i1);
      const double fac1 = coef1 * exp(-exp1 * pow(dCB_-r[ir], 2));
      for (int i = 0; i <= l1_+l; ++i)
        b1[i] += fac1 * msbessel.compute(i, 2.0*exp1*dCB_*r[ir]);
    }
    rbessel1[ir] = b1;
  }

  vector<vector<double>> usp(2*l+1);
  for (int m = 0; m <= 2*l; ++m) usp[m] = sphusplist.sphuspfunc_call(l, m-l);

  vector<double> out(3*r.size(), 0.0);

  for (int ld0 = max(0, l-l0_); ld0 <= l+l0_; ++ld0) {
    for (int ld1 = max(0, l-l1_); ld1 <= l+l1_; ++ld1) {
      const int c0 = l0_ - (l0_ - abs(ld0-l))%2;
      const int c1 = l1_ - (l1_ - abs(ld1-l))%2;

      const int gmin = abs(ld0-l)+abs(ld1-l);
      const int gmax = c0 + c1;
      for (int g = gmin; g <= gmax; g += 2) {
        array<double, 3> sum = {{0.0, 0.0, 0.0}};

        const int hmin = max(abs(ld0-l), g - c1);
        const int hmax = min(c0, g - abs(ld1-l));
        for (int i = 0; i != fm0lm1_[l-1].size(); ++i) {
          tuple<int, int, int, double> fmm = fm0lm1_[l-1][i];
          const int id = get<0>(fmm);
          const int m0 = get<1>(fmm);
          const int m1 = get<2>(fmm);
          const double f = get<3>(fmm);
          for (int h = hmin; h <= hmax; h += 2)
            sum[id] += (angularA(h, ld0, usp[m0]) * angularC(g-h, ld1, usp[m1]) - angularA(h, ld0, usp[m1]) * angularC(g-h, ld1, usp[m0]))*f;
        }
        for (int ir = 0; ir != r.size(); ++ir) {
          const double p = rbessel0[ir][ld0] * rbessel1[ir][ld1] * pow(r[ir], g);
          for (int id = 0; id != 3; ++id) {
            const int index = id*r.size() + ir;
            out[index] += sum[id] * p;
          }
        }

      }
    }
  }

  return out;

}

vector<double> SOBatch::compute(const vector<double> r) {

  vector<shared_ptr<const Shell_ECP>> shells_so = so_->shells_so();
  vector<double> out(3*r.size(), 0.0);

  for (auto& ishso : shells_so) {
    const int l = ishso->angular_number();
    vector<double> p = project(l, r);
    for (int i = 0; i != ishso->ecp_exponents().size(); ++i)
      if (ishso->ecp_coefficients(i) != 0) {
        const double ecpcoeff = 16.0 * pi__ * pi__ * ishso->ecp_coefficients(i); // 2/(2l+1) not needed for Stuggart basis sets
        for (int ir = 0; ir != r.size(); ++ir) {
          const double coeff = ecpcoeff * pow(r[ir], ishso->ecp_r_power(i)) * exp(-ishso->ecp_exponents(i) * r[ir] * r[ir]);
          for (int id = 0; id != 3; ++id) {
            const int index = id*r.size() + ir;
            out[index] += coeff * p[index];
          }
        }
      }
  }

  return out;

}

void SOBatch::init() {

  l0_ = ang0_[0] + ang0_[1] + ang0_[2];
  l1_ = ang1_[0] + ang1_[1] + ang1_[2];

  for (int i = 0; i != 3; ++i) {
    AB_[i] = basisinfo_[0]->position(i) - so_->position(i);
    CB_[i] = basisinfo_[1]->position(i) - so_->position(i);
  }
  dAB_ = sqrt(pow(AB_[0], 2) + pow(AB_[1], 2) + pow(AB_[2], 2));
  dCB_ = sqrt(pow(CB_[0], 2) + pow(CB_[1], 2) + pow(CB_[2], 2));

  c0_.resize(ANG_HRR_END*ANG_HRR_END*ANG_HRR_END);
  c1_.resize(ANG_HRR_END*ANG_HRR_END*ANG_HRR_END);

  const static Comb c;

  for (int kx = 0; kx <= ang0_[0]; ++kx) {
    const double ckx = c(ang0_[0], kx) * pow(AB_[0], ang0_[0] - kx);
    for (int ky = 0; ky <= ang0_[1]; ++ky) {
      const double cky = c(ang0_[1], ky) * pow(AB_[1], ang0_[1] - ky);
      for (int kz = 0; kz <= ang0_[2]; ++kz) {
        const double ckz = c(ang0_[2], kz) * pow(AB_[2], ang0_[2] - kz);
        const int index = kx * ANG_HRR_END * ANG_HRR_END + ky * ANG_HRR_END + kz;
        c0_[index] = ckx * cky * ckz * pow(-1.0, l0_-kx-ky-kz);
      }
    }
  }

  for (int kx = 0; kx <= ang1_[0]; ++kx) {
    const double ckx = c(ang1_[0], kx) * pow(CB_[0], ang1_[0] - kx);
    for (int ky = 0; ky <= ang1_[1]; ++ky) {
      const double cky = c(ang1_[1], ky) * pow(CB_[1], ang1_[1] - ky);
      for (int kz = 0; kz <= ang1_[2]; ++kz) {
        const double ckz = c(ang1_[2], kz) * pow(CB_[2], ang1_[2] - kz);
        const int index = kx * ANG_HRR_END * ANG_HRR_END + ky * ANG_HRR_END + kz;
        c1_[index] = ckx * cky * ckz * pow(-1.0, l1_-kx-ky-kz);
      }
    }
  }

  for (int l = 0; l <= max(l0_, l1_) + so_->so_maxl(); ++l) {
    vector<double> zAB_l(2*l+1, 0.0), zCB_l(2*l+1, 0.0);
    for (int m = 0; m <= 2*l; ++m) {
      auto shAB = make_shared<SphHarmonics>(l, m-l, AB_);
      zAB_l[m] = (dAB_ < 1e-12 ? (1.0/sqrt(4.0*pi__)) : shAB->zlm());
      auto shCB = make_shared<SphHarmonics>(l, m-l, CB_);
      zCB_l[m] = (dCB_ < 1e-12 ? (1.0/sqrt(4.0*pi__)) : shCB->zlm());
    }
    zAB_.push_back(zAB_l);
    zCB_.push_back(zCB_l);
  }

  fm0lm1_.resize(so_->so_maxl());
  for (int l = 1; l <= so_->so_maxl(); ++l) {
    vector<tuple<int, int, int, double>> fmm;
    fmm.resize((2*l-1)*3);
    int index = 0;
    for (int m0 = 0; m0 <= 2*l; ++m0)
    for (int m1 = 0; m1 <= m0-1; ++m1) {
      const array<double, 3> f = fm0lm1(l, m0-l, m1-l);
      for (int i = 0; i < 3; ++i) if (abs(f[i]) > 1e-15) {
        fmm[index] = make_tuple(i, m0, m1, f[i]);
        ++index;
      }
    }
    fmm.resize(index);
    fm0lm1_[l-1] = fmm;
    assert (index <= (2*l-1)*3);
  }

}

void SOBatch::print() const {
  cout << "+++ Shell 0 +++" << endl << basisinfo_[0]->show() << endl;
  cout << "+++ Shell 1 +++" << endl << basisinfo_[1]->show() << endl;
  so_->print();
}<|MERGE_RESOLUTION|>--- conflicted
+++ resolved
@@ -35,13 +35,8 @@
 const static SphUSPList sphusplist;
 const static DoubleFactorial df;
 
-<<<<<<< HEAD
-SOBatch::SOBatch(const std::shared_ptr<const SOECP> _so, const std::array<std::shared_ptr<const Shell>,2>& _info,
-                           const int contA, const int contC, const std::array<int, 3> angA, const std::array<int, 3> angC,
-=======
 SOBatch::SOBatch(const shared_ptr<const SOECP> _so, const array<shared_ptr<const Shell>,2>& _info,
                            const double contA, const double contC, const array<int, 3> angA, const array<int, 3> angC,
->>>>>>> 46b7ca08
                            const bool print, const int max_iter, const double thresh_int)
  : RadialInt(3, print, max_iter, thresh_int),
    basisinfo_(_info), so_(_so), cont0_(contA), cont1_(contC), ang0_(angA), ang1_(angC) {
