//
// BAGEL - Parallel electron correlation program.
// Filename: eribatch_base.h
// Copyright (C) 2012 Toru Shiozaki
//
// Author: Toru Shiozaki <shiozaki@northwestern.edu>
// Maintainer: Shiozaki group
//
// This file is part of the BAGEL package.
//
// The BAGEL package is free software; you can redistribute it and/or modify
// it under the terms of the GNU Library General Public License as published by
// the Free Software Foundation; either version 3, or (at your option)
// any later version.
//
// The BAGEL package is distributed in the hope that it will be useful,
// but WITHOUT ANY WARRANTY; without even the implied warranty of
// MERCHANTABILITY or FITNESS FOR A PARTICULAR PURPOSE.  See the
// GNU Library General Public License for more details.
//
// You should have received a copy of the GNU Library General Public License
// along with the BAGEL package; see COPYING.  If not, write to
// the Free Software Foundation, 675 Mass Ave, Cambridge, MA 02139, USA.
//


#ifndef __SRC_INTEGRAL_RYS_ERIBATCH_BASE_H
#define __SRC_INTEGRAL_RYS_ERIBATCH_BASE_H

#include <src/integral/rys/inline.h>
#include <src/integral/rys/rysintegral.h>

namespace bagel {

template <typename DataType>
class ERIBatch_Base : public RysIntegral<DataType> {

  protected:
    // a hack for screening of three-center integrals
    static double rnd(const double& a) { return (a > 0.0) ? a : 1.0; };

    virtual void root_weight(const int ps) = 0;

<<<<<<< HEAD
    // this sets this->T_ (+ U_), this->P_, this->Q_, this->xp_, this->xq_, this->coeff_, and screening_size_
    // for ERI evaulation. Other than that, we need to overload this function in a derived class
    void compute_ssss(const DataType integral_thresh) override {

      this->A_[0] = this->basisinfo_[0]->position(0);
      this->A_[1] = this->basisinfo_[0]->position(1);
      this->A_[2] = this->basisinfo_[0]->position(2);
      this->B_[0] = this->basisinfo_[1]->position(0);
      this->B_[1] = this->basisinfo_[1]->position(1);
      this->B_[2] = this->basisinfo_[1]->position(2);
      this->C_[0] = this->basisinfo_[2]->position(0);
      this->C_[1] = this->basisinfo_[2]->position(1);
      this->C_[2] = this->basisinfo_[2]->position(2);
      this->D_[0] = this->basisinfo_[3]->position(0);
      this->D_[1] = this->basisinfo_[3]->position(1);
      this->D_[2] = this->basisinfo_[3]->position(2);
      const DataType dum = 2.0;

      const double* exp0 = this->basisinfo_[0]->exponents_pointer();
      const double* exp1 = this->basisinfo_[1]->exponents_pointer();
      const double* exp2 = this->basisinfo_[2]->exponents_pointer();
      const double* exp3 = this->basisinfo_[3]->exponents_pointer();
      const int nexp0 = this->basisinfo_[0]->num_primitive();
      const int nexp1 = this->basisinfo_[1]->num_primitive();
      const int nexp2 = this->basisinfo_[2]->num_primitive();
      const int nexp3 = this->basisinfo_[3]->num_primitive();

      DataType* const Ecd_save = this->stack_->template get<DataType>(this->prim2size_*this->prim3size_);
      DataType* const qx_save = this->stack_->template get<DataType>(this->prim2size_*this->prim3size_);
      DataType* const qy_save = this->stack_->template get<DataType>(this->prim2size_*this->prim3size_);
      DataType* const qz_save = this->stack_->template get<DataType>(this->prim2size_*this->prim3size_);
      DataType* const Cx_save = this->stack_->template get<DataType>(this->prim2size_*this->prim3size_);
      DataType* const Cy_save = this->stack_->template get<DataType>(this->prim2size_*this->prim3size_);
      DataType* const Cz_save = this->stack_->template get<DataType>(this->prim2size_*this->prim3size_);
      DataType* const Dx_save = this->stack_->template get<DataType>(this->prim2size_*this->prim3size_);
      DataType* const Dy_save = this->stack_->template get<DataType>(this->prim2size_*this->prim3size_);
      DataType* const Dz_save = this->stack_->template get<DataType>(this->prim2size_*this->prim3size_);
=======
    // this sets T_ (+ U_), p_, q_, xp_, xq_, coeff_, and screening_size_
    // for ERI evaulation. Other than that, we need to overload this function in a derived class
    void compute_ssss(const DataType integral_thresh) override {
      const double ax = basisinfo_[0]->position(0);
      const double ay = basisinfo_[0]->position(1);
      const double az = basisinfo_[0]->position(2);
      const double bx = basisinfo_[1]->position(0);
      const double by = basisinfo_[1]->position(1);
      const double bz = basisinfo_[1]->position(2);
      const double cx = basisinfo_[2]->position(0);
      const double cy = basisinfo_[2]->position(1);
      const double cz = basisinfo_[2]->position(2);
      const double dx = basisinfo_[3]->position(0);
      const double dy = basisinfo_[3]->position(1);
      const double dz = basisinfo_[3]->position(2);

      const double* exp0 = basisinfo_[0]->exponents_pointer();
      const double* exp1 = basisinfo_[1]->exponents_pointer();
      const double* exp2 = basisinfo_[2]->exponents_pointer();
      const double* exp3 = basisinfo_[3]->exponents_pointer();
      const int nexp0 = basisinfo_[0]->num_primitive();
      const int nexp1 = basisinfo_[1]->num_primitive();
      const int nexp2 = basisinfo_[2]->num_primitive();
      const int nexp3 = basisinfo_[3]->num_primitive();

      DataType* const Ecd_save = stack_->template get<DataType>(prim2size_*prim3size_);
      DataType* const qx_save = stack_->template get<DataType>(prim2size_*prim3size_);
      DataType* const qy_save = stack_->template get<DataType>(prim2size_*prim3size_);
      DataType* const qz_save = stack_->template get<DataType>(prim2size_*prim3size_);
>>>>>>> 4ecfbc46

      const double minexp0 = *std::min_element(exp0, exp0+nexp0);
      const double minexp1 = *std::min_element(exp1, exp1+nexp1);
      const double minexp2 = *std::min_element(exp2, exp2+nexp2);
      const double minexp3 = *std::min_element(exp3, exp3+nexp3);
      const double min_ab = rnd(minexp0) * rnd(minexp1);
      const double min_cd = rnd(minexp2) * rnd(minexp3);
      const double min_abp = minexp0 * minexp1;
      const double min_cdp = minexp2 * minexp3;

      // minimum distance between two lines (AB and CD)
<<<<<<< HEAD
      const double x_ab_cd = this->AB_[1] * this->CD_[2] - this->AB_[2] * this->CD_[1];
      const double y_ab_cd = this->AB_[2] * this->CD_[0] - this->AB_[0] * this->CD_[2];
      const double z_ab_cd = this->AB_[0] * this->CD_[1] - this->AB_[1] * this->CD_[0];
      const double x_n_ac = x_ab_cd * (this->A_[0] - this->C_[0]);
      const double y_n_ac = y_ab_cd * (this->A_[1] - this->C_[1]);
      const double z_n_ac = z_ab_cd * (this->A_[2] - this->C_[2]);
=======
      const double x_ab_cd = AB_[1] * CD_[2] - AB_[2] * CD_[1];
      const double y_ab_cd = AB_[2] * CD_[0] - AB_[0] * CD_[2];
      const double z_ab_cd = AB_[0] * CD_[1] - AB_[1] * CD_[0];
      const double x_n_ac = x_ab_cd * (ax - cx);
      const double y_n_ac = y_ab_cd * (ay - cy);
      const double z_n_ac = z_ab_cd * (az - cz);
>>>>>>> 4ecfbc46
      const double innerproduct = x_n_ac + y_n_ac + z_n_ac;
      const double norm_ab_cd_sq = x_ab_cd * x_ab_cd + y_ab_cd * y_ab_cd + z_ab_cd * z_ab_cd;
      const double min_pq_sq = norm_ab_cd_sq == 0.0 ? 0.0 : innerproduct * innerproduct / norm_ab_cd_sq;

      const double r01_sq = AB_[0] * AB_[0] + AB_[1] * AB_[1] + AB_[2] * AB_[2];
      const double r23_sq = CD_[0] * CD_[0] + CD_[1] * CD_[1] + CD_[2] * CD_[2];

      unsigned int tuple_length = 0u;
<<<<<<< HEAD
      double* const tuple_field = this->stack_->get(nexp2*nexp3*3);
=======
      DataType* const tuple_field = stack_->template get<DataType>(nexp2*nexp3*3);
>>>>>>> 4ecfbc46
      int* tuple_index = (int*)(tuple_field+nexp2*nexp3*2);
      {
        const double cxp_min = minexp0 + minexp1;
        const double cxp_inv_min = 1.0 / cxp_min;
        const double min_Eab = exp(-r01_sq * min_abp * cxp_inv_min);
        int index23 = 0;
        for (const double* expi2 = exp2; expi2 != exp2+nexp2; ++expi2) {
          for (const double* expi3 = exp3; expi3 != exp3+nexp3; ++expi3, ++index23) {
            // TODO This setup should work, but it's probably better to not call vector_potential when it's not needed.
            Cx_save[index23] = get_ABCD(this->C_[0],this->basisinfo_[2]->vector_potential(0),expi2,dum);
            Cy_save[index23] = get_ABCD(this->C_[1],this->basisinfo_[2]->vector_potential(1),expi2,dum);
            Cz_save[index23] = get_ABCD(this->C_[2],this->basisinfo_[2]->vector_potential(2),expi2,dum);
            Dx_save[index23] = get_ABCD(this->D_[0],this->basisinfo_[3]->vector_potential(0),expi3,dum);
            Dy_save[index23] = get_ABCD(this->D_[1],this->basisinfo_[3]->vector_potential(1),expi3,dum);
            Dz_save[index23] = get_ABCD(this->D_[2],this->basisinfo_[3]->vector_potential(2),expi3,dum);
            const double cxq = *expi2 + *expi3;
            const double cdp = *expi2 * *expi3;
            const double cd = rnd(*expi2) * rnd(*expi3);
            const double cxq_inv = 1.0 / cxq;
            Ecd_save[index23] = exp(-r23_sq * (cdp * cxq_inv) );
            qx_save[index23] = (Cx_save[index23] * *expi2 + Dx_save[index23] * *expi3) * cxq_inv;
            qy_save[index23] = (Cy_save[index23] * *expi2 + Dy_save[index23] * *expi3) * cxq_inv;
            qz_save[index23] = (Cz_save[index23] * *expi2 + Dz_save[index23] * *expi3) * cxq_inv;
            if (integral_thresh != 0.0) {
              const double rho = cxp_min * cxq / (cxp_min + cxq);
              const double T = rho * min_pq_sq;
              const double onepqp_q = 1.0 / (std::sqrt(cxp_min + cxq) * cxp_min * cxq);
              const double abcd_sc = min_ab * cd;
              const double abcd_sc_3 = abcd_sc * abcd_sc * abcd_sc;
              const double abcd_sc_3_4 = std::sqrt(std::sqrt(abcd_sc_3));
              const double tsqrt = std::sqrt(T);
              const DataType ssss = 16.0 * Ecd_save[index23] * min_Eab * abcd_sc_3_4 * onepqp_q
                                  * (T > 1.0e-8 ? inline_erf(tsqrt) * 0.5 / tsqrt : 1.0/std::sqrt(std::atan(1.0)*4.0) );
              if (std::abs(ssss) > std::abs(integral_thresh)) {
                tuple_field[tuple_length*2  ] = *expi2;
                tuple_field[tuple_length*2+1] = *expi3;
                tuple_index[tuple_length] = index23;
                ++tuple_length;
              }
            } else {
              tuple_field[tuple_length*2  ] = *expi2;
              tuple_field[tuple_length*2+1] = *expi3;
              tuple_index[tuple_length] = index23;
              ++tuple_length;
            }
          }
        }
      }

      int index = 0;
      int index01 = 0;
      std::fill_n(T_, primsize_, -1.0);
      screening_size_ = 0;

      const double cxq_min = minexp2 + minexp3;
      const double cxq_inv_min = 1.0 / cxq_min;
      const double min_Ecd = exp(-r23_sq * min_cdp * cxq_inv_min);
      for (const double* expi0 = exp0; expi0 != exp0+nexp0; ++expi0) {
        for (const double* expi1 = exp1; expi1 != exp1+nexp1; ++expi1, ++index01) {
          // TODO This setup should work, but it's probably better to not look up the vector potential when it's not needed.
          const DataType Ax = get_ABCD(this->A_[0],this->basisinfo_[0]->vector_potential(0),expi0,dum);
          const DataType Ay = get_ABCD(this->A_[1],this->basisinfo_[0]->vector_potential(1),expi0,dum);
          const DataType Az = get_ABCD(this->A_[2],this->basisinfo_[0]->vector_potential(2),expi0,dum);
          const DataType Bx = get_ABCD(this->B_[0],this->basisinfo_[1]->vector_potential(0),expi1,dum);
          const DataType By = get_ABCD(this->B_[1],this->basisinfo_[1]->vector_potential(1),expi1,dum);
          const DataType Bz = get_ABCD(this->B_[2],this->basisinfo_[1]->vector_potential(2),expi1,dum);
          const double cxp = *expi0 + *expi1;
          const double abp = *expi0 * *expi1;
          const double ab = rnd(*expi0) * rnd(*expi1);
          const double cxp_inv = 1.0 / cxp;
          const double Eab = std::exp(-r01_sq * (abp * cxp_inv) );
          const double coeff_half = 2 * Eab * std::pow(std::atan(1.0)*4.0, 2.5);
          const DataType px = (Ax * *expi0 + Bx * *expi1) * cxp_inv;
          const DataType py = (Ay * *expi0 + By * *expi1) * cxp_inv;
          const DataType pz = (Az * *expi0 + Bz * *expi1) * cxp_inv;
          if (integral_thresh != 0.0) {
            const double rho_sc = cxp * cxq_min / (cxp + cxq_min);
            const double T_sc = rho_sc * min_pq_sq;
            const double onepqp_q_sc = 1.0 / (std::sqrt(cxp + cxq_min) * cxp * cxq_min);
            const double tsqrt = std::sqrt(T_sc);
            const double abcd_sc = ab * min_cd;
            const double abcd_sc_3 = abcd_sc * abcd_sc * abcd_sc;
            const double abcd_sc_3_4 = std::sqrt(std::sqrt(abcd_sc_3));
            const double ssss = 16.0 * min_Ecd * Eab * abcd_sc_3_4 * onepqp_q_sc
                              * (T_sc > 1.0e-8 ? inline_erf(tsqrt) * 0.5 / tsqrt : 1.0/std::sqrt(std::atan(1.0)*4.0) );
            if (std::abs(ssss) < std::abs(integral_thresh)) continue;
          }

          const int index_base = prim2size_ * prim3size_ * index01;

          for (unsigned int i = 0; i != tuple_length; ++i) {
            const int index23 = tuple_index[i];
            const int index = index_base + index23;
<<<<<<< HEAD
            const double exp2value = tuple_field[2*i];
            const double exp3value = tuple_field[2*i+1];
            const double cxq = exp2value + exp3value;
            this->xp_[index] = cxp;
            this->xq_[index] = cxq;
            const double cxpxq = cxp * cxq;
            const double onepqp_q = 1.0 / (std::sqrt(cxp + cxq) * cxpxq);
            this->coeff_[index] = Ecd_save[index23] * coeff_half * onepqp_q;
            const double rho = cxpxq / (cxp + cxq);
=======
            const DataType exp2value = tuple_field[2*i];
            const DataType exp3value = tuple_field[2*i+1];
            const DataType cxq = exp2value + exp3value;
            xp_[index] = cxp;
            xq_[index] = cxq;
            const DataType cxpxq = cxp * cxq;
            const DataType onepqp_q = 1.0 / (std::sqrt(cxp + cxq) * cxpxq);
            coeff_[index] = Ecd_save[index23] * coeff_half * onepqp_q;
            const DataType rho = cxpxq / (cxp + cxq);
>>>>>>> 4ecfbc46
            const DataType xpq = qx_save[index23] - px;
            const DataType ypq = qy_save[index23] - py;
            const DataType zpq = qz_save[index23] - pz;
            const DataType T = rho * (xpq * xpq + ypq * ypq + zpq * zpq);
            const int index3 = index * 3;
<<<<<<< HEAD
            this->P_[index3] = px;
            this->P_[index3 + 1] = py;
            this->P_[index3 + 2] = pz;
            this->Q_[index3] =     qx_save[index23];
            this->Q_[index3 + 1] = qy_save[index23];
            this->Q_[index3 + 2] = qz_save[index23];
            this->T_[index] = T;
            this->screening_[this->screening_size_] = index;
            ++this->screening_size_;
          }
        }
      }
      this->stack_->release(nexp2*nexp3*3, tuple_field);
      this->stack_->template release<DataType>(this->prim2size_*this->prim3size_, Dz_save);
      this->stack_->template release<DataType>(this->prim2size_*this->prim3size_, Dy_save);
      this->stack_->template release<DataType>(this->prim2size_*this->prim3size_, Dx_save);
      this->stack_->template release<DataType>(this->prim2size_*this->prim3size_, Cz_save);
      this->stack_->template release<DataType>(this->prim2size_*this->prim3size_, Cy_save);
      this->stack_->template release<DataType>(this->prim2size_*this->prim3size_, Cx_save);
      this->stack_->release(this->prim2size_*this->prim3size_, qz_save);
      this->stack_->release(this->prim2size_*this->prim3size_, qy_save);
      this->stack_->release(this->prim2size_*this->prim3size_, qx_save);
      this->stack_->release(this->prim2size_*this->prim3size_, Ecd_save);
=======
            p_[index3] = px;
            p_[index3 + 1] = py;
            p_[index3 + 2] = pz;
            q_[index3] =     qx_save[index23];
            q_[index3 + 1] = qy_save[index23];
            q_[index3 + 2] = qz_save[index23];
            T_[index] = T;
            screening_[screening_size_] = index;
            ++screening_size_;
          }
        }
      }
      stack_->release(nexp2*nexp3*3, tuple_field);
      stack_->release(prim2size_*prim3size_, qz_save);
      stack_->release(prim2size_*prim3size_, qy_save);
      stack_->release(prim2size_*prim3size_, qx_save);
      stack_->release(prim2size_*prim3size_, Ecd_save);
>>>>>>> 4ecfbc46
    }

    void allocate_data(const int asize_final, const int csize_final, const int asize_final_sph, const int csize_final_sph) override {
      size_final_ = asize_final_sph * csize_final_sph * contsize_;
      if (deriv_rank_ == 0) {
        const unsigned int size_start = asize_ * csize_ * primsize_;
        const unsigned int size_intermediate = asize_final * csize_ * contsize_;
        const unsigned int size_intermediate2 = asize_final_sph * csize_final * contsize_;
        size_block_ = std::max(size_start, std::max(size_intermediate, size_intermediate2));
        size_alloc_ = size_block_;

        // if this is a two-electron Breit integral
        if (breit_)
          size_alloc_ = 6 * size_block_;

<<<<<<< HEAD
        this->stack_save_ = this->stack_->template get<DataType>(this->size_alloc_);
        this->stack_save2_ = nullptr;

        // if Slater/Yukawa integrals
        if (this->tenno_)
          this->stack_save2_ = this->stack_->template get<DataType>(this->size_alloc_);
=======
        stack_save_ = stack_->get(size_alloc_);
        stack_save2_ = nullptr;

        // if Slater/Yukawa integrals
        if (tenno_)
          stack_save2_ = stack_->get(size_alloc_);
>>>>>>> 4ecfbc46

      // derivative integrals
      } else if (deriv_rank_ == 1) {
        size_block_ = asize_final * csize_final * primsize_;
        // if this is a two-electron gradient integral
        if (dynamic_cast<ERIBatch_Base*>(this)) {
          size_alloc_ = 12 * size_block_;
        } else {
          throw std::logic_error("something is strange in ERIBatch_Base::allocate_data");
        }
<<<<<<< HEAD
        this->stack_save_ = this->stack_->template get<DataType>(this->size_alloc_);
        this->stack_save2_ = nullptr;
=======
        stack_save_ = stack_->get(size_alloc_);
        stack_save2_ = nullptr;
>>>>>>> 4ecfbc46
      }
      data_ = stack_save_;
      data2_ = stack_save2_;
    }

  public:

    ERIBatch_Base(const std::array<std::shared_ptr<const Shell>,4>& o, const double max_density, const int deriv, const int breit = 0,
                  std::shared_ptr<StackMem> stack = std::shared_ptr<StackMem>()) : RysIntegral<DataType>(o, stack) {

      breit_ = breit;

      deriv_rank_ = deriv;

      // determines if we want to swap shells
      this->set_swap_info(true);

      // stores AB and CD
      this->set_ab_cd();

      // set primsize_ and contsize_, as well as relevant members
      this->set_prim_contsizes();

      // sets angular info
      int asize_final, csize_final, asize_final_sph, csize_final_sph;
      std::tie(asize_final, csize_final, asize_final_sph, csize_final_sph) = this->set_angular_info();

      // allocate
      allocate_data(asize_final, csize_final, asize_final_sph, csize_final_sph);
      this->allocate_arrays(primsize_);

      const DataType integral_thresh = (max_density != 0.0) ? (PRIM_SCREEN_THRESH / max_density) : 0.0;
      compute_ssss(integral_thresh);
    }

  public:
    using RysIntegral<DataType>::basisinfo_;
    using RysIntegral<DataType>::stack_;
    using RysIntegral<DataType>::stack_save_;
    using RysIntegral<DataType>::stack_save2_;
    using RysIntegral<DataType>::AB_;
    using RysIntegral<DataType>::CD_;
    using RysIntegral<DataType>::contsize_;
    using RysIntegral<DataType>::asize_;
    using RysIntegral<DataType>::csize_;
    using RysIntegral<DataType>::primsize_;
    using RysIntegral<DataType>::prim0size_;
    using RysIntegral<DataType>::prim1size_;
    using RysIntegral<DataType>::prim2size_;
    using RysIntegral<DataType>::prim3size_;
    using RysIntegral<DataType>::screening_;
    using RysIntegral<DataType>::screening_size_;
    using RysIntegral<DataType>::T_;
    using RysIntegral<DataType>::p_;
    using RysIntegral<DataType>::q_;
    using RysIntegral<DataType>::xp_;
    using RysIntegral<DataType>::xq_;
    using RysIntegral<DataType>::size_block_;
    using RysIntegral<DataType>::size_alloc_;
    using RysIntegral<DataType>::size_final_;
    using RysIntegral<DataType>::coeff_;
    using RysIntegral<DataType>::deriv_rank_;
    using RysIntegral<DataType>::tenno_;
    using RysIntegral<DataType>::breit_;
    using RysIntegral<DataType>::data_;
    using RysIntegral<DataType>::data2_;
};


using ERIBatch_base = ERIBatch_Base<double>;

}

#endif<|MERGE_RESOLUTION|>--- conflicted
+++ resolved
@@ -41,46 +41,15 @@
 
     virtual void root_weight(const int ps) = 0;
 
-<<<<<<< HEAD
-    // this sets this->T_ (+ U_), this->P_, this->Q_, this->xp_, this->xq_, this->coeff_, and screening_size_
-    // for ERI evaulation. Other than that, we need to overload this function in a derived class
-    void compute_ssss(const DataType integral_thresh) override {
-
-      this->A_[0] = this->basisinfo_[0]->position(0);
-      this->A_[1] = this->basisinfo_[0]->position(1);
-      this->A_[2] = this->basisinfo_[0]->position(2);
-      this->B_[0] = this->basisinfo_[1]->position(0);
-      this->B_[1] = this->basisinfo_[1]->position(1);
-      this->B_[2] = this->basisinfo_[1]->position(2);
-      this->C_[0] = this->basisinfo_[2]->position(0);
-      this->C_[1] = this->basisinfo_[2]->position(1);
-      this->C_[2] = this->basisinfo_[2]->position(2);
-      this->D_[0] = this->basisinfo_[3]->position(0);
-      this->D_[1] = this->basisinfo_[3]->position(1);
-      this->D_[2] = this->basisinfo_[3]->position(2);
-      const DataType dum = 2.0;
-
-      const double* exp0 = this->basisinfo_[0]->exponents_pointer();
-      const double* exp1 = this->basisinfo_[1]->exponents_pointer();
-      const double* exp2 = this->basisinfo_[2]->exponents_pointer();
-      const double* exp3 = this->basisinfo_[3]->exponents_pointer();
-      const int nexp0 = this->basisinfo_[0]->num_primitive();
-      const int nexp1 = this->basisinfo_[1]->num_primitive();
-      const int nexp2 = this->basisinfo_[2]->num_primitive();
-      const int nexp3 = this->basisinfo_[3]->num_primitive();
-
-      DataType* const Ecd_save = this->stack_->template get<DataType>(this->prim2size_*this->prim3size_);
-      DataType* const qx_save = this->stack_->template get<DataType>(this->prim2size_*this->prim3size_);
-      DataType* const qy_save = this->stack_->template get<DataType>(this->prim2size_*this->prim3size_);
-      DataType* const qz_save = this->stack_->template get<DataType>(this->prim2size_*this->prim3size_);
+/*
       DataType* const Cx_save = this->stack_->template get<DataType>(this->prim2size_*this->prim3size_);
       DataType* const Cy_save = this->stack_->template get<DataType>(this->prim2size_*this->prim3size_);
       DataType* const Cz_save = this->stack_->template get<DataType>(this->prim2size_*this->prim3size_);
       DataType* const Dx_save = this->stack_->template get<DataType>(this->prim2size_*this->prim3size_);
       DataType* const Dy_save = this->stack_->template get<DataType>(this->prim2size_*this->prim3size_);
       DataType* const Dz_save = this->stack_->template get<DataType>(this->prim2size_*this->prim3size_);
-=======
-    // this sets T_ (+ U_), p_, q_, xp_, xq_, coeff_, and screening_size_
+*/
+    // this sets T_ (+ U_), P_, Q_, xp_, xq_, coeff_, and screening_size_
     // for ERI evaulation. Other than that, we need to overload this function in a derived class
     void compute_ssss(const DataType integral_thresh) override {
       const double ax = basisinfo_[0]->position(0);
@@ -109,7 +78,6 @@
       DataType* const qx_save = stack_->template get<DataType>(prim2size_*prim3size_);
       DataType* const qy_save = stack_->template get<DataType>(prim2size_*prim3size_);
       DataType* const qz_save = stack_->template get<DataType>(prim2size_*prim3size_);
->>>>>>> 4ecfbc46
 
       const double minexp0 = *std::min_element(exp0, exp0+nexp0);
       const double minexp1 = *std::min_element(exp1, exp1+nexp1);
@@ -121,21 +89,12 @@
       const double min_cdp = minexp2 * minexp3;
 
       // minimum distance between two lines (AB and CD)
-<<<<<<< HEAD
-      const double x_ab_cd = this->AB_[1] * this->CD_[2] - this->AB_[2] * this->CD_[1];
-      const double y_ab_cd = this->AB_[2] * this->CD_[0] - this->AB_[0] * this->CD_[2];
-      const double z_ab_cd = this->AB_[0] * this->CD_[1] - this->AB_[1] * this->CD_[0];
-      const double x_n_ac = x_ab_cd * (this->A_[0] - this->C_[0]);
-      const double y_n_ac = y_ab_cd * (this->A_[1] - this->C_[1]);
-      const double z_n_ac = z_ab_cd * (this->A_[2] - this->C_[2]);
-=======
       const double x_ab_cd = AB_[1] * CD_[2] - AB_[2] * CD_[1];
       const double y_ab_cd = AB_[2] * CD_[0] - AB_[0] * CD_[2];
       const double z_ab_cd = AB_[0] * CD_[1] - AB_[1] * CD_[0];
       const double x_n_ac = x_ab_cd * (ax - cx);
       const double y_n_ac = y_ab_cd * (ay - cy);
       const double z_n_ac = z_ab_cd * (az - cz);
->>>>>>> 4ecfbc46
       const double innerproduct = x_n_ac + y_n_ac + z_n_ac;
       const double norm_ab_cd_sq = x_ab_cd * x_ab_cd + y_ab_cd * y_ab_cd + z_ab_cd * z_ab_cd;
       const double min_pq_sq = norm_ab_cd_sq == 0.0 ? 0.0 : innerproduct * innerproduct / norm_ab_cd_sq;
@@ -144,11 +103,7 @@
       const double r23_sq = CD_[0] * CD_[0] + CD_[1] * CD_[1] + CD_[2] * CD_[2];
 
       unsigned int tuple_length = 0u;
-<<<<<<< HEAD
-      double* const tuple_field = this->stack_->get(nexp2*nexp3*3);
-=======
-      DataType* const tuple_field = stack_->template get<DataType>(nexp2*nexp3*3);
->>>>>>> 4ecfbc46
+      double* const tuple_field = stack_->template get<double>(nexp2*nexp3*3);
       int* tuple_index = (int*)(tuple_field+nexp2*nexp3*2);
       {
         const double cxp_min = minexp0 + minexp1;
@@ -157,6 +112,7 @@
         int index23 = 0;
         for (const double* expi2 = exp2; expi2 != exp2+nexp2; ++expi2) {
           for (const double* expi3 = exp3; expi3 != exp3+nexp3; ++expi3, ++index23) {
+/*
             // TODO This setup should work, but it's probably better to not call vector_potential when it's not needed.
             Cx_save[index23] = get_ABCD(this->C_[0],this->basisinfo_[2]->vector_potential(0),expi2,dum);
             Cy_save[index23] = get_ABCD(this->C_[1],this->basisinfo_[2]->vector_potential(1),expi2,dum);
@@ -164,14 +120,15 @@
             Dx_save[index23] = get_ABCD(this->D_[0],this->basisinfo_[3]->vector_potential(0),expi3,dum);
             Dy_save[index23] = get_ABCD(this->D_[1],this->basisinfo_[3]->vector_potential(1),expi3,dum);
             Dz_save[index23] = get_ABCD(this->D_[2],this->basisinfo_[3]->vector_potential(2),expi3,dum);
+*/
             const double cxq = *expi2 + *expi3;
             const double cdp = *expi2 * *expi3;
             const double cd = rnd(*expi2) * rnd(*expi3);
             const double cxq_inv = 1.0 / cxq;
             Ecd_save[index23] = exp(-r23_sq * (cdp * cxq_inv) );
-            qx_save[index23] = (Cx_save[index23] * *expi2 + Dx_save[index23] * *expi3) * cxq_inv;
-            qy_save[index23] = (Cy_save[index23] * *expi2 + Dy_save[index23] * *expi3) * cxq_inv;
-            qz_save[index23] = (Cz_save[index23] * *expi2 + Dz_save[index23] * *expi3) * cxq_inv;
+            qx_save[index23] = (cx * *expi2 + dx * *expi3) * cxq_inv;
+            qy_save[index23] = (cy * *expi2 + dy * *expi3) * cxq_inv;
+            qz_save[index23] = (cz * *expi2 + dz * *expi3) * cxq_inv;
             if (integral_thresh != 0.0) {
               const double rho = cxp_min * cxq / (cxp_min + cxq);
               const double T = rho * min_pq_sq;
@@ -208,6 +165,7 @@
       const double min_Ecd = exp(-r23_sq * min_cdp * cxq_inv_min);
       for (const double* expi0 = exp0; expi0 != exp0+nexp0; ++expi0) {
         for (const double* expi1 = exp1; expi1 != exp1+nexp1; ++expi1, ++index01) {
+/*
           // TODO This setup should work, but it's probably better to not look up the vector potential when it's not needed.
           const DataType Ax = get_ABCD(this->A_[0],this->basisinfo_[0]->vector_potential(0),expi0,dum);
           const DataType Ay = get_ABCD(this->A_[1],this->basisinfo_[0]->vector_potential(1),expi0,dum);
@@ -215,15 +173,16 @@
           const DataType Bx = get_ABCD(this->B_[0],this->basisinfo_[1]->vector_potential(0),expi1,dum);
           const DataType By = get_ABCD(this->B_[1],this->basisinfo_[1]->vector_potential(1),expi1,dum);
           const DataType Bz = get_ABCD(this->B_[2],this->basisinfo_[1]->vector_potential(2),expi1,dum);
+*/
           const double cxp = *expi0 + *expi1;
           const double abp = *expi0 * *expi1;
           const double ab = rnd(*expi0) * rnd(*expi1);
           const double cxp_inv = 1.0 / cxp;
           const double Eab = std::exp(-r01_sq * (abp * cxp_inv) );
           const double coeff_half = 2 * Eab * std::pow(std::atan(1.0)*4.0, 2.5);
-          const DataType px = (Ax * *expi0 + Bx * *expi1) * cxp_inv;
-          const DataType py = (Ay * *expi0 + By * *expi1) * cxp_inv;
-          const DataType pz = (Az * *expi0 + Bz * *expi1) * cxp_inv;
+          const DataType px = (ax * *expi0 + bx * *expi1) * cxp_inv;
+          const DataType py = (ay * *expi0 + by * *expi1) * cxp_inv;
+          const DataType pz = (az * *expi0 + bz * *expi1) * cxp_inv;
           if (integral_thresh != 0.0) {
             const double rho_sc = cxp * cxq_min / (cxp + cxq_min);
             const double T_sc = rho_sc * min_pq_sq;
@@ -242,63 +201,34 @@
           for (unsigned int i = 0; i != tuple_length; ++i) {
             const int index23 = tuple_index[i];
             const int index = index_base + index23;
-<<<<<<< HEAD
             const double exp2value = tuple_field[2*i];
             const double exp3value = tuple_field[2*i+1];
             const double cxq = exp2value + exp3value;
-            this->xp_[index] = cxp;
-            this->xq_[index] = cxq;
+            xp_[index] = cxp;
+            xq_[index] = cxq;
             const double cxpxq = cxp * cxq;
             const double onepqp_q = 1.0 / (std::sqrt(cxp + cxq) * cxpxq);
-            this->coeff_[index] = Ecd_save[index23] * coeff_half * onepqp_q;
+            coeff_[index] = Ecd_save[index23] * coeff_half * onepqp_q;
             const double rho = cxpxq / (cxp + cxq);
-=======
-            const DataType exp2value = tuple_field[2*i];
-            const DataType exp3value = tuple_field[2*i+1];
-            const DataType cxq = exp2value + exp3value;
-            xp_[index] = cxp;
-            xq_[index] = cxq;
-            const DataType cxpxq = cxp * cxq;
-            const DataType onepqp_q = 1.0 / (std::sqrt(cxp + cxq) * cxpxq);
-            coeff_[index] = Ecd_save[index23] * coeff_half * onepqp_q;
-            const DataType rho = cxpxq / (cxp + cxq);
->>>>>>> 4ecfbc46
             const DataType xpq = qx_save[index23] - px;
             const DataType ypq = qy_save[index23] - py;
             const DataType zpq = qz_save[index23] - pz;
             const DataType T = rho * (xpq * xpq + ypq * ypq + zpq * zpq);
             const int index3 = index * 3;
-<<<<<<< HEAD
-            this->P_[index3] = px;
-            this->P_[index3 + 1] = py;
-            this->P_[index3 + 2] = pz;
-            this->Q_[index3] =     qx_save[index23];
-            this->Q_[index3 + 1] = qy_save[index23];
-            this->Q_[index3 + 2] = qz_save[index23];
-            this->T_[index] = T;
-            this->screening_[this->screening_size_] = index;
-            ++this->screening_size_;
-          }
-        }
-      }
-      this->stack_->release(nexp2*nexp3*3, tuple_field);
+/*
       this->stack_->template release<DataType>(this->prim2size_*this->prim3size_, Dz_save);
       this->stack_->template release<DataType>(this->prim2size_*this->prim3size_, Dy_save);
       this->stack_->template release<DataType>(this->prim2size_*this->prim3size_, Dx_save);
       this->stack_->template release<DataType>(this->prim2size_*this->prim3size_, Cz_save);
       this->stack_->template release<DataType>(this->prim2size_*this->prim3size_, Cy_save);
       this->stack_->template release<DataType>(this->prim2size_*this->prim3size_, Cx_save);
-      this->stack_->release(this->prim2size_*this->prim3size_, qz_save);
-      this->stack_->release(this->prim2size_*this->prim3size_, qy_save);
-      this->stack_->release(this->prim2size_*this->prim3size_, qx_save);
-      this->stack_->release(this->prim2size_*this->prim3size_, Ecd_save);
-=======
-            p_[index3] = px;
-            p_[index3 + 1] = py;
-            p_[index3 + 2] = pz;
-            q_[index3] =     qx_save[index23];
-            q_[index3 + 1] = qy_save[index23];
-            q_[index3 + 2] = qz_save[index23];
+*/
+            P_[index3] = px;
+            P_[index3 + 1] = py;
+            P_[index3 + 2] = pz;
+            Q_[index3] =     qx_save[index23];
+            Q_[index3 + 1] = qy_save[index23];
+            Q_[index3 + 2] = qz_save[index23];
             T_[index] = T;
             screening_[screening_size_] = index;
             ++screening_size_;
@@ -310,7 +240,6 @@
       stack_->release(prim2size_*prim3size_, qy_save);
       stack_->release(prim2size_*prim3size_, qx_save);
       stack_->release(prim2size_*prim3size_, Ecd_save);
->>>>>>> 4ecfbc46
     }
 
     void allocate_data(const int asize_final, const int csize_final, const int asize_final_sph, const int csize_final_sph) override {
@@ -326,21 +255,12 @@
         if (breit_)
           size_alloc_ = 6 * size_block_;
 
-<<<<<<< HEAD
-        this->stack_save_ = this->stack_->template get<DataType>(this->size_alloc_);
-        this->stack_save2_ = nullptr;
-
-        // if Slater/Yukawa integrals
-        if (this->tenno_)
-          this->stack_save2_ = this->stack_->template get<DataType>(this->size_alloc_);
-=======
         stack_save_ = stack_->get(size_alloc_);
         stack_save2_ = nullptr;
 
         // if Slater/Yukawa integrals
         if (tenno_)
           stack_save2_ = stack_->get(size_alloc_);
->>>>>>> 4ecfbc46
 
       // derivative integrals
       } else if (deriv_rank_ == 1) {
@@ -351,13 +271,8 @@
         } else {
           throw std::logic_error("something is strange in ERIBatch_Base::allocate_data");
         }
-<<<<<<< HEAD
-        this->stack_save_ = this->stack_->template get<DataType>(this->size_alloc_);
-        this->stack_save2_ = nullptr;
-=======
         stack_save_ = stack_->get(size_alloc_);
         stack_save2_ = nullptr;
->>>>>>> 4ecfbc46
       }
       data_ = stack_save_;
       data2_ = stack_save2_;
@@ -393,7 +308,7 @@
       compute_ssss(integral_thresh);
     }
 
-  public:
+  protected:
     using RysIntegral<DataType>::basisinfo_;
     using RysIntegral<DataType>::stack_;
     using RysIntegral<DataType>::stack_save_;
@@ -411,8 +326,8 @@
     using RysIntegral<DataType>::screening_;
     using RysIntegral<DataType>::screening_size_;
     using RysIntegral<DataType>::T_;
-    using RysIntegral<DataType>::p_;
-    using RysIntegral<DataType>::q_;
+    using RysIntegral<DataType>::P_;
+    using RysIntegral<DataType>::Q_;
     using RysIntegral<DataType>::xp_;
     using RysIntegral<DataType>::xq_;
     using RysIntegral<DataType>::size_block_;
