--- conflicted
+++ resolved
@@ -30,12 +30,7 @@
 
 
 template <typename DataType, Int_t IntType>
-<<<<<<< HEAD
-CoulombBatch_Base<DataType, IntType>::CoulombBatch_Base(const array<shared_ptr<const Shell>,2>& _info, const shared_ptr<const Molecule> mol, const int deriv,
-                                                        shared_ptr<StackMem> stack)
-=======
 CoulombBatch_Base<DataType, IntType>::CoulombBatch_Base(const array<shared_ptr<const Shell>,2>& _info, const shared_ptr<const Molecule> mol, const int deriv, shared_ptr<StackMem> stack)
->>>>>>> 0d8506e7
  : RysIntegral<DataType, IntType>(_info, stack), mol_(mol) {
 
   deriv_rank_ = deriv;
