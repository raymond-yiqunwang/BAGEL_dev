--- conflicted
+++ resolved
@@ -36,14 +36,9 @@
 
     void root_weight(const int ps) override;
     virtual double scale_root(const double root, const double p, const double zeta) { return root; }
-<<<<<<< HEAD
-    virtual double scale_weight(const double weight, const double coef) { return weight; }
-    std::vector<std::pair<int, int>> indexecp_;
-=======
     virtual double scale_weight(const double weight) { return weight; }
     std::vector<int> indexecp_;
     int max_rterms_;
->>>>>>> 3dfbb927
 
   public:
 
