--- conflicted
+++ resolved
@@ -52,13 +52,8 @@
 // TODO need to update
 const static SRootList root;
 
-<<<<<<< HEAD
-SlaterBatch::SlaterBatch(const array<shared_ptr<const Shell>,4>& _info, const double max_density, const double gmm, const bool yukawa)
-:  RysIntegral<double>(_info, stack_), gamma_(gmm), yukawa_(yukawa) {
-=======
 SlaterBatch::SlaterBatch(const array<shared_ptr<const Shell>,4>& _info, const double max_density, const double gmm, const bool yukawa, shared_ptr<StackMem> stack)
 :  RysIntegral<double>(_info, stack), gamma_(gmm), yukawa_(yukawa) {
->>>>>>> 9706572d
   // ten-no == 1 means it is Slater/Yukawa int
   ++tenno_;
 
@@ -334,12 +329,12 @@
           const double T = rho * pq_sq;
           coeff_[index] = coeffy_[index] * twogamma * U;
           const int index3 = index * 3;
-          P_[index3] = px;
-          P_[index3 + 1] = py;
-          P_[index3 + 2] = pz;
-          Q_[index3] =     qx_save[index23];
-          Q_[index3 + 1] = qy_save[index23];
-          Q_[index3 + 2] = qz_save[index23];
+          p_[index3] = px;
+          p_[index3 + 1] = py;
+          p_[index3 + 2] = pz;
+          q_[index3] =     qx_save[index23];
+          q_[index3 + 1] = qy_save[index23];
+          q_[index3 + 2] = qz_save[index23];
           T_[index] = T;
           U_[index] = U;
           screening_[screening_size_] = index;
