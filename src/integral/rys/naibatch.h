//
// BAGEL - Parallel electron correlation program.
// Filename: naibatch.h
// Copyright (C) 2009 Toru Shiozaki
//
// Author: Toru Shiozaki <shiozaki@northwestern.edu>
// Maintainer: Shiozaki group
//
// This file is part of the BAGEL package.
//
// The BAGEL package is free software; you can redistribute it and/or modify
// it under the terms of the GNU Library General Public License as published by
// the Free Software Foundation; either version 3, or (at your option)
// any later version.
//
// The BAGEL package is distributed in the hope that it will be useful,
// but WITHOUT ANY WARRANTY; without even the implied warranty of
// MERCHANTABILITY or FITNESS FOR A PARTICULAR PURPOSE.  See the
// GNU Library General Public License for more details.
//
// You should have received a copy of the GNU Library General Public License
// along with the BAGEL package; see COPYING.  If not, write to
// the Free Software Foundation, 675 Mass Ave, Cambridge, MA 02139, USA.
//

#ifndef __SRC_INTEGRAL_RYS_NAIBATCH_H
#define __SRC_INTEGRAL_RYS_NAIBATCH_H

#include <src/integral/rys/coulombbatch_energy.h>

namespace bagel {

class NAIBatch : public CoulombBatch_energy {
  public:
<<<<<<< HEAD
    NAIBatch(const std::array<std::shared_ptr<const Shell>,2>& _info, const std::shared_ptr<const Molecule> mol,
                   std::shared_ptr<StackMem> stack = nullptr);
=======
    NAIBatch(const std::array<std::shared_ptr<const Shell>,2>& _info, const std::shared_ptr<const Molecule> mol, std::shared_ptr<StackMem> stack = nullptr);
>>>>>>> 0d8506e7
};

}

#endif
<|MERGE_RESOLUTION|>--- conflicted
+++ resolved
@@ -32,12 +32,7 @@
 
 class NAIBatch : public CoulombBatch_energy {
   public:
-<<<<<<< HEAD
-    NAIBatch(const std::array<std::shared_ptr<const Shell>,2>& _info, const std::shared_ptr<const Molecule> mol,
-                   std::shared_ptr<StackMem> stack = nullptr);
-=======
     NAIBatch(const std::array<std::shared_ptr<const Shell>,2>& _info, const std::shared_ptr<const Molecule> mol, std::shared_ptr<StackMem> stack = nullptr);
->>>>>>> 0d8506e7
 };
 
 }
