//
// BAGEL - Parallel electron correlation program.
// Filename: complexmomentumbatch.h
// Copyright (C) 2009 Toru Shiozaki
//
// Author: Ryan D. Reynolds <rreynoldschem@u.northwestern.edu>
// Maintainer: Shiozaki group
//
// This file is part of the BAGEL package.
//
// The BAGEL package is free software; you can redistribute it and/or modify
// it under the terms of the GNU Library General Public License as published by
// the Free Software Foundation; either version 3, or (at your option)
// any later version.
//
// The BAGEL package is distributed in the hope that it will be useful,
// but WITHOUT ANY WARRANTY; without even the implied warranty of
// MERCHANTABILITY or FITNESS FOR A PARTICULAR PURPOSE.  See the
// GNU Library General Public License for more details.
//
// You should have received a copy of the GNU Library General Public License
// along with the BAGEL package; see COPYING.  If not, write to
// the Free Software Foundation, 675 Mass Ave, Cambridge, MA 02139, USA.
//


#ifndef __SRC_INTEGRAL_COMPOS_COMPLEXMOMENTUMBATCH_H
#define __SRC_INTEGRAL_COMPOS_COMPLEXMOMENTUMBATCH_H

#include <src/integral/os/osintegral.h>

namespace bagel {

class ComplexMomentumBatch : public OSIntegral<std::complex<double>,Int_t::London> {
  protected:
    std::array<double,3> magnetic_field_;

    void perform_VRR(std::complex<double>*) override;
    virtual std::complex<double> get_P(const double coord1, const double coord2, const double exp1, const double exp2, const double one12,
                                       const int dim, const bool swap) override;

    int nblocks() const override { return 3; }
    int nrank() const override { return 0; }

  public:
<<<<<<< HEAD
    ComplexMomentumBatch(const std::array<std::shared_ptr<const Shell>,2>& basis, const std::array<double,3> _magnetic_field,
                         std::shared_ptr<StackMem> stack = std::shared_ptr<StackMem>())
     : OSIntegral<std::complex<double>,Int_t::London>(basis, stack), magnetic_field_(_magnetic_field) { common_init(); }
=======
    ComplexMomentumBatch(const std::array<std::shared_ptr<const Shell>,2>& basis, std::shared_ptr<StackMem> stack = nullptr)
     : OSIntegral<std::complex<double>,Int_t::London>(basis, stack) { common_init(); }
>>>>>>> 4410bcf9

    void compute() override;
};

}

#endif<|MERGE_RESOLUTION|>--- conflicted
+++ resolved
@@ -43,14 +43,9 @@
     int nrank() const override { return 0; }
 
   public:
-<<<<<<< HEAD
     ComplexMomentumBatch(const std::array<std::shared_ptr<const Shell>,2>& basis, const std::array<double,3> _magnetic_field,
-                         std::shared_ptr<StackMem> stack = std::shared_ptr<StackMem>())
+                         std::shared_ptr<StackMem> stack = nullptr)
      : OSIntegral<std::complex<double>,Int_t::London>(basis, stack), magnetic_field_(_magnetic_field) { common_init(); }
-=======
-    ComplexMomentumBatch(const std::array<std::shared_ptr<const Shell>,2>& basis, std::shared_ptr<StackMem> stack = nullptr)
-     : OSIntegral<std::complex<double>,Int_t::London>(basis, stack) { common_init(); }
->>>>>>> 4410bcf9
 
     void compute() override;
 };
