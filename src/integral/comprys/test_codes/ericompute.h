--- conflicted
+++ resolved
@@ -53,10 +53,7 @@
   }
 
   void set_data (const double* pos, const double exp, const int* ang_mom, const std::vector<double> field);
-<<<<<<< HEAD
-=======
   void change_angular (const int ax, const int ay, const int az);
->>>>>>> 3b8f0dea
 };
 
 
@@ -128,15 +125,12 @@
 
 ryan::polynomial<std::complex<double>> get_NAI_III (const std::vector<double> field, atomic_orbital A_, atomic_orbital B_, nucleus C_);
 ryan::polynomial<std::complex<double>> get_NAI_Ix (const int dimension, const std::vector<double> field, atomic_orbital A_, atomic_orbital B_, nucleus C_);
-<<<<<<< HEAD
-=======
 
 // Used in computation of kinetic energy
 std::complex<double> kinetic_MO (std::vector<double> field, molecular_orbital A_, molecular_orbital B_, std::vector<atomic_orbital> basis);
 std::complex<double> kinetic (std::vector<double> field, atomic_orbital A_, atomic_orbital B_);
 std::vector<std::complex<double>> momentum_MO (std::vector<double> field, molecular_orbital A_, molecular_orbital B_, std::vector<atomic_orbital> basis);
 std::vector<std::complex<double>> momentum (const std::vector<double> field, atomic_orbital A_, atomic_orbital B_);
->>>>>>> 3b8f0dea
 
 }
 
