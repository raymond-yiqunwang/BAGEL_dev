//
// BAGEL - Brilliantly Advanced General Electronic Structure Library
// Filename: opt.h
// Copyright (C) 2012 Toru Shiozaki
//
// Author: Toru Shiozaki <shiozaki@northwestern.edu>
// Maintainer: Shiozaki group
//
// This file is part of the BAGEL package.
//
// This program is free software: you can redistribute it and/or modify
// it under the terms of the GNU General Public License as published by
// the Free Software Foundation, either version 3 of the License, or
// (at your option) any later version.
//
// This program is distributed in the hope that it will be useful,
// but WITHOUT ANY WARRANTY; without even the implied warranty of
// MERCHANTABILITY or FITNESS FOR A PARTICULAR PURPOSE.  See the
// GNU General Public License for more details.
//
// You should have received a copy of the GNU General Public License
// along with this program.  If not, see <http://www.gnu.org/licenses/>.
//


#ifndef __SRC_OPT_OPT_H
#define __SRC_OPT_OPT_H

#include <functional>
#include <typeinfo>
#include <fstream>
#include <string>
#include <algorithm>
#include <src/grad/gradeval.h>
#include <src/util/timer.h>
#include <src/util/io/moldenout.h>
#include <src/wfn/construct_method.h>
#include <src/alglib/optimization.h>
#include <src/opt/constraint.h>

namespace bagel {

class Opt {
  protected:
    // entire input
    const std::shared_ptr<const PTree> idata_;
    // options for T
    std::shared_ptr<const PTree> input_;
    std::shared_ptr<const Geometry> current_;
    std::shared_ptr<const Reference> prev_ref_;

    int target_state_;
    std::string opttype_;
    int target_state2_;

    int iter_;

    // somehow using raw pointers
    std::streambuf* backup_stream_;
    std::ofstream* ofs_;

    std::string algorithm_;
    std::string method_;

    int maxiter_;
    double thresh_;
    double maxstep_;
    bool scratch_;

    std::array<std::shared_ptr<const Matrix>,3> bmat_;
    std::array<std::shared_ptr<const Matrix>,4> bmat_red_;

    // constraints
    bool constrained_;
    std::vector<std::shared_ptr<const OptConstraint>> constraints_;

    // whether we use alglib or not
    bool alglib_;
    // whether we use a delocalized internal coordinate or not
    bool internal_;
    bool redundant_;
    int dispsize_;
    // whether we use adaptive stepsize or not
    bool adaptive_;
    // whether we save reference or not
    bool refsave_;
    std::string refname_;
    size_t size_;
    // nonadiabatic coupling type used in conical
    int nacmtype_;
    double thielc3_, thielc4_;

    Timer timer_;

    // some global values needed for ALGLIB-based optimizations
    void evaluate_alglib(const alglib::real_1d_array& x, double& en, alglib::real_1d_array& grad, void* ptr);
    using eval_type = std::function<void(const alglib::real_1d_array&, double&, alglib::real_1d_array&, void*)>;

    // some global values needed for quasi-newton optimizations
    double en_;
    double en_prev_;
    double egap_;
    double predictedchange_;
    double predictedchange_prev_;
    double realchange_;

    std::shared_ptr<GradFile> grad_;
    std::shared_ptr<GradFile> prev_grad_;
    std::shared_ptr<Matrix> hess_;
    std::shared_ptr<XYZFile> displ_;

    // some internal functions 
    std::shared_ptr<GradFile> get_grad(std::shared_ptr<PTree> cinput, std::shared_ptr<const Reference> ref);
    std::shared_ptr<GradFile> get_grad_energy(std::shared_ptr<PTree> cinput, std::shared_ptr<const Reference> ref);
    std::shared_ptr<GradFile> get_cigrad_bearpark(std::shared_ptr<PTree> cinput, std::shared_ptr<const Reference> ref);

    std::shared_ptr<XYZFile> get_step();
    std::shared_ptr<XYZFile> get_step_steep();
    std::shared_ptr<XYZFile> get_step_nr();
    std::shared_ptr<XYZFile> get_step_ef();
    std::shared_ptr<XYZFile> get_step_ef_pn();
    std::shared_ptr<XYZFile> get_step_rfo();
    std::shared_ptr<XYZFile> get_step_rfos();

    void hessian_update();
    void hessian_update_bfgs(std::shared_ptr<GradFile> y, std::shared_ptr<GradFile> s, std::shared_ptr<GradFile> hs);
    void hessian_update_sr1(std::shared_ptr<GradFile> y, std::shared_ptr<GradFile> s, std::shared_ptr<GradFile> z);
    void hessian_update_psb(std::shared_ptr<GradFile> y, std::shared_ptr<GradFile> s, std::shared_ptr<GradFile> z);

    void do_adaptive();

  public:
    Opt(std::shared_ptr<const PTree> idat, std::shared_ptr<const PTree> inp, std::shared_ptr<const Geometry> geom, std::shared_ptr<const Reference> ref);

    ~Opt() {
      print_footer();
      current_->print_atoms();
    }

    void compute_alglib();
    void compute_noalglib();
    void compute() {
<<<<<<< HEAD
      if (alglib_)
        compute_alglib();
      else
        compute_noalglib();
=======
      assert(typeid(double) == typeid(double));
      std::shared_ptr<const XYZFile> displ = current_->xyz();
      size_ = internal_ ? bmat_[0]->mdim() : displ->size();

      if (internal_)
        displ = displ->transform(bmat_[0], true);

      try {
        alglib::real_1d_array x;
        x.setcontent(size_, displ->data());
        eval_type eval = std::bind(&Opt<T>::evaluate, this, std::placeholders::_1, std::placeholders::_2, std::placeholders::_3, std::placeholders::_4);

        if (algorithm_ == "cg") {
          alglib::mincgstate state;
          alglib::mincgreport rep;

          alglib::mincgcreate(x, state);
          alglib::mincgsetcond(state, thresh_*std::sqrt(size_), 0.0, 0.0, maxiter_);
          alglib::mincgsetstpmax(state, maxstep_);

          alglib::mincgoptimize(state, eval);
        } else if (algorithm_ == "lbfgs") {
          alglib::minlbfgsstate state;
          alglib::minlbfgsreport rep;

          alglib::minlbfgscreate(1, x, state);
          alglib::minlbfgssetcond(state, thresh_*std::sqrt(size_), 0.0, 0.0, maxiter_);
          alglib::minlbfgssetstpmax(state, maxstep_);

          alglib::minlbfgsoptimize(state, eval);
        } else {
          throw std::runtime_error("geometry optimization is implemented only with \"cg\" and \"lbfgs\"");
        }
      } catch (alglib::ap_error e) {
        std::cout << e.msg << std::endl;
        throw std::runtime_error("optimization failed");
      }
>>>>>>> ec5e3bbe
    }

    void print_footer() const { std::cout << std::endl << std::endl; };
    void print_header() const {
      if (opttype_ == "energy" || opttype_ == "transition") {
        std::cout << std::endl << "  *** Geometry optimization started ***" << std::endl <<
                                  "     iter         energy               grad rms       time"
        << std::endl << std::endl;
      } else if (opttype_ == "conical") {
        std::cout << std::endl << "  *** Conical intersection optimization started ***" << std::endl <<
                                  "     iter         energy             gap energy            grad rms       time"
        << std::endl << std::endl;
      }
    }

    void print_iteration_energy(const double residual, const double time) const {
      std::cout << std::setw(7) << iter_ << std::setw(20) << std::setprecision(8) << std::fixed << en_
                                         << std::setw(20) << std::setprecision(8) << std::fixed << residual
                                         << std::setw(12) << std::setprecision(2) << std::fixed << time << std::endl;
    }

    void print_iteration_conical(const double residual, const double time) const {
      std::cout << std::setw(7) << iter_ << std::setw(20) << std::setprecision(8) << std::fixed << en_
                                         << std::setw(20) << std::setprecision(8) << std::fixed << egap_
                                         << std::setw(20) << std::setprecision(8) << std::fixed << residual
                                         << std::setw(12) << std::setprecision(2) << std::fixed << time << std::endl;
    }

    void print_iteration(const double residual, const double time) {
      if (opttype_ == "energy" || opttype_ == "transition") print_iteration_energy (residual, time);
      else if (opttype_ == "conical") print_iteration_conical (residual, time);
    }

    void mute_stdcout() {
      if (mpi__->rank() == 0) {
        ofs_ = new std::ofstream("opt.log",(backup_stream_ ? std::ios::app : std::ios::trunc));
        backup_stream_ = std::cout.rdbuf(ofs_->rdbuf());
      }
    }

    void resume_stdcout() {
      if (mpi__->rank() == 0) {
        std::cout.rdbuf(backup_stream_);
        delete ofs_;
      }
    }
    std::shared_ptr<const Geometry> geometry() const { return current_; }

};

<<<<<<< HEAD
=======

template<class T>
void Opt<T>::evaluate(const alglib::real_1d_array& x, double& en, alglib::real_1d_array& grad, void* ptr) {
  std::shared_ptr<const XYZFile> xyz = current_->xyz();

  // first convert x to the geometry
  auto displ = std::make_shared<XYZFile>(current_->natom());
  assert(size_ == x.length());
  std::copy_n(x.getcontent(), size_, displ->data());

  if (internal_)
    displ = displ->transform(bmat_[1], false);

  *displ -= *xyz;

  if (iter_ > 0) mute_stdcout();

  // current Geometry
  if (iter_ > 0) {
    current_ = std::make_shared<Geometry>(*current_, displ, std::make_shared<const PTree>());
    current_->print_atoms();
    if (internal_)
      bmat_ = current_->compute_internal_coordinate(bmat_[0]);
  }

  // first calculate reference (if needed)
  std::shared_ptr<PTree> cinput;
  std::shared_ptr<const Reference> ref;
  if (!prev_ref_ || scratch_) {
    auto m = input_->begin();
    for ( ; m != --input_->end(); ++m) {
      const std::string title = to_lower((*m)->get<std::string>("title", ""));
      if (title != "molecule") {
        std::shared_ptr<Method> c = construct_method(title, *m, current_, ref);
        if (!c) throw std::runtime_error("unknown method in optimization");
        c->compute();
        ref = c->conv_to_ref();
      } else {
        current_ = std::make_shared<const Geometry>(*current_, *m);
        if (ref) ref = ref->project_coeff(current_);
      }
    }
    cinput = std::make_shared<PTree>(**m);
  } else {
    ref = prev_ref_->project_coeff(current_);
    cinput = std::make_shared<PTree>(**input_->rbegin());
  }
  cinput->put("gradient", true);

  // then calculate gradients
  double rms;
  {
    GradEval<T> eval(cinput, current_, ref, target_state_);
    if (iter_ == 0) {
      print_header();
      mute_stdcout();
    }
    // current geom and grad in the cartesian coordinate
    std::shared_ptr<const GradFile> cgrad = eval.compute();
    if (internal_)
      cgrad = cgrad->transform(bmat_[1], true);

    assert(size_ == grad.length());
    std::copy_n(cgrad->data(), size_, grad.getcontent());

    prev_ref_ = eval.ref();
    en = eval.energy();

    // current geometry in a molden file
    MoldenOut mfs("opt.molden");
    mfs << current_;
    rms = cgrad->rms();
  }

  ++iter_;
  // returns energy

  resume_stdcout();
  print_iteration(en, rms, timer_.tick());
}


>>>>>>> ec5e3bbe
}
#endif<|MERGE_RESOLUTION|>--- conflicted
+++ resolved
@@ -140,50 +140,10 @@
     void compute_alglib();
     void compute_noalglib();
     void compute() {
-<<<<<<< HEAD
       if (alglib_)
         compute_alglib();
       else
         compute_noalglib();
-=======
-      assert(typeid(double) == typeid(double));
-      std::shared_ptr<const XYZFile> displ = current_->xyz();
-      size_ = internal_ ? bmat_[0]->mdim() : displ->size();
-
-      if (internal_)
-        displ = displ->transform(bmat_[0], true);
-
-      try {
-        alglib::real_1d_array x;
-        x.setcontent(size_, displ->data());
-        eval_type eval = std::bind(&Opt<T>::evaluate, this, std::placeholders::_1, std::placeholders::_2, std::placeholders::_3, std::placeholders::_4);
-
-        if (algorithm_ == "cg") {
-          alglib::mincgstate state;
-          alglib::mincgreport rep;
-
-          alglib::mincgcreate(x, state);
-          alglib::mincgsetcond(state, thresh_*std::sqrt(size_), 0.0, 0.0, maxiter_);
-          alglib::mincgsetstpmax(state, maxstep_);
-
-          alglib::mincgoptimize(state, eval);
-        } else if (algorithm_ == "lbfgs") {
-          alglib::minlbfgsstate state;
-          alglib::minlbfgsreport rep;
-
-          alglib::minlbfgscreate(1, x, state);
-          alglib::minlbfgssetcond(state, thresh_*std::sqrt(size_), 0.0, 0.0, maxiter_);
-          alglib::minlbfgssetstpmax(state, maxstep_);
-
-          alglib::minlbfgsoptimize(state, eval);
-        } else {
-          throw std::runtime_error("geometry optimization is implemented only with \"cg\" and \"lbfgs\"");
-        }
-      } catch (alglib::ap_error e) {
-        std::cout << e.msg << std::endl;
-        throw std::runtime_error("optimization failed");
-      }
->>>>>>> ec5e3bbe
     }
 
     void print_footer() const { std::cout << std::endl << std::endl; };
@@ -234,90 +194,5 @@
 
 };
 
-<<<<<<< HEAD
-=======
-
-template<class T>
-void Opt<T>::evaluate(const alglib::real_1d_array& x, double& en, alglib::real_1d_array& grad, void* ptr) {
-  std::shared_ptr<const XYZFile> xyz = current_->xyz();
-
-  // first convert x to the geometry
-  auto displ = std::make_shared<XYZFile>(current_->natom());
-  assert(size_ == x.length());
-  std::copy_n(x.getcontent(), size_, displ->data());
-
-  if (internal_)
-    displ = displ->transform(bmat_[1], false);
-
-  *displ -= *xyz;
-
-  if (iter_ > 0) mute_stdcout();
-
-  // current Geometry
-  if (iter_ > 0) {
-    current_ = std::make_shared<Geometry>(*current_, displ, std::make_shared<const PTree>());
-    current_->print_atoms();
-    if (internal_)
-      bmat_ = current_->compute_internal_coordinate(bmat_[0]);
-  }
-
-  // first calculate reference (if needed)
-  std::shared_ptr<PTree> cinput;
-  std::shared_ptr<const Reference> ref;
-  if (!prev_ref_ || scratch_) {
-    auto m = input_->begin();
-    for ( ; m != --input_->end(); ++m) {
-      const std::string title = to_lower((*m)->get<std::string>("title", ""));
-      if (title != "molecule") {
-        std::shared_ptr<Method> c = construct_method(title, *m, current_, ref);
-        if (!c) throw std::runtime_error("unknown method in optimization");
-        c->compute();
-        ref = c->conv_to_ref();
-      } else {
-        current_ = std::make_shared<const Geometry>(*current_, *m);
-        if (ref) ref = ref->project_coeff(current_);
-      }
-    }
-    cinput = std::make_shared<PTree>(**m);
-  } else {
-    ref = prev_ref_->project_coeff(current_);
-    cinput = std::make_shared<PTree>(**input_->rbegin());
-  }
-  cinput->put("gradient", true);
-
-  // then calculate gradients
-  double rms;
-  {
-    GradEval<T> eval(cinput, current_, ref, target_state_);
-    if (iter_ == 0) {
-      print_header();
-      mute_stdcout();
-    }
-    // current geom and grad in the cartesian coordinate
-    std::shared_ptr<const GradFile> cgrad = eval.compute();
-    if (internal_)
-      cgrad = cgrad->transform(bmat_[1], true);
-
-    assert(size_ == grad.length());
-    std::copy_n(cgrad->data(), size_, grad.getcontent());
-
-    prev_ref_ = eval.ref();
-    en = eval.energy();
-
-    // current geometry in a molden file
-    MoldenOut mfs("opt.molden");
-    mfs << current_;
-    rms = cgrad->rms();
-  }
-
-  ++iter_;
-  // returns energy
-
-  resume_stdcout();
-  print_iteration(en, rms, timer_.tick());
-}
-
-
->>>>>>> ec5e3bbe
 }
 #endif