--- conflicted
+++ resolved
@@ -75,11 +75,6 @@
   shared_ptr<Matrix> ccoeff = nclosed_ ? ref_->coeff()->slice_copy(ncore_, ncore_+nclosed_) : nullptr;
   shared_ptr<Matrix> acoeff =            ref_->coeff()->slice_copy(ncore_+nclosed_, ncore_+nclosed_+nact_);
   shared_ptr<Matrix> vcoeff = nvirt_   ? ref_->coeff()->slice_copy(ncore_+nclosed_+nact_, ncore_+nclosed_+nact_+nvirt_) : nullptr;
-<<<<<<< HEAD
-
-  shared_ptr<const MatView> ocoeff = ncore_+nclosed_ ? ref_->coeff()->slice(0, ncore_+nclosed_) : nullptr;
-=======
->>>>>>> 2ee5cd9c
 
   // obtain particle RDMs
   compute_rdm();
@@ -382,17 +377,10 @@
       const Matrix mat(*iblock % *jblock);
 
       // active part
-<<<<<<< HEAD
-      shared_ptr<const MatView> iablock = fullai->slice(i*nact_, (i+1)*nact_);
-      shared_ptr<const MatView> jablock = fullai->slice(j*nact_, (j+1)*nact_);
-      const Matrix mat_va(*iblock % *jablock);
-      const Matrix mat_av(*iablock % *jblock);
-=======
       const MatView iablock = fullai->slice(i*nact_, (i+1)*nact_);
       const MatView jablock = fullai->slice(j*nact_, (j+1)*nact_);
       const Matrix mat_va(*iblock % jablock);
       const Matrix mat_av(iablock % *jblock);
->>>>>>> 2ee5cd9c
       // hole density matrix
       const Matrix mat_vaR(mat_va * *hrdm1_);
       const Matrix mat_avR(*hrdm1_ % mat_av);
@@ -451,15 +439,9 @@
       // S(-2)rs sector
       const int iv = i-nclosed_-nact_;
       const int jv = j-nclosed_-nact_;
-<<<<<<< HEAD
-      shared_ptr<const MatView> iablock = fullav->slice(iv*nact_, (iv+1)*nact_);
-      shared_ptr<const MatView> jablock = fullav->slice(jv*nact_, (jv+1)*nact_);
-      Matrix mat_aa(*iablock % *jablock);
-=======
       const MatView iablock = fullav->slice(iv*nact_, (iv+1)*nact_);
       const MatView jablock = fullav->slice(jv*nact_, (jv+1)*nact_);
       Matrix mat_aa(iablock % jablock);
->>>>>>> 2ee5cd9c
       Matrix mat_aaR(nact_, nact_, true);
       Matrix mat_aaK(nact_, nact_, true);
       dgemv_("N", nact_*nact_, nact_*nact_, 1.0,  rdm2_->data(), nact_*nact_, mat_aa.data(), 1, 0.0, mat_aaR.data(), 1);
@@ -476,19 +458,11 @@
       SMITH::sort_indices<1,2,0,3,    0,1,1,1>(ardm2_->data(), ardm2_sorted->data(), nact_, nact_, nact_, nact_);
       SMITH::sort_indices<1,2,0,4,3,5,0,1,1,1>(ardm3_->data(), ardm3_sorted->data(), nact_, nact_, nact_, nact_, nact_, nact_);
       const int iv = i-nclosed_-nact_;
-<<<<<<< HEAD
-      shared_ptr<const MatView> rblock = fullav->slice(iv*nact_, (iv+1)*nact_);
-      shared_ptr<const Matrix> bac = make_shared<Matrix>(*rblock % *fullaa);
-      shared_ptr<Matrix> abc = make_shared<Matrix>(nact_*nact_*nact_, 1, true);
-      SMITH::sort_indices<1,0,2,0,1,1,1>(bac->data(), abc->data(), nact_, nact_, nact_);
-      shared_ptr<Matrix> heff = make_shared<Matrix>(nact_, 1, true);
-=======
       const MatView rblock = fullav->slice(iv*nact_, (iv+1)*nact_);
       const Matrix bac = rblock % *fullaa;
       auto abc = make_shared<VectorB>(nact_*nact_*nact_);
       SMITH::sort_indices<1,0,2,0,1,1,1>(bac.data(), abc->data(), nact_, nact_, nact_);
       auto heff = make_shared<VectorB>(nact_);
->>>>>>> 2ee5cd9c
       for (int a = 0; a != nact_; ++a)
         (*heff)(a) = (2.0*fock_p->element(a+nclosed_, i) - fock_c->element(a+nclosed_, i));
       const double norm = *abc % (*ardm3_sorted % *abc) + *heff % (2.0 * *ardm2_sorted % *abc + *rdm1_ % *heff);
@@ -500,31 +474,12 @@
       // (g|vi) with i fixed
       shared_ptr<const Matrix> iblock = cache.at(i);
       // (g|ai) with i fixed
-<<<<<<< HEAD
-      shared_ptr<const MatView> iablock = fullai->slice(i*nact_, (i+1)*nact_);
-=======
       const MatView iablock = fullai->slice(i*nact_, (i+1)*nact_);
->>>>>>> 2ee5cd9c
       // reordered srdm
       Matrix srdm2_p(nact_*nact_, nact_*nact_);
       SMITH::sort_indices<0,2,1,3,0,1,1,1>(srdm2_->data(), srdm2_p.data(), nact_, nact_, nact_, nact_);
 
       for (int r = 0; r != nvirt_; ++r) {
-<<<<<<< HEAD
-        shared_ptr<const MatView> ibr = iblock->slice(r, r+1);
-        shared_ptr<const MatView> rblock = fullav->slice(r*nact_, (r+1)*nact_);
-
-        // S(-1)rs sector
-        for (int s = r; s != nvirt_; ++s) {
-          shared_ptr<const MatView> ibs = iblock->slice(s, s+1);
-          shared_ptr<const MatView> sblock = fullav->slice(s*nact_, (s+1)*nact_);
-          const Matrix mat1(*ibs % *rblock); // (vi|ar) (i, r fixed)
-          const Matrix mat2(*ibr % *sblock); // (vi|as) (i, s fixed)
-          const Matrix mat1R(*ibs % *rblock * *rdm1_); // (vi|ar) (i, r fixed)
-          const Matrix mat2R(*ibr % *sblock * *rdm1_); // (vi|as) (i, s fixed)
-          const Matrix mat1K(*ibs % *rblock * *kmat_); // (vi|ar) (i, r fixed)
-          const Matrix mat2K(*ibr % *sblock * *kmat_); // (vi|as) (i, s fixed)
-=======
         const MatView ibr = iblock->slice(r, r+1);
         const MatView rblock = fullav->slice(r*nact_, (r+1)*nact_);
 
@@ -538,7 +493,6 @@
           const Matrix mat2R(ibr % sblock * *rdm1_); // (vi|as) (i, s fixed)
           const Matrix mat1K(ibs % rblock * *kmat_); // (vi|ar) (i, r fixed)
           const Matrix mat2K(ibr % sblock * *kmat_); // (vi|as) (i, s fixed)
->>>>>>> 2ee5cd9c
           const double norm  = (r == s ? 1.0 : 2.0) * (mat2R.dot_product(mat2) + mat1R.dot_product(mat1) - mat2R.dot_product(mat1));
           const double denom = (r == s ? 1.0 : 2.0) * (mat2K.dot_product(mat2) + mat1K.dot_product(mat1) - mat2K.dot_product(mat1));
           if (norm > norm_thresh_)
