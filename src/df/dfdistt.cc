//
// BAGEL - Parallel electron correlation program.
// Filename: dfdistt.cc
// Copyright (C) 2012 Toru Shiozaki
//
// Author: Toru Shiozaki <shiozaki@northwestern.edu>
// Maintainer: Shiozaki group
//
// This file is part of the BAGEL package.
//
// The BAGEL package is free software; you can redistribute it and/or modify
// it under the terms of the GNU Library General Public License as published by
// the Free Software Foundation; either version 3, or (at your option)
// any later version.
//
// The BAGEL package is distributed in the hope that it will be useful,
// but WITHOUT ANY WARRANTY; without even the implied warranty of
// MERCHANTABILITY or FITNESS FOR A PARTICULAR PURPOSE.  See the
// GNU Library General Public License for more details.
//
// You should have received a copy of the GNU Library General Public License
// along with the BAGEL package; see COPYING.  If not, write to
// the Free Software Foundation, 675 Mass Ave, Cambridge, MA 02139, USA.
//

#include <src/df/dfdistt.h>
#include <src/util/simple.h>

using namespace std;
using namespace bagel;

DFDistT::DFDistT(std::shared_ptr<const ParallelDF> in, std::shared_ptr<const StaticDist> dist)
 : naux_(in->naux()), nindex1_(in->nindex1()), nindex2_(in->nindex2()),
   dist_(dist ? dist : make_shared<StaticDist>(nindex1_*nindex2_, mpi__->size())),
   bstart_(dist_->start(mpi__->rank())), bsize_(dist_->size(mpi__->rank())), df_(in->df()) {

  vector<int> srequest;
  const int myrank = mpi__->rank();

  // loop over DFBlocks
  for (auto& iblock : in->block()) {
    // Local matrix (true means local)
    auto dat = make_shared<Matrix>(naux_, bsize_, true);

    // second form a matrix
    shared_ptr<Matrix> buf = dat->clone();

    // source block
    shared_ptr<const DFBlock> source = iblock;

    // information on the data layout
    shared_ptr<const StaticDist> adist = df_->adist_now();

    vector<int> rrequest;
    // first issue all the send and receive requests
    for (int i = 0; i != mpi__->size(); ++i) {
      if (i != myrank) {
        srequest.push_back(mpi__->request_send(source->data()+source->asize()*dist_->start(i), source->asize()*dist_->size(i), i, myrank));
        rrequest.push_back(mpi__->request_recv(buf->data()+adist->start(i)*bsize_, adist->size(i)*bsize_, i, i));
      } else {
        assert(source->asize()*dist_->size(i) == adist->size(i)*bsize_);
        copy_n(source->data()+source->asize()*dist_->start(i), source->asize()*dist_->size(i), buf->data()+adist->start(i)*bsize_);
      }
    }
    for (auto& i : rrequest) mpi__->wait(i);

    TaskQueue<CopyBlockTask<double>> task(mpi__->size());
    for (int i = 0; i != mpi__->size(); ++i)
      task.emplace_back(buf->data()+adist->start(i)*bsize_, adist->size(i), dat->data()+adist->start(i), naux_, adist->size(i), bsize_);
    task.compute();

    data_.push_back(dat);
  }

  for (auto& i : srequest) mpi__->wait(i);

}


DFDistT::DFDistT(const size_t naux, shared_ptr<const StaticDist> dist, const size_t nindex1, const size_t nindex2,
                 const shared_ptr<const ParallelDF> p)
 : naux_(naux), nindex1_(nindex1), nindex2_(nindex2), dist_(dist), bstart_(dist->start(mpi__->rank())), bsize_(dist->size(mpi__->rank())), df_(p) {

  const int nblock = p->block().size();
  for (int i = 0; i != nblock; ++i)
    data_.push_back(make_shared<Matrix>(naux_, bsize_, true));

}


shared_ptr<DFDistT> DFDistT::clone() const {
  return make_shared<DFDistT>(naux_, dist_, nindex1_, nindex2_, df_);
}


shared_ptr<DFDistT> DFDistT::apply_J(shared_ptr<const Matrix> d) const {
  shared_ptr<DFDistT> out = clone();
  auto j = data_.begin();
  for (auto& i : out->data_)
    *i = *d % **j++;
  return out;
}


vector<shared_ptr<Matrix>> DFDistT::form_aux_2index(shared_ptr<const DFDistT> o, const double a) const {
  vector<shared_ptr<Matrix>> out;
  auto i = data_.begin();
  for (auto& j : o->data_) {
    auto tmp = make_shared<Matrix>(**i++ ^ *j);
    tmp->scale(a);
    tmp->allreduce();
    out.push_back(tmp);
  }
  return out;
}


void DFDistT::get_paralleldf(std::shared_ptr<ParallelDF> out) const {

  vector<int> request;
  const int myrank = mpi__->rank();

  // we need buffer n regions (n is the number of blocks)
  assert(out->block().size() == data_.size());
  vector<shared_ptr<Matrix>> bufv;
  for (auto& i : data_) bufv.push_back(i->clone());

  auto dat = data_.begin();
  auto buf = bufv.begin();

  // loop over target blocks
  for (auto& iblock : out->block()) {
    // first, issue all the receive requests
    for (int i = 0; i != mpi__->size(); ++i)
      if (i != myrank)
        request.push_back(mpi__->request_recv(iblock->data()+iblock->asize()*dist_->start(i), iblock->asize()*dist_->size(i), i, i));

    // information on the data layout
    shared_ptr<const StaticDist> adist = df_->adist_now();

    // copy using threads
    TaskQueue<CopyBlockTask<double>> task(mpi__->size());
    for (int i = 0; i != mpi__->size(); ++i)
      task.emplace_back((*dat)->data()+adist->start(i), naux_, (*buf)->data()+adist->start(i)*bsize_, adist->size(i), adist->size(i), bsize_);
    task.compute(resources__->max_num_threads());

    // last, issue all the send requests
    for (int i = 0; i != mpi__->size(); ++i) {
      if (i != myrank) {
        request.push_back(mpi__->request_send((*buf)->data()+adist->start(i)*bsize_, adist->size(i)*bsize_, i, myrank));
      } else {
<<<<<<< HEAD
        copy_n((*buf)->data()+adist->start(i)*bsize_, out->block(0)->asize()*dist_->size(i), out->block(0)->data()+out->block(0)->asize()*dist_->start(i));
=======
        copy_n((*buf)->data()+adist->start(i)*bsize_, iblock->asize()*dist_->size(i), iblock->data()+iblock->asize()*dist_->start(i));
>>>>>>> 2ee5cd9c
      }
    }
    ++dat;
    ++buf;
  }

  for (auto& i : request) mpi__->wait(i);
}


// function that returns a slice of local data
vector<shared_ptr<Matrix>> DFDistT::get_slice(const int start, const int end) const {
  assert(start >= bstart_ && end <= bstart_+bsize_);
  vector<shared_ptr<Matrix>> out;
  for (auto& i : data_)
    out.push_back(i->slice_copy(start-bstart_, end-bstart_));
  return out;
}


shared_ptr<Matrix> DFDistT::replicate(const int n) const {
  auto out = make_shared<Matrix>(naux_, nindex1_*nindex2_, true);
  vector<int> rq;
  for (int i = 0; i != mpi__->size(); ++i) {
    const int start = dist_->start(i);
    const int size = dist_->size(i);
    if (i == mpi__->rank()) {
      assert(start == bstart_ && size == bsize_ && data_[n]->size() == naux_*size);
      copy_n(data_[n]->data(), data_[n]->size(), out->element_ptr(0, start));
    } else {
      // issue send request to all the nodes
      rq.push_back(mpi__->request_send(data_[n]->data(), data_[n]->size(), i, mpi__->rank()*mpi__->size()+i));
      rq.push_back(mpi__->request_recv(out->element_ptr(0, start), naux_*size, i, i*mpi__->size()+mpi__->rank()));
    }
  }
  for (auto& i : rq)
    mpi__->wait(i);
  return out;
}<|MERGE_RESOLUTION|>--- conflicted
+++ resolved
@@ -149,11 +149,7 @@
       if (i != myrank) {
         request.push_back(mpi__->request_send((*buf)->data()+adist->start(i)*bsize_, adist->size(i)*bsize_, i, myrank));
       } else {
-<<<<<<< HEAD
-        copy_n((*buf)->data()+adist->start(i)*bsize_, out->block(0)->asize()*dist_->size(i), out->block(0)->data()+out->block(0)->asize()*dist_->start(i));
-=======
         copy_n((*buf)->data()+adist->start(i)*bsize_, iblock->asize()*dist_->size(i), iblock->data()+iblock->asize()*dist_->start(i));
->>>>>>> 2ee5cd9c
       }
     }
     ++dat;
