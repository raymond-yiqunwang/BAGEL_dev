--- conflicted
+++ resolved
@@ -64,16 +64,6 @@
     void add_direct_product(std::vector<std::shared_ptr<const VectorB>> a, std::vector<std::shared_ptr<const Matrix>> b, const double fac);
 
     // compute half transforms; c is dimensioned by nbasis_;
-<<<<<<< HEAD
-    std::shared_ptr<DFHalfDist> compute_half_transform(std::shared_ptr<const MatView> c) const;
-    // TODO will be deprecated
-    std::shared_ptr<DFHalfDist> compute_half_transform(const std::shared_ptr<const Matrix> c) const;
-
-    // compute half transform using the third index. You get DFHalfDist with gamma/i/s (i.e., index are reordered)
-    std::shared_ptr<DFHalfDist> compute_half_transform_swap(std::shared_ptr<const MatView> c) const;
-    // TODO will be deprecated
-    std::shared_ptr<DFHalfDist> compute_half_transform_swap(const std::shared_ptr<const Matrix> c) const;
-=======
     std::shared_ptr<DFHalfDist> compute_half_transform(const MatView c) const;
     template<typename T, class = typename std::enable_if<btas::is_boxtensor<T>::value>::type>
     std::shared_ptr<DFHalfDist> compute_half_transform(std::shared_ptr<T> c) const { return compute_half_transform(*c); }
@@ -82,7 +72,6 @@
     std::shared_ptr<DFHalfDist> compute_half_transform_swap(const MatView c) const;
     template<typename T, class = typename std::enable_if<btas::is_boxtensor<T>::value>::type>
     std::shared_ptr<DFHalfDist> compute_half_transform_swap(std::shared_ptr<T> c) const { return compute_half_transform_swap(*c); }
->>>>>>> 2ee5cd9c
 
     std::shared_ptr<DFDist> copy() const;
     std::shared_ptr<DFDist> clone() const;
@@ -185,13 +174,6 @@
     size_t nocc() const { return nindex1_; }
     size_t nbasis() const { return nindex2_; }
 
-<<<<<<< HEAD
-    std::shared_ptr<DFFullDist> compute_second_transform(std::shared_ptr<const MatView> c) const;
-    std::shared_ptr<DFDist> back_transform(std::shared_ptr<const MatView> c) const;
-    // TODO will be deprecated
-    std::shared_ptr<DFFullDist> compute_second_transform(const std::shared_ptr<const Matrix> c) const;
-    std::shared_ptr<DFDist> back_transform(const std::shared_ptr<const Matrix> c) const;
-=======
     std::shared_ptr<DFFullDist> compute_second_transform(const MatView c) const;
     template<typename T, class = typename std::enable_if<btas::is_boxtensor<T>::value>::type>
     std::shared_ptr<DFFullDist> compute_second_transform(std::shared_ptr<T> c) const { return compute_second_transform(*c); }
@@ -199,7 +181,6 @@
     std::shared_ptr<DFDist> back_transform(const MatView c) const;
     template<typename T, class = typename std::enable_if<btas::is_boxtensor<T>::value>::type>
     std::shared_ptr<DFDist> back_transform(std::shared_ptr<T> c) const { return back_transform(*c); }
->>>>>>> 2ee5cd9c
 
     std::shared_ptr<DFHalfDist> copy() const;
     std::shared_ptr<DFHalfDist> clone() const;
@@ -231,15 +212,9 @@
     std::shared_ptr<DFFullDist> copy() const;
     std::shared_ptr<DFFullDist> clone() const;
 
-<<<<<<< HEAD
-    std::shared_ptr<DFHalfDist> back_transform(std::shared_ptr<const MatView> c) const;
-    // TODO will be deprecated
-    std::shared_ptr<DFHalfDist> back_transform(const std::shared_ptr<const Matrix> c) const;
-=======
     std::shared_ptr<DFHalfDist> back_transform(const MatView c) const;
     template<typename T, class = typename std::enable_if<btas::is_boxtensor<T>::value>::type>
     std::shared_ptr<DFHalfDist> back_transform(std::shared_ptr<T> c) const { return back_transform(*c); }
->>>>>>> 2ee5cd9c
 
     void rotate_occ1(const std::shared_ptr<const Matrix> d);
 
