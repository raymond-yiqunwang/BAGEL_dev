//
// BAGEL - Parallel electron correlation program.
// Filename: df.h
// Copyright (C) 2012 Toru Shiozaki
//
// Author: Toru Shiozaki <shiozaki@northwestern.edu>
// Maintainer: Shiozaki group
//
// This file is part of the BAGEL package.
//
// The BAGEL package is free software; you can redistribute it and/or modify
// it under the terms of the GNU Library General Public License as published by
// the Free Software Foundation; either version 3, or (at your option)
// any later version.
//
// The BAGEL package is distributed in the hope that it will be useful,
// but WITHOUT ANY WARRANTY; without even the implied warranty of
// MERCHANTABILITY or FITNESS FOR A PARTICULAR PURPOSE.  See the
// GNU Library General Public License for more details.
//
// You should have received a copy of the GNU Library General Public License
// along with the BAGEL package; see COPYING.  If not, write to
// the Free Software Foundation, 675 Mass Ave, Cambridge, MA 02139, USA.
//

#ifndef __SRC_DF_DF_H
#define __SRC_DF_DF_H

#include <src/df/paralleldf.h>
#include <src/molecule/atom.h>

namespace bagel {

class DFHalfDist;
class DFFullDist;

class DFDist : public ParallelDF {
  friend class DFIntTask_OLD<DFDist>;
  friend class ComplexDFDist;
  protected:
    std::pair<const double*, std::shared_ptr<RysInt>> compute_batch(std::array<std::shared_ptr<const Shell>,4>& input);

    std::shared_ptr<const StaticDist> make_table(const size_t nmax);
    // compute 2-index integrals ERI
    void compute_2index(const std::vector<std::shared_ptr<const Shell>>&, const double thresh, const bool compute_inv);

    std::tuple<int, std::vector<std::shared_ptr<const Shell>>> get_ashell(const std::vector<std::shared_ptr<const Shell>>& all);

  public:
    DFDist(const int nbas, const int naux, const std::shared_ptr<DFBlock> block = nullptr, std::shared_ptr<const ParallelDF> df = nullptr, std::shared_ptr<Matrix> data2 = nullptr)
      : ParallelDF(naux, nbas, nbas, df, data2) {
      if (block)
        block_.push_back(block);
    }

    DFDist(const std::shared_ptr<const ParallelDF> df) : ParallelDF(df->naux(), df->nindex1(), df->nindex2(), df) { }

    bool has_2index() const { return data2_.get() != nullptr; }
    size_t nbasis0() const { return nindex2_; }
    size_t nbasis1() const { return nindex1_; }
    size_t naux() const { return naux_; }

<<<<<<< HEAD
    // TODO Get rid of this once DF_London is obsolete
    void set_data2(std::shared_ptr<Matrix> d2) { data2_ = d2; }

    void add_direct_product(std::shared_ptr<const Matrix> a, std::shared_ptr<const Matrix> b, const double fac)
       { add_direct_product(std::vector<std::shared_ptr<const Matrix>>{a}, std::vector<std::shared_ptr<const Matrix>>{b}, fac); }
    void add_direct_product(std::vector<std::shared_ptr<const Matrix>> a, std::vector<std::shared_ptr<const Matrix>> b, const double fac);
=======
    void add_direct_product(std::shared_ptr<const VectorB> a, std::shared_ptr<const Matrix> b, const double fac)
       { add_direct_product(std::vector<std::shared_ptr<const VectorB>>{a}, std::vector<std::shared_ptr<const Matrix>>{b}, fac); }
    void add_direct_product(std::vector<std::shared_ptr<const VectorB>> a, std::vector<std::shared_ptr<const Matrix>> b, const double fac);
>>>>>>> 3dfbb927

    // compute half transforms; c is dimensioned by nbasis_;
    std::shared_ptr<DFHalfDist> compute_half_transform(const MatView c) const;
    template<typename T, class = typename std::enable_if<btas::is_boxtensor<T>::value>::type>
    std::shared_ptr<DFHalfDist> compute_half_transform(std::shared_ptr<T> c) const { return compute_half_transform(*c); }

    // compute half transform using the third index. You get DFHalfDist with gamma/i/s (i.e., index are reordered)
    std::shared_ptr<DFHalfDist> compute_half_transform_swap(const MatView c) const;
    template<typename T, class = typename std::enable_if<btas::is_boxtensor<T>::value>::type>
    std::shared_ptr<DFHalfDist> compute_half_transform_swap(std::shared_ptr<T> c) const { return compute_half_transform_swap(*c); }

    std::shared_ptr<DFDist> copy() const;
    std::shared_ptr<DFDist> clone() const;

    // split up smalleri integrals into 6 dfdist objects
    std::vector<std::shared_ptr<const DFDist>> split_blocks() const {
      std::vector<std::shared_ptr<const DFDist>> out;
      assert(nindex1_ == nindex2_);
      for (auto& i : block_)
        out.push_back(std::make_shared<const DFDist>(nindex1_, naux_, i, df_, data2_));
      return out;
    }
};


template<class TBatch>
class DFDist_ints : public DFDist {
  protected:
    void compute_3index(const std::vector<std::shared_ptr<const Shell>>& ashell,
                        const std::vector<std::shared_ptr<const Shell>>& b1shell,
                        const std::vector<std::shared_ptr<const Shell>>& b2shell,
                        const size_t asize, const size_t b1size, const size_t b2size,
                        const size_t astart, const double thresh, const bool compute_inv) {
      Timer time;

      // making a task list
      TaskQueue<DFIntTask<TBatch,TBatch::Nblocks()>> tasks(b1shell.size()*b2shell.size()*ashell.size());

      auto i3 = std::make_shared<const Shell>(ashell.front()->spherical());

      // due to performance issue, we need to reshape it to array
      std::array<std::shared_ptr<DFBlock>,TBatch::Nblocks()> blk;
      for (int i = 0; i != TBatch::Nblocks(); ++i) blk[i] = block_[i];

      int j2 = 0;
      for (auto& i2 : b2shell) {
        int j1 = 0;
        for (auto& i1 : b1shell) {
          // TODO careful
          if (TBatch::Nblocks() > 1 || j1 <= j2) {
            int j0 = 0;
            for (auto& i0 : ashell) {
              tasks.emplace_back((std::array<std::shared_ptr<const Shell>,4>{{i3, i0, i1, i2}}), (std::array<int,3>{{j2, j1, j0}}), blk);
              j0 += i0->nbasis();
            }
          }
          j1 += i1->nbasis();
        }
        j2 += i2->nbasis();
      }
      time.tick_print("3-index ints prep");
      tasks.compute();
      time.tick_print("3-index ints");

    }

  public:
    DFDist_ints(const int nbas, const int naux, const std::vector<std::shared_ptr<const Atom>>& atoms, const std::vector<std::shared_ptr<const Atom>>& aux_atoms,
                const double thr, const bool inverse, const double dum, const bool average = false) : DFDist(nbas, naux) {

      // 3index Integral is now made in DFBlock.
      std::vector<std::shared_ptr<const Shell>> ashell, b1shell, b2shell;
      for (auto& i : aux_atoms) ashell.insert(ashell.end(), i->shells().begin(), i->shells().end());
      for (auto& i : atoms)     b1shell.insert(b1shell.end(), i->shells().begin(), i->shells().end());
      for (auto& i : atoms)     b2shell.insert(b2shell.end(), i->shells().begin(), i->shells().end());

      // distribute auxiliary shells to each nodes
      int astart;
      std::vector<std::shared_ptr<const Shell>> myashell;
      std::tie(astart, myashell) = get_ashell(ashell);

      std::shared_ptr<const StaticDist> adist_shell = make_table(astart);
      std::shared_ptr<const StaticDist> adist_averaged = std::make_shared<const StaticDist>(naux_, mpi__->size());

      // make empty dfblocks
      const size_t asize  = std::accumulate(myashell.begin(),myashell.end(),0, [](const int& i, const std::shared_ptr<const Shell>& o) { return i+o->nbasis(); });
      const size_t b1size = std::accumulate(b1shell.begin(), b1shell.end(), 0, [](const int& i, const std::shared_ptr<const Shell>& o) { return i+o->nbasis(); });
      const size_t b2size = std::accumulate(b2shell.begin(), b2shell.end(), 0, [](const int& i, const std::shared_ptr<const Shell>& o) { return i+o->nbasis(); });
      for (int i = 0; i != TBatch::Nblocks(); ++i)
        block_.push_back(std::make_shared<DFBlock>(adist_shell, adist_averaged, asize, b1size, b2size, astart, 0, 0));

      // 3-index integrals
      compute_3index(myashell, b1shell, b2shell, asize, b1size, b2size, astart, thr, inverse);
      // 2-index integrals
      compute_2index(ashell, thr, inverse);
      // 3-index integrals, post process
      if (average)
        average_3index();
    }

};


class DFHalfDist : public ParallelDF {
  protected:

  public:
    DFHalfDist(const std::shared_ptr<const ParallelDF> df, const int nocc) : ParallelDF(df->naux(), nocc, df->nindex2(), df) { }

    size_t nocc() const { return nindex1_; }
    size_t nbasis() const { return nindex2_; }

    std::shared_ptr<DFFullDist> compute_second_transform(const MatView c) const;
    template<typename T, class = typename std::enable_if<btas::is_boxtensor<T>::value>::type>
    std::shared_ptr<DFFullDist> compute_second_transform(std::shared_ptr<T> c) const { return compute_second_transform(*c); }

    std::shared_ptr<DFDist> back_transform(const MatView c) const;
    template<typename T, class = typename std::enable_if<btas::is_boxtensor<T>::value>::type>
    std::shared_ptr<DFDist> back_transform(std::shared_ptr<T> c) const { return back_transform(*c); }

    std::shared_ptr<DFHalfDist> copy() const;
    std::shared_ptr<DFHalfDist> clone() const;

    void rotate_occ(const std::shared_ptr<const Matrix> d);
    std::shared_ptr<DFHalfDist> apply_density(const std::shared_ptr<const Matrix> d) const;

    std::shared_ptr<Matrix> compute_Kop_1occ(const std::shared_ptr<const Matrix> den, const double a) const;

    std::shared_ptr<DFHalfDist> apply_J() const { return apply_J(df_->data2()); }
    std::shared_ptr<DFHalfDist> apply_JJ() const { return apply_J(std::make_shared<Matrix>(*df_->data2()**df_->data2())); }
    std::shared_ptr<DFHalfDist> apply_J(const std::shared_ptr<const DFDist> d) const { return apply_J(d->data2()); }
    std::shared_ptr<DFHalfDist> apply_JJ(const std::shared_ptr<const DFDist> d) const { return apply_J(std::make_shared<Matrix>(*d->data2()**d->data2())); }
    std::shared_ptr<DFHalfDist> apply_J(const std::shared_ptr<const Matrix> o) const;

};


class DFFullDist : public ParallelDF {
  protected:
    std::shared_ptr<DFFullDist> apply_J(const std::shared_ptr<const Matrix> o) const;

  public:
    DFFullDist(const std::shared_ptr<const ParallelDF> df, const int nocc1, const int nocc2) : ParallelDF(df->naux(), nocc1, nocc2, df) { }

    int nocc1() const { return nindex1_; }
    int nocc2() const { return nindex2_; }

    std::shared_ptr<DFFullDist> copy() const;
    std::shared_ptr<DFFullDist> clone() const;

    std::shared_ptr<DFHalfDist> back_transform(const MatView c) const;
    template<typename T, class = typename std::enable_if<btas::is_boxtensor<T>::value>::type>
    std::shared_ptr<DFHalfDist> back_transform(std::shared_ptr<T> c) const { return back_transform(*c); }

    void rotate_occ1(const std::shared_ptr<const Matrix> d);

    // 2RDM contractions
    // special function for RHF
    std::shared_ptr<DFFullDist> apply_closed_2RDM(const double scale_ex = 1.0) const;
    // special function for UHF
    std::shared_ptr<DFFullDist> apply_uhf_2RDM(const btas::Tensor2<double>& rdma, const btas::Tensor2<double>& rdmb) const;
    // general case with closed orbitals
    std::shared_ptr<DFFullDist> apply_2rdm(const btas::Tensor4<double>& rdm, const btas::Tensor2<double>& rdm1, const int nclosed, const int nact) const;
    // general case without closed orbitals
    std::shared_ptr<DFFullDist> apply_2rdm(const btas::Tensor4<double>& rdm) const;

    std::shared_ptr<Matrix> form_4index_1fixed(const std::shared_ptr<const DFFullDist> o, const double a, const size_t n) const;

    // utility functions
    std::shared_ptr<Matrix> form_aux_2index_apply_J(const std::shared_ptr<const DFFullDist> o, const double a) const;
    void add_product(const std::shared_ptr<const DFFullDist>, const std::shared_ptr<const Matrix>, const int jdim, const size_t offset, const double fac = 1.0);

    std::shared_ptr<DFFullDist> apply_J() const { return apply_J(df_->data2()); }
    std::shared_ptr<DFFullDist> apply_JJ() const { return apply_J(std::make_shared<Matrix>(*df_->data2()**df_->data2())); }
    std::shared_ptr<DFFullDist> apply_J(const std::shared_ptr<const ParallelDF> d) const { return apply_J(d->data2()); }
    std::shared_ptr<DFFullDist> apply_JJ(const std::shared_ptr<const ParallelDF> d) const { return apply_J(std::make_shared<Matrix>(*d->data2()**d->data2())); }

    std::shared_ptr<DFFullDist> swap() const;
};

}


#endif<|MERGE_RESOLUTION|>--- conflicted
+++ resolved
@@ -60,18 +60,9 @@
     size_t nbasis1() const { return nindex1_; }
     size_t naux() const { return naux_; }
 
-<<<<<<< HEAD
-    // TODO Get rid of this once DF_London is obsolete
-    void set_data2(std::shared_ptr<Matrix> d2) { data2_ = d2; }
-
-    void add_direct_product(std::shared_ptr<const Matrix> a, std::shared_ptr<const Matrix> b, const double fac)
-       { add_direct_product(std::vector<std::shared_ptr<const Matrix>>{a}, std::vector<std::shared_ptr<const Matrix>>{b}, fac); }
-    void add_direct_product(std::vector<std::shared_ptr<const Matrix>> a, std::vector<std::shared_ptr<const Matrix>> b, const double fac);
-=======
     void add_direct_product(std::shared_ptr<const VectorB> a, std::shared_ptr<const Matrix> b, const double fac)
        { add_direct_product(std::vector<std::shared_ptr<const VectorB>>{a}, std::vector<std::shared_ptr<const Matrix>>{b}, fac); }
     void add_direct_product(std::vector<std::shared_ptr<const VectorB>> a, std::vector<std::shared_ptr<const Matrix>> b, const double fac);
->>>>>>> 3dfbb927
 
     // compute half transforms; c is dimensioned by nbasis_;
     std::shared_ptr<DFHalfDist> compute_half_transform(const MatView c) const;
