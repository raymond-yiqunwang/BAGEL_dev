//
// BAGEL - Parallel electron correlation program.
// Filename: df.cc
// Copyright (C) 2012 Toru Shiozaki
//
// Author: Toru Shiozaki <shiozaki@northwestern.edu>
// Maintainer: Shiozaki group
//
// This file is part of the BAGEL package.
//
// The BAGEL package is free software; you can redistribute it and/or modify
// it under the terms of the GNU Library General Public License as published by
// the Free Software Foundation; either version 3, or (at your option)
// any later version.
//
// The BAGEL package is distributed in the hope that it will be useful,
// but WITHOUT ANY WARRANTY; without even the implied warranty of
// MERCHANTABILITY or FITNESS FOR A PARTICULAR PURPOSE.  See the
// GNU Library General Public License for more details.
//
// You should have received a copy of the GNU Library General Public License
// along with the BAGEL package; see COPYING.  If not, write to
// the Free Software Foundation, 675 Mass Ave, Cambridge, MA 02139, USA.
//


#include <src/df/df.h>
#include <src/df/dfdistt.h>
#include <src/integral/rys/eribatch.h>
#include <src/integral/libint/libint.h>

using namespace std;
using namespace bagel;
using namespace btas;


shared_ptr<DFDist> DFDist::copy() const {
  auto out = make_shared<DFDist>(df_);
  for (auto& i : block_)
    out->add_block(i->copy());
  return out;
}


shared_ptr<DFDist> DFDist::clone() const {
  auto out = make_shared<DFDist>(df_);
  for (auto& i : block_)
    out->add_block(i->clone());
  return out;
}


void DFDist::add_direct_product(const vector<shared_ptr<const VectorB>> cd, const vector<shared_ptr<const Matrix>> dd, const double a) {
  if (block_.size() != 1) throw logic_error("so far assumes block_.size() == 1");
  if (cd.size() != dd.size()) throw logic_error("Illegal call of DFDist::DFDist");

  auto d = dd.begin();
  for (auto& c : cd) {
    auto aslice = make_shared<VectorB>(c->slice(block_[0]->astart(), block_[0]->astart()+block_[0]->asize()));
    block_[0]->add_direct_product(aslice, *d++, a);
  }
  assert(d == dd.end());
}


tuple<int, vector<shared_ptr<const Shell>>> DFDist::get_ashell(const vector<shared_ptr<const Shell>>& all) {
  int out1;
  vector<shared_ptr<const Shell>> out2;
  // TODO without *2, H does not work. Perhaps need to think a bit more
  if (mpi__->size()*2 < all.size()) {
    int start, end;
    StaticDist d(naux_, mpi__->size());
    tie(start, end) = d.range(mpi__->rank());
    int num = 0;
    for (auto iter = all.begin(); iter != all.end(); ++iter) {
      if (num >= start && num < end) {
        if (out2.empty()) out1 = num;
        out2.push_back(*iter);
      }
      num += (*iter)->nbasis();
    }
  } else {
    cout << endl << "   *** Warning *** Since the number of auxiliary shells is too small, we do not parallelize the Fock builder." << endl << endl;
    out1 = 0;
    out2 = all;
    serial_ = true;
  }

  return tie(out1, out2);
}


void DFDist::compute_2index(const vector<shared_ptr<const Shell>>& ashell, const double throverlap, const bool compute_inverse) {
  Timer time;

  // generates a task of integral evaluations
  TaskQueue<DFIntTask_OLD<DFDist>> tasks(ashell.size()*ashell.size());

  data2_ = make_shared<Matrix>(naux_, naux_, serial_);
  auto b3 = make_shared<const Shell>(ashell.front()->spherical());

  // naive static distribution
  int u = 0;
  int o0 = 0;
  for (auto& b0 : ashell) {
    int o1 = 0;
    for (auto& b1 : ashell) {
      if (o0 <= o1 && ((u++ % mpi__->size() == mpi__->rank()) || serial_))
        tasks.emplace_back(array<shared_ptr<const Shell>,4>{{b1, b3, b0, b3}}, array<int,2>{{o0, o1}}, this);
      o1 += b1->nbasis();
    }
    o0 += b0->nbasis();
  }

  // these shell loops will be distributed across threads
  tasks.compute();

  if (!serial_)
    data2_->allreduce();

  time.tick_print("2-index ints");

  if (compute_inverse) {
    data2_->inverse_half(throverlap);
    // will use data2_ within node
    data2_->localize();
    time.tick_print("computing inverse");
  }
}


shared_ptr<const StaticDist> DFDist::make_table(const size_t astart) {
  vector<size_t> rec(mpi__->size());
  fill(rec.begin(), rec.end(), 0);

  mpi__->allgather(&astart, 1, rec.data(), 1);
  rec.push_back(naux_);

  return make_shared<const StaticDist>(rec);
}


pair<const double*, shared_ptr<RysInt>> DFDist::compute_batch(array<shared_ptr<const Shell>,4>& input) {
#ifdef LIBINT_INTERFACE
  shared_ptr<RysInt> eribatch = make_shared<Libint>(input);
#else
  shared_ptr<RysInt> eribatch = make_shared<ERIBatch>(input, 2.0);
#endif
  eribatch->compute();
  return {eribatch->data(), eribatch};
}


<<<<<<< HEAD
shared_ptr<DFHalfDist> DFDist::compute_half_transform(std::shared_ptr<const MatView> c) const {
  const int nocc = c->mdim();
  auto out = make_shared<DFHalfDist>(shared_from_this(), nocc);
  for (auto& i : block_)
    out->add_block(i->transform_second(c));
  return out;
}


shared_ptr<DFHalfDist> DFDist::compute_half_transform_swap(std::shared_ptr<const MatView> c) const {
  const int nocc = c->mdim();
  auto out = make_shared<DFHalfDist>(shared_from_this(), nocc);
  for (auto& i : block_)
    out->add_block(i->transform_third(c)->swap());
  return out;
}


// TODO will be deprecated
shared_ptr<DFHalfDist> DFDist::compute_half_transform(const std::shared_ptr<const Matrix> c) const {
  const int nocc = c->mdim();
  auto out = make_shared<DFHalfDist>(shared_from_this(), nocc);
=======
shared_ptr<DFHalfDist> DFDist::compute_half_transform(const MatView c) const {
  const int nocc = c.extent(1);
  auto out = make_shared<DFHalfDist>(df_ ? df_ : shared_from_this(), nocc);
>>>>>>> 2ee5cd9c
  for (auto& i : block_)
    out->add_block(i->transform_second(c));
  return out;
}


<<<<<<< HEAD
// TODO will be deprecated
shared_ptr<DFHalfDist> DFDist::compute_half_transform_swap(const std::shared_ptr<const Matrix> c) const {
  const int nocc = c->mdim();
  auto out = make_shared<DFHalfDist>(shared_from_this(), nocc);
=======
shared_ptr<DFHalfDist> DFDist::compute_half_transform_swap(const MatView c) const {
  const int nocc = c.extent(1);
  auto out = make_shared<DFHalfDist>(df_ ? df_ : shared_from_this(), nocc);
>>>>>>> 2ee5cd9c
  for (auto& i : block_)
    out->add_block(i->transform_third(c)->swap());
  return out;
}


/////////////////////////////////////////////////////////////////////////////////////////////////////////////////////////////////


<<<<<<< HEAD
shared_ptr<DFFullDist> DFHalfDist::compute_second_transform(std::shared_ptr<const MatView> c) const {
  const int nocc = c->mdim();
  auto out = make_shared<DFFullDist>(df_, nindex1_, nocc);
  for (auto& i : block_)
    out->add_block(i->transform_third(c));
  return out;
}


// TODO will be deprecated
shared_ptr<DFFullDist> DFHalfDist::compute_second_transform(const std::shared_ptr<const Matrix> c) const {
  const int nocc = c->mdim();
=======
shared_ptr<DFFullDist> DFHalfDist::compute_second_transform(const MatView c) const {
  const int nocc = c.extent(1);
>>>>>>> 2ee5cd9c
  auto out = make_shared<DFFullDist>(df_, nindex1_, nocc);
  for (auto& i : block_)
    out->add_block(i->transform_third(c));
  return out;
}


shared_ptr<DFHalfDist> DFHalfDist::copy() const {
  auto out = make_shared<DFHalfDist> (df_, nindex1_);
  for (auto& i : block_)
    out->add_block(i->copy());
  return out;
}


shared_ptr<DFHalfDist> DFHalfDist::clone() const {
  auto out = make_shared<DFHalfDist>(df_, nindex1_);
  for (auto& i : block_)
    out->add_block(i->clone());
  return out;
}


<<<<<<< HEAD
shared_ptr<DFDist> DFHalfDist::back_transform(std::shared_ptr<const MatView> c) const{
  assert(df_->nindex1() == c->ndim());
  auto out = make_shared<DFDist>(df_);
  for (auto& i : block_)
    out->add_block(i->transform_second(c, true));
  return out;
}


// TODO will be deprecated
shared_ptr<DFDist> DFHalfDist::back_transform(const std::shared_ptr<const Matrix> c) const{
  assert(df_->nindex1() == c->ndim());
=======
shared_ptr<DFDist> DFHalfDist::back_transform(const MatView c) const{
  assert(df_->nindex1() == c.extent(0));
>>>>>>> 2ee5cd9c
  auto out = make_shared<DFDist>(df_);
  for (auto& i : block_)
    out->add_block(i->transform_second(c, true));
  return out;
}


void DFHalfDist::rotate_occ(const std::shared_ptr<const Matrix> d) {
  assert(nindex1_ == d->mdim());
  for (auto& i : block_)
    i = i->transform_second(*d);
}


shared_ptr<DFHalfDist> DFHalfDist::apply_density(const std::shared_ptr<const Matrix> den) const {
  assert(den->mdim() == nindex2_);
  auto out = make_shared<DFHalfDist>(df_, nindex1_);
  for (auto& i : block_)
    out->add_block(i->transform_third(*den));
  return out;
}


shared_ptr<Matrix> DFHalfDist::compute_Kop_1occ(const std::shared_ptr<const Matrix> den, const double a) const {
  return apply_density(den)->form_2index(df_, a);
}


/////////////////////////////////////////////////////////////////////////////////////////////////////////////////////////////////


shared_ptr<DFFullDist> DFFullDist::copy() const {
  auto out = make_shared<DFFullDist>(df_, nindex1_, nindex2_);
  for (auto& i : block_)
    out->add_block(i->copy());
  return out;
}


shared_ptr<DFFullDist> DFFullDist::clone() const {
  auto out = make_shared<DFFullDist>(df_, nindex1_, nindex2_);
  for (auto& i : block_)
    out->add_block(i->clone());
  return out;
}


void DFFullDist::rotate_occ1(const std::shared_ptr<const Matrix> d) {
  assert(nindex1_ == d->mdim());
  for (auto& i : block_)
    i = i->transform_second(*d);
}


// AO back transformation (q|rs)[CCdag]_rt [CCdag]_su
<<<<<<< HEAD
shared_ptr<DFHalfDist> DFFullDist::back_transform(std::shared_ptr<const MatView> c) const {
  assert(c->ndim() == df_->nindex2());
  auto out = make_shared<DFHalfDist>(df_, nindex1_);
  for (auto& i : block_)
    out->add_block(i->transform_third(c, true));
  return out;
}


// TODO will be deprecated
shared_ptr<DFHalfDist> DFFullDist::back_transform(const std::shared_ptr<const Matrix> c) const {
  assert(c->ndim() == df_->nindex2());
=======
shared_ptr<DFHalfDist> DFFullDist::back_transform(const MatView c) const {
  assert(c.extent(0) == df_->nindex2());
>>>>>>> 2ee5cd9c
  auto out = make_shared<DFHalfDist>(df_, nindex1_);
  for (auto& i : block_)
    out->add_block(i->transform_third(c, true));
  return out;
}


// 2RDM contractions
shared_ptr<DFFullDist> DFFullDist::apply_closed_2RDM(const double scale_exch) const {
  auto out = make_shared<DFFullDist>(df_, nindex1_, nindex2_);
  for (auto& i : block_)
    out->add_block(i->apply_rhf_2RDM(scale_exch));
  return out;
}


shared_ptr<DFFullDist> DFFullDist::apply_uhf_2RDM(const btas::Tensor2<double>& amat, const btas::Tensor2<double>& bmat) const {
  auto out = make_shared<DFFullDist>(df_, nindex1_, nindex2_);
  for (auto& i : block_)
    out->add_block(i->apply_uhf_2RDM(amat, bmat));
  return out;
}


shared_ptr<DFFullDist> DFFullDist::apply_2rdm(const btas::Tensor4<double>& rdm, const btas::Tensor2<double>& rdm1, const int nclosed, const int nact) const {
  auto out = make_shared<DFFullDist>(df_, nindex1_, nindex2_);
  for (auto& i : block_)
    out->add_block(i->apply_2RDM(rdm, rdm1, nclosed, nact));
  return out;
}


shared_ptr<DFFullDist> DFFullDist::apply_2rdm(const btas::Tensor4<double>& rdm) const {
  auto out = make_shared<DFFullDist>(df_, nindex1_, nindex2_);
  for (auto& i : block_)
    out->add_block(i->apply_2RDM(rdm));
  return out;
}


shared_ptr<Matrix> DFFullDist::form_aux_2index_apply_J(const shared_ptr<const DFFullDist> o, const double a) const {
  shared_ptr<Matrix> tmp = ParallelDF::form_aux_2index(o, a);
  return make_shared<Matrix>(*tmp * *df_->data2());
}


shared_ptr<Matrix> DFFullDist::form_4index_1fixed(const shared_ptr<const DFFullDist> o, const double a, const size_t n) const {
  // TODO needs more work
  if (block_.size() != 1 || o->block_.size() != 1) throw logic_error("so far assumes block_.size() == 1");
  shared_ptr<Matrix> out = block_[0]->form_4index_1fixed(o->block_[0], a, n);
  if (!serial_)
    out->allreduce();
  return out;
}


void DFFullDist::add_product(const shared_ptr<const DFFullDist> o, const shared_ptr<const Matrix> c, const int jdim, const size_t off, const double fac) {
  // TODO needs more work
  if (block_.size() != 1 || o->block_.size() != 1) throw logic_error("so far assumes block_.size() == 1");
  block_[0]->add_block(*o->block_[0]->form_Dj(c, jdim), jdim, off*block_[0]->asize(), fac);
}


shared_ptr<DFFullDist> DFFullDist::swap() const {
  auto out = make_shared<DFFullDist>(shared_from_this(), nocc2(), nocc1());
  for (auto& i : block_)
    out->add_block(i->swap());
  return out;
}


//////// apply J functions ////////

shared_ptr<DFFullDist> DFFullDist::apply_J(const shared_ptr<const Matrix> d) const {
  shared_ptr<DFFullDist> out = clone();
#ifdef HAVE_MPI_H
  if (!serial_) {
    Timer mult(3);
    auto work = make_shared<DFDistT>(shared_from_this());
    mult.tick_print("Form DFDistT");
    work = work->apply_J(d);
    mult.tick_print("Application of Inverse");
    work->get_paralleldf(out);
    mult.tick_print("Return DFDist");
  } else {
#else
  {
#endif
    auto j = block_.begin();
    for (auto& i : out->block_) {
      i->zero();
      i->contrib_apply_J(*j, d);
      ++j;
    }
  }
  return out;
}


shared_ptr<DFHalfDist> DFHalfDist::apply_J(const shared_ptr<const Matrix> d) const {
  shared_ptr<DFHalfDist> out = clone();
#ifdef HAVE_MPI_H
  if (!serial_) {
    Timer mult(3);
    auto work = make_shared<DFDistT>(shared_from_this());
    mult.tick_print("Form DFDistT");
    work = work->apply_J(d);
    mult.tick_print("Application of Inverse");
    work->get_paralleldf(out);
    mult.tick_print("Return DFDist");
  } else {
#else
  {
#endif
    auto j = block_.begin();
    for (auto& i : out->block_) {
      i->zero();
      i->contrib_apply_J(*j, d);
      ++j;
    }
  }
  return out;
}<|MERGE_RESOLUTION|>--- conflicted
+++ resolved
@@ -151,50 +151,18 @@
 }
 
 
-<<<<<<< HEAD
-shared_ptr<DFHalfDist> DFDist::compute_half_transform(std::shared_ptr<const MatView> c) const {
-  const int nocc = c->mdim();
-  auto out = make_shared<DFHalfDist>(shared_from_this(), nocc);
-  for (auto& i : block_)
-    out->add_block(i->transform_second(c));
-  return out;
-}
-
-
-shared_ptr<DFHalfDist> DFDist::compute_half_transform_swap(std::shared_ptr<const MatView> c) const {
-  const int nocc = c->mdim();
-  auto out = make_shared<DFHalfDist>(shared_from_this(), nocc);
-  for (auto& i : block_)
-    out->add_block(i->transform_third(c)->swap());
-  return out;
-}
-
-
-// TODO will be deprecated
-shared_ptr<DFHalfDist> DFDist::compute_half_transform(const std::shared_ptr<const Matrix> c) const {
-  const int nocc = c->mdim();
-  auto out = make_shared<DFHalfDist>(shared_from_this(), nocc);
-=======
 shared_ptr<DFHalfDist> DFDist::compute_half_transform(const MatView c) const {
   const int nocc = c.extent(1);
   auto out = make_shared<DFHalfDist>(df_ ? df_ : shared_from_this(), nocc);
->>>>>>> 2ee5cd9c
   for (auto& i : block_)
     out->add_block(i->transform_second(c));
   return out;
 }
 
 
-<<<<<<< HEAD
-// TODO will be deprecated
-shared_ptr<DFHalfDist> DFDist::compute_half_transform_swap(const std::shared_ptr<const Matrix> c) const {
-  const int nocc = c->mdim();
-  auto out = make_shared<DFHalfDist>(shared_from_this(), nocc);
-=======
 shared_ptr<DFHalfDist> DFDist::compute_half_transform_swap(const MatView c) const {
   const int nocc = c.extent(1);
   auto out = make_shared<DFHalfDist>(df_ ? df_ : shared_from_this(), nocc);
->>>>>>> 2ee5cd9c
   for (auto& i : block_)
     out->add_block(i->transform_third(c)->swap());
   return out;
@@ -204,23 +172,8 @@
 /////////////////////////////////////////////////////////////////////////////////////////////////////////////////////////////////
 
 
-<<<<<<< HEAD
-shared_ptr<DFFullDist> DFHalfDist::compute_second_transform(std::shared_ptr<const MatView> c) const {
-  const int nocc = c->mdim();
-  auto out = make_shared<DFFullDist>(df_, nindex1_, nocc);
-  for (auto& i : block_)
-    out->add_block(i->transform_third(c));
-  return out;
-}
-
-
-// TODO will be deprecated
-shared_ptr<DFFullDist> DFHalfDist::compute_second_transform(const std::shared_ptr<const Matrix> c) const {
-  const int nocc = c->mdim();
-=======
 shared_ptr<DFFullDist> DFHalfDist::compute_second_transform(const MatView c) const {
   const int nocc = c.extent(1);
->>>>>>> 2ee5cd9c
   auto out = make_shared<DFFullDist>(df_, nindex1_, nocc);
   for (auto& i : block_)
     out->add_block(i->transform_third(c));
@@ -244,23 +197,8 @@
 }
 
 
-<<<<<<< HEAD
-shared_ptr<DFDist> DFHalfDist::back_transform(std::shared_ptr<const MatView> c) const{
-  assert(df_->nindex1() == c->ndim());
-  auto out = make_shared<DFDist>(df_);
-  for (auto& i : block_)
-    out->add_block(i->transform_second(c, true));
-  return out;
-}
-
-
-// TODO will be deprecated
-shared_ptr<DFDist> DFHalfDist::back_transform(const std::shared_ptr<const Matrix> c) const{
-  assert(df_->nindex1() == c->ndim());
-=======
 shared_ptr<DFDist> DFHalfDist::back_transform(const MatView c) const{
   assert(df_->nindex1() == c.extent(0));
->>>>>>> 2ee5cd9c
   auto out = make_shared<DFDist>(df_);
   for (auto& i : block_)
     out->add_block(i->transform_second(c, true));
@@ -316,23 +254,8 @@
 
 
 // AO back transformation (q|rs)[CCdag]_rt [CCdag]_su
-<<<<<<< HEAD
-shared_ptr<DFHalfDist> DFFullDist::back_transform(std::shared_ptr<const MatView> c) const {
-  assert(c->ndim() == df_->nindex2());
-  auto out = make_shared<DFHalfDist>(df_, nindex1_);
-  for (auto& i : block_)
-    out->add_block(i->transform_third(c, true));
-  return out;
-}
-
-
-// TODO will be deprecated
-shared_ptr<DFHalfDist> DFFullDist::back_transform(const std::shared_ptr<const Matrix> c) const {
-  assert(c->ndim() == df_->nindex2());
-=======
 shared_ptr<DFHalfDist> DFFullDist::back_transform(const MatView c) const {
   assert(c.extent(0) == df_->nindex2());
->>>>>>> 2ee5cd9c
   auto out = make_shared<DFHalfDist>(df_, nindex1_);
   for (auto& i : block_)
     out->add_block(i->transform_third(c, true));
