--- conflicted
+++ resolved
@@ -137,29 +137,6 @@
     }
 
     // some functions for convenience
-<<<<<<< HEAD
-    double dot_product(const Dvec& other) const;
-    void ax_plus_y(double a, const Dvec& other);
-    Dvec& operator+=(const Dvec& o) { ax_plus_y(1.0, o); return *this; }
-    Dvec& operator-=(const Dvec& o) { ax_plus_y(-1.0, o); return *this; }
-
-    Dvec operator+(const Dvec& o) const { Dvec out(*this); return out += o; }
-    Dvec operator-(const Dvec& o) const { Dvec out(*this); return out -= o; }
-
-    Dvec& operator/=(const Dvec& o);
-    Dvec operator/(const Dvec& o) const;
-
-    double norm() const { return std::sqrt(dot_product(*this)); }
-    void scale(const double a);
-    Dvec& operator*=(const double& a) { scale(a); return *this; }
-
-    std::shared_ptr<Dvec> clone() const { return std::make_shared<Dvec>(det_, ij_); }
-    std::shared_ptr<Dvec> copy() const { return std::make_shared<Dvec>(*this); }
-    std::shared_ptr<Dvec> spin() const;
-    std::shared_ptr<Dvec> spinflip(std::shared_ptr<const Determinants> det = std::shared_ptr<Determinants>()) const;
-    std::shared_ptr<Dvec> spin_lower(std::shared_ptr<const Determinants> det = std::shared_ptr<Determinants>()) const;
-    std::shared_ptr<Dvec> spin_raise(std::shared_ptr<const Determinants> det = std::shared_ptr<Determinants>()) const;
-=======
     DataType dot_product(const Dvector<DataType>& other) const {
       return std::inner_product(dvec_.begin(), dvec_.end(), other.dvec_.begin(), 0.0, std::plus<DataType>(), [](CiPtr p, CiPtr q){ return p->dot_product(q); });
     }
@@ -222,7 +199,6 @@
       }
     }
 };
->>>>>>> b0e2c29b
 
 template<> std::shared_ptr<Dvector<double>> Dvector<double>::spin() const;
 template<> std::shared_ptr<Dvector<double>> Dvector<double>::spinflip(std::shared_ptr<const Determinants> det) const;
