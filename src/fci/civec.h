//
// BAGEL - Parallel electron correlation program.
// Filename: civec.h
// Copyright (C) 2011 Toru Shiozaki
//
// Author: Toru Shiozaki <shiozaki@northwestern.edu>
// Maintainer: Shiozaki group
//
// This file is part of the BAGEL package.
//
// The BAGEL package is free software; you can redistribute it and/or modify
// it under the terms of the GNU Library General Public License as published by
// the Free Software Foundation; either version 3, or (at your option)
// any later version.
//
// The BAGEL package is distributed in the hope that it will be useful,
// but WITHOUT ANY WARRANTY; without even the implied warranty of
// MERCHANTABILITY or FITNESS FOR A PARTICULAR PURPOSE.  See the
// GNU Library General Public License for more details.
//
// You should have received a copy of the GNU Library General Public License
// along with the BAGEL package; see COPYING.  If not, write to
// the Free Software Foundation, 675 Mass Ave, Cambridge, MA 02139, USA.
//


#ifndef BAGEL_FCI_CIVEC_H
#define BAGEL_FCI_CIVEC_H

#include <list>
#include <numeric>
#include <src/parallel/staticdist.h>
#include <src/math/algo.h>
#include <src/util/f77.h>
#include <src/fci/determinants.h>
#include <src/parallel/accrequest.h>
#include <src/parallel/recvrequest.h>

namespace bagel {

template<typename DataType> class Civector;

class DistCivec {
  // TODO generalize to copmlex using template.
  using DataType = double;
  protected:
    mutable std::shared_ptr<const Determinants> det_;

    // global dimension
    size_t lena_;
    size_t lenb_;

    // local storage
    std::unique_ptr<double[]> local_;

    // local alpha strings
    size_t astart_;
    size_t aend_;

    // allocation size
    size_t alloc_;

    // table for alpha string distribution
    const StaticDist dist_;

    // MPI send/receive management
    mutable std::shared_ptr<AccRequest> accum_;
    mutable std::shared_ptr<SendRequest> send_;
    mutable std::shared_ptr<PutRequest> put_;
    mutable std::shared_ptr<RecvRequest> recv_;

    // mutex for write accesses to local_
    mutable std::vector<std::mutex> mutex_;

    // for transpose, buffer can be appended
    mutable std::shared_ptr<DistCivec> buf_;
    mutable std::vector<int> transp_;

  public:
    DistCivec(std::shared_ptr<const Determinants> det);
    DistCivec(const DistCivec& o);

    DistCivec& operator=(const DistCivec& o);

    double& local(const size_t i) { return local_[i]; }
    const double& local(const size_t i) const { return local_[i]; }

    double* local() { return local_.get(); }
    const double* local() const { return local_.get(); }

    size_t size() const { return lenb_*(aend_-astart_); }
    size_t global_size() const { return lena_*lenb_; }
    size_t lena() const { return lena_; }
    size_t lenb() const { return lenb_; }

    size_t astart() const { return astart_; }
    size_t aend() const { return aend_; }
    size_t asize() const { return aend_ - astart_; }

    void zero() { std::fill_n(local_.get(), size(), 0.0); }

    std::shared_ptr<Civector<DataType>> civec() const;
    std::shared_ptr<const Determinants> det() const { return det_; }

    std::shared_ptr<DistCivec> clone() const { return std::make_shared<DistCivec>(det_); }

    // MPI Isend Irecv
    void init_mpi_accumulate() const;
    void accumulate_bstring_buf(std::unique_ptr<double[]>& buf, const size_t a) const;
    void terminate_mpi_accumulate() const;

    void init_mpi_recv() const;
    int get_bstring_buf(double* buf, const size_t a) const;
    void terminate_mpi_recv() const;

    // utility functions
    double norm() const;
    double variance() const;
    double dot_product(const DistCivec& o) const;
    void scale(const double a);
    void ax_plus_y(const double a, const DistCivec& o);

    void project_out(std::shared_ptr<const DistCivec> o) { ax_plus_y(-dot_product(*o), *o); }
    double orthog(std::list<std::shared_ptr<const DistCivec>> c);
    double orthog(std::shared_ptr<const DistCivec> o);

    // mutex
    std::mutex& cimutex(const size_t& i) const { return mutex_[i]; }

// if we use a dedicated server. currently not using this. defined in src/util/serverflush.h
#ifndef USE_SERVER_THREAD
    void flush() const {
      if (accum_) accum_->flush();
      if (send_ ) send_->flush();
      if (put_  ) put_->flush();
    }
#endif

    std::shared_ptr<DistCivec> transpose() const;
    void transpose_wait();

};


// DataType is double or complex<double>
template<typename DataType>
class Civector {
  protected:
    // The determinant space in which this Civec object is defined
    mutable std::shared_ptr<const Determinants> det_;

    size_t lena_;
    size_t lenb_;

    // !!CAUTION!!
    // cc is formated so that B runs first.
    // Also, cc_ can be null if this is constructed by Dvec.
    std::unique_ptr<DataType[]> cc_;

    DataType* cc_ptr_;

    DataType& cc(const size_t& i) { return *(cc_ptr_+i); }
    const DataType& cc(const size_t& i) const { return *(cc_ptr_+i); }
    DataType* cc() { return cc_ptr_; }
    const DataType* cc() const { return cc_ptr_; }

  public:
    Civector(std::shared_ptr<const Determinants> det) : det_(det), lena_(det->lena()), lenb_(det->lenb()) {
      cc_ = std::unique_ptr<DataType[]>(new DataType[lena_*lenb_]);
      cc_ptr_ = cc_.get();
      std::fill_n(cc(), lena_*lenb_, 0.0);
    }

    // constructor that is called by Dvec.
    Civector(std::shared_ptr<const Determinants> det, DataType* din_) : det_(det), lena_(det->lena()), lenb_(det->lenb()) {
      cc_ptr_ = din_;
      std::fill_n(cc(), lena_*lenb_, 0.0);
    }

    // copy constructor
    Civector(const Civector<DataType>& o) : det_(o.det_), lena_(o.lena_), lenb_(o.lenb_) {
      cc_ = std::unique_ptr<DataType[]>(new DataType[lena_*lenb_]);
      cc_ptr_ = cc_.get();
      std::copy_n(o.cc(), lena_*lenb_, cc());
    }

    // from a distribtued Civec  TODO not efficient TODO only works for double
    Civector(const DistCivec& o) : det_(o.det()), lena_(o.lena()), lenb_(o.lenb()) {
      assert(typeid(DataType) == typeid(double));
      cc_ = std::unique_ptr<DataType[]>(new DataType[size()]);
      cc_ptr_ = cc_.get();
      std::fill_n(cc_ptr_, size(), 0.0);
      std::copy_n(o.local(), o.asize()*lenb_, cc()+o.astart()*lenb_);
      mpi__->allreduce(cc_ptr_, size());
    }

    // this is not a copy constructor.
    Civector(std::shared_ptr<Civector<DataType>> o, std::shared_ptr<const Determinants> det) : det_(det), lena_(o->lena_), lenb_(o->lenb_) {
      assert(lena_ == det->lena() && lenb_ == det->lenb());
      cc_ = std::move(o->cc_);
      cc_ptr_ = cc_.get();
    }

    DataType* data() { return cc(); }
    DataType& element(size_t i, size_t j) { return cc(i+j*lenb_); }
    DataType* element_ptr(size_t i, size_t j) { return cc()+i+j*lenb_; }

    DataType& data(const size_t& i) { return cc(i); }
    const DataType& data(const size_t& i) const { return cc(i); }

    const DataType* data() const { return cc(); }
    const DataType* element_ptr(size_t i, size_t j) const { return cc()+i+j*lenb_; }

    std::shared_ptr<const Determinants> det() const { return det_; }
    void set_det(std::shared_ptr<const Determinants> o) const { det_ = o; }

    void zero() { std::fill(cc(), cc()+lena_*lenb_, DataType(0.0)); }

    size_t size() const { return lena_*lenb_; }

    std::shared_ptr<Civector<DataType>> transpose(std::shared_ptr<const Determinants> det = std::shared_ptr<Determinants>()) const {
      if (det == nullptr) det = det_->transpose();
      auto ct = std::make_shared<Civector<DataType>>(det);
      mytranspose_(cc(), lenb_, lena_, ct->data());
      return ct;
    }

    size_t lena() const { return lena_; }
    size_t lenb() const { return lenb_; }

    // some functions for convenience
    void ax_plus_y(DataType a, const Civector<DataType>& other) {
      assert((lena_ == other.lena_) && (lenb_ == other.lenb_));
      std::transform(other.data(), other.data()+size(), cc(), cc(), [&a](DataType p, DataType q){ return a*p+q; });
    }
<<<<<<< HEAD
=======
    void ax_plus_y(DataType a, std::shared_ptr<const Civector> other) { ax_plus_y(a, *other); } 

>>>>>>> b0e2c29b
    DataType dot_product(const Civector<DataType>& other) const {
      assert((lena_ == other.lena_) && (lenb_ == other.lenb_));
      return std::inner_product(cc(), cc()+size(), other.data(), DataType(0.0), std::plus<DataType>(), [](DataType p, DataType q){ return detail::conj(p)*q; }); 
    }
<<<<<<< HEAD
=======
    DataType dot_product(std::shared_ptr<const Civector> other) const { return dot_product(*other); }

>>>>>>> b0e2c29b
    double norm() const { return std::sqrt(detail::real(dot_product(*this))); }
    double variance() const { return detail::real(dot_product(*this)) / size(); }

    void scale(const DataType a) {
      std::transform(cc(), cc()+size(), cc(), [&a](DataType p){ return a*p; }); 
    }

    // Spin functions are only implememted as specialized functions for double (see civec.cc)
    double spin_expectation() const { assert(false); return 0.0; } // returns < S^2 >
    std::shared_ptr<Civector<DataType>> spin() const { assert(false); return std::shared_ptr<Civector<DataType>>();} // returns S^2 | civec >
    std::shared_ptr<Civector<DataType>> spin_lower(std::shared_ptr<const Determinants> target_det = std::shared_ptr<Determinants>()) const
      { assert(false); return std::shared_ptr<Civector<DataType>>(); } // S_-
    std::shared_ptr<Civector<DataType>> spin_raise(std::shared_ptr<const Determinants> target_det = std::shared_ptr<Determinants>()) const
      { assert(false); return std::shared_ptr<Civector<DataType>>(); } // S_+
    void spin_decontaminate(const double thresh = 1.0e-12) { assert(false); }

    Civector<DataType>& operator*=(const double& a) { scale(a); return *this; }
    Civector<DataType>& operator+=(const double& a) { std::transform(cc(), cc()+size(), cc(), [&a](DataType p){ return p+a; }); return *this; }
    Civector<DataType>& operator-=(const double& a) { std::transform(cc(), cc()+size(), cc(), [&a](DataType p){ return p-a; }); return *this; }

    Civector<DataType>& operator=(const Civector<DataType>& o) { assert(size() == o.size()); std::copy(o.cc(), o.cc()+size(), cc()); return *this; }
    Civector<DataType>& operator+=(const Civector<DataType>& o) { ax_plus_y( 1.0, o); return *this; }
    Civector<DataType>& operator-=(const Civector<DataType>& o) { ax_plus_y(-1.0, o); return *this; }
    Civector<DataType>& operator/=(const Civector<DataType>& o) {
      for (size_t i = 0; i != size(); ++i)
        data(i) /= o.data(i);
      return *this;
    }
    Civector<DataType> operator/(const Civector<DataType>& o) const {
      Civector<DataType> out(*this);
      out /= o;
      return out;
    }

    // assumes that Civec's in c are already orthogonal with each other.
    // returns scaling factor (see implementation)

    double orthog(std::list<std::shared_ptr<const Civector<DataType>>> c) {
      for (auto& iter : c)
        project_out(iter);
      const double norm = this->norm();
      const double scal = (norm*norm<1.0e-60 ? 0.0 : 1.0/norm);
      scale(scal);
      return 1.0/scal;
    }

    double orthog(std::shared_ptr<const Civector<DataType>> o) {
      return orthog(std::list<std::shared_ptr<const Civector<DataType>>>{o});
    }

    void project_out(std::shared_ptr<const Civector<DataType>> o) { ax_plus_y(-detail::conj(dot_product(*o)), *o); }

    void print(const double thr) const {
      const DataType* i = cc();
      // multimap sorts elements so that they will be shown in the descending order in magnitude
      std::multimap<double, std::tuple<DataType, std::bitset<nbit__>, std::bitset<nbit__>>> tmp;
      for (auto& ia : det_->stringa()) {
        for (auto& ib : det_->stringb()) {
          if (std::abs(*i) > thr)
            tmp.insert(std::make_pair(-std::abs(*i), std::make_tuple(*i, ia, ib)));
          ++i;
        }
      }
      for (auto& iter : tmp)
        std::cout << "       " << det_->print_bit(std::get<1>(iter.second), std::get<2>(iter.second))
                  << "  " << std::setprecision(10) << std::setw(15) << std::get<0>(iter.second) << std::endl;
    }

    // TODO only works for double
    std::shared_ptr<DistCivec> distcivec() const {
      assert(typeid(DataType) == typeid(double));
      auto dist = std::make_shared<DistCivec>(det_);
      std::copy_n(cc_ptr_+dist->astart()*lenb_, dist->asize()*lenb_, dist->local());
      return dist;
    }
};

template<> double Civector<double>::spin_expectation() const; // returns < S^2 >
template<> std::shared_ptr<Civector<double>> Civector<double>::spin() const; // returns S^2 | civec >
template<> std::shared_ptr<Civector<double>> Civector<double>::spin_lower(std::shared_ptr<const Determinants>) const; // S_-
template<> std::shared_ptr<Civector<double>> Civector<double>::spin_raise(std::shared_ptr<const Determinants>) const; // S_+
template<> void Civector<double>::spin_decontaminate(const double thresh);

using Civec = Civector<double>;
using ZCivec = Civector<std::complex<double>>;

}

#endif<|MERGE_RESOLUTION|>--- conflicted
+++ resolved
@@ -233,20 +233,14 @@
       assert((lena_ == other.lena_) && (lenb_ == other.lenb_));
       std::transform(other.data(), other.data()+size(), cc(), cc(), [&a](DataType p, DataType q){ return a*p+q; });
     }
-<<<<<<< HEAD
-=======
     void ax_plus_y(DataType a, std::shared_ptr<const Civector> other) { ax_plus_y(a, *other); } 
 
->>>>>>> b0e2c29b
     DataType dot_product(const Civector<DataType>& other) const {
       assert((lena_ == other.lena_) && (lenb_ == other.lenb_));
       return std::inner_product(cc(), cc()+size(), other.data(), DataType(0.0), std::plus<DataType>(), [](DataType p, DataType q){ return detail::conj(p)*q; }); 
     }
-<<<<<<< HEAD
-=======
     DataType dot_product(std::shared_ptr<const Civector> other) const { return dot_product(*other); }
 
->>>>>>> b0e2c29b
     double norm() const { return std::sqrt(detail::real(dot_product(*this))); }
     double variance() const { return detail::real(dot_product(*this)) / size(); }
 
