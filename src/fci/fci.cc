//
// BAGEL - Parallel electron correlation program.
// Filename: fci.cc
// Copyright (C) 2011 Toru Shiozaki
//
// Author: Toru Shiozaki <shiozaki@northwestern.edu>
// Maintainer: Shiozaki group
//
// This file is part of the BAGEL package.
//
// The BAGEL package is free software; you can redistribute it and/or modify
// it under the terms of the GNU Library General Public License as published by
// the Free Software Foundation; either version 3, or (at your option)
// any later version.
//
// The BAGEL package is distributed in the hope that it will be useful,
// but WITHOUT ANY WARRANTY; without even the implied warranty of
// MERCHANTABILITY or FITNESS FOR A PARTICULAR PURPOSE.  See the
// GNU Library General Public License for more details.
//
// You should have received a copy of the GNU Library General Public License
// along with the BAGEL package; see COPYING.  If not, write to
// the Free Software Foundation, 675 Mass Ave, Cambridge, MA 02139, USA.
//

#include <src/fci/fci.h>
#include <src/fci/space.h>
#include <src/fci/modelci.h>
#include <src/util/combination.hpp>

using namespace std;
using namespace bagel;

BOOST_CLASS_EXPORT_IMPLEMENT(FCI)

FCI::FCI(std::shared_ptr<const PTree> idat, shared_ptr<const Geometry> g, shared_ptr<const Reference> r, const int ncore, const int norb, const int nstate)
 : Method(idat, g, r), ncore_(ncore), norb_(norb), nstate_(nstate), restarted_(false) {
  common_init();
}


void FCI::common_init() {
  print_header();

  const bool frozen = idata_->get<bool>("frozen", false);
  max_iter_ = idata_->get<int>("maxiter", 100);
  max_iter_ = idata_->get<int>("maxiter_fci", max_iter_);
  davidson_subspace_ = idata_->get<int>("davidson_subspace", 20);
  thresh_ = idata_->get<double>("thresh", 1.0e-10);
  thresh_ = idata_->get<double>("thresh_fci", thresh_);
  print_thresh_ = idata_->get<double>("print_thresh", 0.05);
  restart_ = idata_->get<bool>("restart", false);

  if (nstate_ < 0) nstate_ = idata_->get<int>("nstate", 1);
  nguess_ = idata_->get<int>("nguess", nstate_);

  const shared_ptr<const PTree> iactive = idata_->get_child_optional("active");
  if (iactive) {
    set<int> tmp;
    // Subtracting one so that orbitals are input in 1-based format but are stored in C format (0-based)
    for (auto& i : *iactive) tmp.insert(lexical_cast<int>(i->data()) - 1);
    ref_ = ref_->set_active(tmp);
    ncore_ = ref_->nclosed();
    norb_ = ref_->nact();
  }
  else {
    if (ncore_ < 0) ncore_ = idata_->get<int>("ncore", (frozen ? geom_->num_count_ncore_only()/2 : 0));
    if (norb_  < 0) norb_ = idata_->get<int>("norb", ref_->coeff()->mdim()-ncore_);
  }

  // Configure properties to be calculated on the final wavefunctions
  if (idata_->get<bool>("dipoles", false))
    properties_.push_back(make_shared<CIDipole>(ref_, ncore_, ncore_+norb_));

  // additional charge
  const int charge = idata_->get<int>("charge", 0);

  // nspin is #unpaired electron 0:singlet, 1:doublet, 2:triplet, ... (i.e., Molpro convention).
  const int nspin = idata_->get<int>("nspin", 0);
  if ((geom_->nele()+nspin-charge) % 2 != 0) throw runtime_error("Invalid nspin specified");
  nelea_ = (geom_->nele()+nspin-charge)/2 - ncore_;
  neleb_ = (geom_->nele()-nspin-charge)/2 - ncore_;

  // TODO allow for zero electron (quick return)
  if (nelea_ <= 0 || neleb_ <= 0) throw runtime_error("#electrons cannot be zero/negative in FCI");
  for (int i = 0; i != nstate_; ++i) weight_.push_back(1.0/static_cast<double>(nstate_));

  // resizing rdm vectors (with null pointers)
  rdm1_.resize(nstate_);
  rdm2_.resize(nstate_);
  energy_.resize(nstate_);

  // construct a determinant space in which this FCI will be performed.
  det_ = make_shared<const Determinants>(norb_, nelea_, neleb_);
}


void FCI::model_guess(shared_ptr<Dvec> out) {
  multimap<double, pair<bitset<nbit__>, bitset<nbit__>>> ordered_elements;
  const double* d = denom_->data();
  for (auto& abit : det_->string_bits_a()) {
    for (auto& bbit : det_->string_bits_b()) {
      ordered_elements.emplace(*d++, make_pair(abit, bbit));
    }
  }

  vector<pair<bitset<nbit__>, bitset<nbit__>>> basis;
  double last_value = 0.0;
  for (auto& p : ordered_elements) {
    double val = p.first;
    if (basis.size() >= nguess_ && val != last_value)
      break;
    else
      basis.push_back(p.second);
  }
  const int nguess = basis.size();

  shared_ptr<Matrix> spin = make_shared<CISpin>(basis, norb_);
  VectorB eigs(nguess);
  spin->diagonalize(eigs);

  int start, end;
  const double target_spin = 0.25 * static_cast<double>(det_->nspin()*(det_->nspin()+2));
  for (start = 0; start < nguess; ++start)
    if (fabs(eigs(start) - target_spin) < 1.0e-8) break;
  for (end = start; end < nguess; ++end)
    if (fabs(eigs(end) - target_spin) > 1.0e-8) break;

  if ((end-start) >= nstate_) {
<<<<<<< HEAD
    shared_ptr<const MatView> coeffs = spin->slice(start, end);
=======
    const MatView coeffs = spin->slice(start, end);
>>>>>>> 2ee5cd9c

    shared_ptr<Matrix> hamiltonian = make_shared<CIHamiltonian>(basis, jop_);
    hamiltonian = make_shared<Matrix>(coeffs % *hamiltonian * coeffs);
    hamiltonian->diagonalize(eigs);

#if 0
    const double nuc_core = geom_->nuclear_repulsion() + jop_->core_energy();
    for (int i = 0; i < end-start; ++i)
      cout << setw(12) << setprecision(8) << eigs(i) + nuc_core << endl;
#endif

<<<<<<< HEAD
    auto coeffs1 = make_shared<Matrix>(*coeffs * *hamiltonian);
=======
    auto coeffs1 = make_shared<Matrix>(coeffs * *hamiltonian);
>>>>>>> 2ee5cd9c
    for (int i = 0; i < nguess; ++i) {
      const size_t ia = det_->lexical<0>(basis[i].first);
      const size_t ib = det_->lexical<1>(basis[i].second);

      for (int j = 0; j < nstate_; ++j)
        out->data(j)->element(ib, ia) = coeffs1->element(i, j);
    }
  }
  else {
    nguess_ *= 2;
    model_guess(out);
  }
}

// generate initial vectors
//   - bits: bit patterns of low-energy determinants
//   - nspin: #alpha - #beta
//   - out:
void FCI::generate_guess(const int nspin, const int nstate, shared_ptr<Dvec> out) {
  int ndet = nstate_*10;
  start_over:
  vector<pair<bitset<nbit__>, bitset<nbit__>>> bits = detseeds(ndet);

  // Spin adapt detseeds
  int oindex = 0;
  vector<bitset<nbit__>> done;
  for (auto& it : bits) {
    bitset<nbit__> alpha = it.second;
    bitset<nbit__> beta = it.first;
    bitset<nbit__> open_bit = (alpha^beta);

    // make sure that we have enough unpaired alpha
    const int unpairalpha = (alpha ^ (alpha & beta)).count();
    const int unpairbeta  = (beta ^ (alpha & beta)).count();
    if (unpairalpha-unpairbeta < nelea_-neleb_) continue;

    // check if this orbital configuration is already used
    if (find(done.begin(), done.end(), open_bit) != done.end()) continue;
    done.push_back(open_bit);

    pair<vector<tuple<int, int, int>>, double> adapt = det()->spin_adapt(nelea_-neleb_, alpha, beta);
    const double fac = adapt.second;
    for (auto& iter : adapt.first) {
      out->data(oindex)->element(get<0>(iter), get<1>(iter)) = get<2>(iter)*fac;
    }
    out->data(oindex)->spin_decontaminate();

    cout << "     guess " << setw(3) << oindex << ":   closed " <<
          setw(20) << left << print_bit(alpha&beta, norb_) << " open " << setw(20) << print_bit(open_bit, norb_) << right << endl;

    ++oindex;
    if (oindex == nstate) break;
  }
  if (oindex < nstate) {
    out->zero();
    ndet *= 4;
    goto start_over;
  }
  cout << endl;
}

// returns seed determinants for initial guess
vector<pair<bitset<nbit__> , bitset<nbit__>>> FCI::detseeds(const int ndet) {
  multimap<double, pair<bitset<nbit__>,bitset<nbit__>>> tmp;
  for (int i = 0; i != ndet; ++i) tmp.emplace(-1.0e10*(1+i), make_pair(bitset<nbit__>(0),bitset<nbit__>(0)));

  double* diter = denom_->data();
  for (auto& aiter : det()->string_bits_a()) {
    for (auto& biter : det()->string_bits_b()) {
      const double din = -(*diter);
      if (tmp.begin()->first < din) {
        tmp.emplace(din, make_pair(biter, aiter));
        tmp.erase(tmp.begin());
      }
      ++diter;
    }
  }
  assert(tmp.size() == ndet || ndet > det()->string_bits_a().size()*det()->string_bits_b().size());
  vector<pair<bitset<nbit__> , bitset<nbit__>>> out;
  for (auto iter = tmp.rbegin(); iter != tmp.rend(); ++iter)
    out.push_back(iter->second);
  return out;
}

void FCI::print_header() const {
  cout << "  ---------------------------" << endl;
  cout << "        FCI calculation      " << endl;
  cout << "  ---------------------------" << endl << endl;
}

shared_ptr<const CIWfn> FCI::conv_to_ciwfn() const {
  return make_shared<const CIWfn>(geom_, ref_->coeff(), ncore_, norb_, ref_->coeff()->mdim() - ncore_ - norb_, energy_, cc_);
}


void FCI::compute() {
  Timer pdebug(2);

  if (!restarted_) {
    // at the moment I only care about C1 symmetry, with dynamics in mind
    if (geom_->nirrep() > 1) throw runtime_error("FCI: C1 only at the moment.");

    // Creating an initial CI vector
    cc_ = make_shared<Dvec>(det_, nstate_); // B runs first

    // find determinants that have small diagonal energies
    if (nguess_ <= nstate_)
      generate_guess(nelea_-neleb_, nstate_, cc_);
    else
      model_guess(cc_);
    pdebug.tick_print("guess generation");

    // Davidson utility
    davidson_ = make_shared<DavidsonDiag<Civec>>(nstate_, davidson_subspace_);
  }

  // nuclear energy retrieved from geometry
  const double nuc_core = geom_->nuclear_repulsion() + jop_->core_energy();

  // main iteration starts here
  cout << "  === FCI iteration ===" << endl << endl;
  // 0 means not converged
  vector<int> conv(nstate_, 0);

  for (int iter = 0; iter != max_iter_; ++iter) {
    Timer fcitime;

    // form a sigma vector given cc
    shared_ptr<Dvec> sigma = form_sigma(cc_, jop_, conv);
    pdebug.tick_print("sigma vector");

#ifndef DISABLE_SERIALIZATION
    if (restart_) {
      stringstream ss; ss << "fci_" << iter;
      OArchive ar(ss.str());
      ar << static_cast<Method*>(this);
    }
#endif

    // constructing Dvec's for Davidson
    auto ccn = make_shared<const Dvec>(cc_);
    auto sigman = make_shared<const Dvec>(sigma);
    const vector<double> energies = davidson_->compute(ccn->dvec(conv), sigman->dvec(conv));

    // get residual and new vectors
    vector<shared_ptr<Civec>> errvec = davidson_->residual();
    pdebug.tick_print("davidson");

    // compute errors
    vector<double> errors;
    for (int i = 0; i != nstate_; ++i) {
      errors.push_back(errvec[i]->rms());
      conv[i] = static_cast<int>(errors[i] < thresh_);
    }
    pdebug.tick_print("error");

    if (!*min_element(conv.begin(), conv.end())) {
      // denominator scaling
      for (int ist = 0; ist != nstate_; ++ist) {
        if (conv[ist]) continue;
        const size_t size = cc_->data(ist)->size();
        double* target_array = cc_->data(ist)->data();
        double* source_array = errvec[ist]->data();
        double* denom_array = denom_->data();
        const double en = energies[ist];
        for (int i = 0; i != size; ++i) {
          target_array[i] = source_array[i] / min(en - denom_array[i], -0.1);
        }
        cc_->data(ist)->normalize();
        cc_->data(ist)->spin_decontaminate();
        cc_->data(ist)->synchronize();
      }
    }
    pdebug.tick_print("denominator");

    // printing out
    if (nstate_ != 1 && iter) cout << endl;
    for (int i = 0; i != nstate_; ++i) {
      cout << setw(7) << iter << setw(3) << i << setw(2) << (conv[i] ? "*" : " ")
                              << setw(17) << fixed << setprecision(8) << energies[i]+nuc_core << "   "
                              << setw(10) << scientific << setprecision(2) << errors[i] << fixed << setw(10) << setprecision(2)
                              << fcitime.tick() << endl;
      energy_[i] = energies[i]+nuc_core;
    }
    if (*min_element(conv.begin(), conv.end())) break;
  }
  // main iteration ends here

  auto s = make_shared<Dvec>(davidson_->civec());
  s->print(print_thresh_);
  cc_ = make_shared<Dvec>(s);

  for (auto& iprop : properties_) {
    iprop->compute(cc_);
    iprop->print();
  }
}<|MERGE_RESOLUTION|>--- conflicted
+++ resolved
@@ -127,11 +127,7 @@
     if (fabs(eigs(end) - target_spin) > 1.0e-8) break;
 
   if ((end-start) >= nstate_) {
-<<<<<<< HEAD
-    shared_ptr<const MatView> coeffs = spin->slice(start, end);
-=======
     const MatView coeffs = spin->slice(start, end);
->>>>>>> 2ee5cd9c
 
     shared_ptr<Matrix> hamiltonian = make_shared<CIHamiltonian>(basis, jop_);
     hamiltonian = make_shared<Matrix>(coeffs % *hamiltonian * coeffs);
@@ -143,11 +139,7 @@
       cout << setw(12) << setprecision(8) << eigs(i) + nuc_core << endl;
 #endif
 
-<<<<<<< HEAD
-    auto coeffs1 = make_shared<Matrix>(*coeffs * *hamiltonian);
-=======
     auto coeffs1 = make_shared<Matrix>(coeffs * *hamiltonian);
->>>>>>> 2ee5cd9c
     for (int i = 0; i < nguess; ++i) {
       const size_t ia = det_->lexical<0>(basis[i].first);
       const size_t ib = det_->lexical<1>(basis[i].second);
