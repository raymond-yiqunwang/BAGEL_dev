//
// BAGEL - Parallel electron correlation program.
// Filename: fci/distfci.cc
// Copyright (C) 2011 Toru Shiozaki
//
// Author: Toru Shiozaki <shiozaki@northwestern.edu>
// Maintainer: Shiozaki group
//
// This file is part of the BAGEL package.
//
// The BAGEL package is free software; you can redistribute it and/or modify
// it under the terms of the GNU Library General Public License as published by
// the Free Software Foundation; either version 3, or (at your option)
// any later version.
//
// The BAGEL package is distributed in the hope that it will be useful,
// but WITHOUT ANY WARRANTY; without even the implied warranty of
// MERCHANTABILITY or FITNESS FOR A PARTICULAR PURPOSE.  See the
// GNU Library General Public License for more details.
//
// You should have received a copy of the GNU Library General Public License
// along with the BAGEL package; see COPYING.  If not, write to
// the Free Software Foundation, 675 Mass Ave, Cambridge, MA 02139, USA.
//

#include <src/fci/distfci.h>
#include <src/fci/space.h>
#include <src/util/combination.hpp>
#include <src/fci/hzdenomtask.h>

using namespace std;
using namespace bagel;

DistFCI::DistFCI(std::shared_ptr<const PTree> idat, shared_ptr<const Geometry> g, shared_ptr<const Reference> r, const int ncore, const int norb, const int nstate)
 : Method(idat, g, r), ncore_(ncore), norb_(norb), nstate_(nstate) {
  common_init();

#ifndef HAVE_MPI_H
  throw logic_error("DistFCI can be used only with MPI");
#endif

  cout << "    * Parallel algorithm will be used." << endl;

  space_ = make_shared<Space>(det_, 1); 
  update(ref_->coeff());
<<<<<<< HEAD
}

void DistFCI::common_init() {
  print_header();

  const bool frozen = idata_->get<bool>("frozen", false);
  max_iter_ = idata_->get<int>("maxiter", 100);
  max_iter_ = idata_->get<int>("maxiter_fci", max_iter_);
  thresh_ = idata_->get<double>("thresh", 1.0e-20);
  thresh_ = idata_->get<double>("thresh_fci", thresh_);
  print_thresh_ = idata_->get<double>("print_thresh", 0.05);

  if (nstate_ < 0) nstate_ = idata_->get<int>("nstate", 1);

  const shared_ptr<const PTree> iactive = idata_->get_child_optional("active");
  if (iactive) {
    set<int> tmp;
    // Subtracting one so that orbitals are input in 1-based format but are stored in C format (0-based)
    for (auto& i : *iactive) tmp.insert(lexical_cast<int>(i->data()) - 1);
    ref_ = ref_->set_active(tmp);
    ncore_ = ref_->nclosed();
    norb_ = ref_->nact();
=======

}


vector<shared_ptr<DistCivec>> DistFCI::form_sigma(vector<shared_ptr<DistCivec>>& ccvec, shared_ptr<const MOFile> jop, const vector<int>& conv) const {
  const int ij = norb_*norb_;

  const int nstate = ccvec.size();

  vector<shared_ptr<DistCivec>> sigmavec;

  for (int istate = 0; istate != nstate; ++istate) {
    if (conv[istate]) {
      sigmavec.push_back(shared_ptr<DistCivec>());
      continue;
    }
    shared_ptr<const DistCivec> cc = ccvec[istate];
    shared_ptr<DistCivec> sigma = cc->clone();
    sigma->zero();

    Timer fcitime(1);
    sigma->init_mpi_accumulate();

    shared_ptr<DistCivec> ctrans = cc->transpose();

    sigma_ab(cc, sigma, jop);
    fcitime.tick_print("alpha-beta");

    ctrans->transpose_wait();
    shared_ptr<DistCivec> strans = ctrans->clone();
    sigma_aa(ctrans, strans, jop);
    shared_ptr<DistCivec> sigma_aa = strans->transpose();
    fcitime.tick_print("alpha-alpha");

    sigma_bb(cc, sigma, jop);
    fcitime.tick_print("beta-beta");

    sigma_aa->transpose_wait();
    sigma->ax_plus_y(1.0, *sigma_aa);
    fcitime.tick_print("wait1");

    sigma->terminate_mpi_accumulate();
    fcitime.tick_print("wait");

    sigmavec.push_back(sigma);
  }

  return sigmavec;
}


void DistFCI::sigma_ab(shared_ptr<const DistCivec> cc, shared_ptr<DistCivec> sigma, shared_ptr<const MOFile> jop) const {

  shared_ptr<Determinants> int_det = space_->finddet(nelea_-1, neleb_-1);
  shared_ptr<Determinants> base_det = space_->basedet();

  const size_t lbt = int_det->lenb();
  const size_t lbs = base_det->lenb();
  const int ij = norb_*norb_;

  const int rank = mpi__->rank();
  const int size = mpi__->size();

  cc->init_mpi_recv();

  vector<shared_ptr<DistABTask>> tasks;

  // shamelessly statically distributing across processes
  for (size_t a = 0; a != int_det->lena(); ++a) {
    if (a%size != rank) continue;

    const bitset<nbit__> astring = int_det->stringa(a);

    tasks.push_back(make_shared<DistABTask>(astring, base_det, int_det, jop, cc, sigma));

    for (auto i = tasks.begin(); i != tasks.end(); ) {
      if ((*i)->test()) {
         (*i)->compute();
        i = tasks.erase(i);
      } else {
        ++i;
      }
    }
#ifndef USE_SERVER_THREAD
    cc->flush();
    sigma->flush();
#endif
  }

  bool done;
  do {
    done = true;
    for (auto i = tasks.begin(); i != tasks.end(); ) {
      if ((*i)->test()) {
        (*i)->compute();
        i = tasks.erase(i);
      } else {
        ++i;
        done = false;
      }
    }
#ifndef USE_SERVER_THREAD
    size_t d = done ? 0 : 1;
    mpi__->soft_allreduce(&d, 1);
    done = d == 0;
    if (!done) cc->flush();
    if (!done) sigma->flush();
#endif
    if (!done) this_thread::sleep_for(sleeptime__);
  } while (!done);

  cc->terminate_mpi_recv();

}



void DistFCI::sigma_aa(shared_ptr<const DistCivec> ctrans, shared_ptr<DistCivec> strans, shared_ptr<const MOFile> jop) const {
  shared_ptr<const Determinants> int_tra = space_->finddet(nelea_-1,neleb_-1)->transpose();
  sigma_bb(ctrans, strans, jop, ctrans->det(), int_tra);
}


void DistFCI::sigma_bb(shared_ptr<const DistCivec> cc, shared_ptr<DistCivec> sigma, shared_ptr<const MOFile> jop) const {
  const shared_ptr<const Determinants> base_det = space_->basedet();
  const shared_ptr<const Determinants> int_det = space_->finddet(nelea_-1,neleb_-1); // only for n-1 beta strings...
  sigma_bb(cc, sigma, jop, base_det, int_det);
}


// beta-beta block has no communication (and should be cheap)
void DistFCI::sigma_bb(shared_ptr<const DistCivec> cc, shared_ptr<DistCivec> sigma, shared_ptr<const MOFile> jop,
                       const shared_ptr<const Determinants> base_det, const shared_ptr<const Determinants> int_det) const {

  const size_t lb = sigma->lenb();
  const size_t la = sigma->asize();

  unique_ptr<double[]> target(new double[la*lb]);
  unique_ptr<double[]> source(new double[la*lb]);

  // (astart:aend, b)
  mytranspose_(cc->local(), lb, la, source.get());
  fill_n(target.get(), la*lb, 0.0);

  // preparing Hamiltonian
  const size_t npack = norb_*(norb_-1)/2;
  unique_ptr<double[]> hamil1(new double[norb_*norb_]);
  unique_ptr<double[]> hamil2(new double[npack*npack]);
  for (int i = 0, ij = 0, ijkl = 0; i != norb_; ++i) {
    for (int j = 0; j <= i; ++j, ++ij) {
      hamil1[j+norb_*i] = hamil1[i+norb_*j] = jop_->mo1e(ij);
      if (i == j) continue;
      for (int k = 0; k != norb_; ++k)
        for (int l = 0; l < k; ++l, ++ijkl)
          hamil2[ijkl] = jop->mo2e_hz(l,k,j,i) - jop->mo2e_hz(k,l,j,i);
    }
>>>>>>> f4e1b210
  }
  else {
    if (ncore_ < 0) ncore_ = idata_->get<int>("ncore", (frozen ? geom_->num_count_ncore_only()/2 : 0));
    if (norb_  < 0) norb_ = idata_->get<int>("norb", ref_->coeff()->mdim()-ncore_);
  }

  // Configure properties to be calculated on the final wavefunctions
  //if (idata_->get<bool>("dipoles", false)) properties_.push_back(make_shared<CIDipole>(ref_, ncore_, ncore_+norb_));

  // additional charge
  const int charge = idata_->get<int>("charge", 0);

  // nspin is #unpaired electron 0:singlet, 1:doublet, 2:triplet, ... (i.e., Molpro convention).
  const int nspin = idata_->get<int>("nspin", 0);
  if ((geom_->nele()+nspin-charge) % 2 != 0) throw runtime_error("Invalid nspin specified");
  nelea_ = (geom_->nele()+nspin-charge)/2 - ncore_;
  neleb_ = (geom_->nele()-nspin-charge)/2 - ncore_;

  // TODO allow for zero electron (quick return)
  if (nelea_ <= 0 || neleb_ <= 0) throw runtime_error("#electrons cannot be zero/negative in FCI");
  //for (int i = 0; i != nstate_; ++i) weight_.push_back(1.0/static_cast<double>(nstate_));

  // resizing rdm vectors (with null pointers)
  //rdm1_.resize(nstate_);
  //rdm2_.resize(nstate_);
  energy_.resize(nstate_);

  // construct a determinant space in which this FCI will be performed.
  det_ = make_shared<const Determinants>(norb_, nelea_, neleb_);
}

// generate initial vectors
//   - bits: bit patterns of low-energy determinants
//   - nspin: #alpha - #beta
//   - out:
void DistFCI::generate_guess(const int nspin, const int nstate, vector<shared_ptr<DistCivec>> out) {
  int ndet = nstate_*10;
  start_over:
  vector<pair<bitset<nbit__>, bitset<nbit__>>> bits = detseeds(ndet);

  // Spin adapt detseeds
  int oindex = 0;
  vector<bitset<nbit__>> done;
  for (auto& it : bits) {
    bitset<nbit__> alpha = it.second;
    bitset<nbit__> beta = it.first;
    bitset<nbit__> open_bit = (alpha^beta);

    // make sure that we have enough unpaired alpha
    const int unpairalpha = (alpha ^ (alpha & beta)).count();
    const int unpairbeta  = (beta ^ (alpha & beta)).count();
    if (unpairalpha-unpairbeta < nelea_-neleb_) continue;

    // check if this orbital configuration is already used
    if (find(done.begin(), done.end(), open_bit) != done.end()) continue;
    done.push_back(open_bit);

    pair<vector<tuple<int, int, int>>, double> adapt = det()->spin_adapt(nelea_-neleb_, alpha, beta);
    const double fac = adapt.second;

    out[oindex]->zero();
    for (auto& ad : adapt.first) {
      const int aloc = get<1>(ad) - out[oindex]->astart();
      if (aloc >= 0 && aloc < out[oindex]->asize())
        out[oindex]->local(get<0>(ad) + det_->lenb()*aloc) = get<2>(ad)*fac;
    }   
    out[oindex]->spin_decontaminate();

<<<<<<< HEAD
    cout << "     guess " << setw(3) << oindex << ":   closed " <<
          setw(20) << left << det()->print_bit(alpha&beta) << " open " << setw(20) << det()->print_bit(open_bit) << right << endl;

    ++oindex;
    if (oindex == nstate) break;
  }
  if (oindex < nstate) {
    for (auto& i : out) i->zero();
    ndet *= 4;
    goto start_over;
=======
// same as HZ::const_denom except that denom_ is also distributed
void DistFCI::const_denom() {
  Timer denom_t;
  auto h = make_shared<Matrix>(norb_, 1);
  auto jop = make_shared<Matrix>(norb_, norb_);
  auto kop = make_shared<Matrix>(norb_, norb_);

  for (int i = 0; i != norb_; ++i) {
    for (int j = 0; j <= i; ++j) {
      jop->element(j, i) = jop->element(i, j) = 0.5*jop_->mo2e_hz(j, i, j, i);
      kop->element(j, i) = kop->element(i, j) = 0.5*jop_->mo2e_hz(j, i, i, j);
    }
    h->element(i,0) = jop_->mo1e(i,i);
  }
  denom_t.tick_print("jop, kop");

  denom_ = make_shared<DistCivec>(det_);

  double* iter = denom_->local();
  TaskQueue<HZDenomTask> tasks(denom_->asize());
  for (size_t i = denom_->astart(); i != denom_->aend(); ++i) {
    tasks.emplace_back(iter, denom_->det()->stringa(i), det_, jop, kop, h);
    iter += det()->stringb().size();
>>>>>>> f4e1b210
  }
  cout << endl;
}

vector<pair<bitset<nbit__> , bitset<nbit__>>> DistFCI::detseeds(const int ndet) {
  multimap<double, pair<size_t, size_t>> tmp;
  for (int i = 0; i != ndet; ++i)
    tmp.insert(make_pair(-1.0e10*(1+i), make_pair(0,0)));

  double* diter = denom_->local();
  for (size_t ia = denom_->astart(); ia != denom_->aend(); ++ia) {
    for (size_t ib = 0; ib != det_->lenb(); ++ib) {
      const double din = -*diter++;
      if (tmp.begin()->first < din) {
        tmp.insert(make_pair(din, make_pair(ib, ia)));
        tmp.erase(tmp.begin());
      }
    }
  }

  assert(ndet == tmp.size());

  vector<size_t> aarray, barray;
  vector<double> en;
  for (auto iter = tmp.rbegin(); iter != tmp.rend(); ++iter) {
    aarray.push_back(iter->second.second);
    barray.push_back(iter->second.first);
    en.push_back(iter->first);
  }

  // rank 0 will take care of this
  vector<size_t> aall(mpi__->size()*ndet);
  vector<size_t> ball(mpi__->size()*ndet);
  vector<double> eall(mpi__->size()*ndet);
  mpi__->allgather(aarray.data(), ndet, aall.data(), ndet);
  mpi__->allgather(barray.data(), ndet, ball.data(), ndet);
  mpi__->allgather(en.data(),     ndet, eall.data(), ndet);

  tmp.clear();
  for (int i = 0; i != aall.size(); ++i) {
    tmp.insert(make_pair(eall[i], make_pair(ball[i], aall[i])));
  }

  // sync'ing to make sure the consistency
  auto c = tmp.rbegin();
  for (int i = 0; i != ndet; ++i, ++c) {
    ball[i] = c->second.first;
    aall[i] = c->second.second;
  }
  mpi__->broadcast(aall.data(), ndet, 0);
  mpi__->broadcast(ball.data(), ndet, 0);

  vector<pair<bitset<nbit__> , bitset<nbit__>>> out;
  for (int i = 0; i != ndet; ++i)
    out.push_back(make_pair(det_->stringb(ball[i]), det_->stringa(aall[i])));

  return out;
}


void DistFCI::print_header() const {
  cout << "  ---------------------------" << endl;
  cout << "        FCI calculation      " << endl;
  cout << "  ---------------------------" << endl << endl;
}



void DistFCI::update(shared_ptr<const Coeff> c) {
  // iiii file to be created (MO transformation).
  // now jop_->mo1e() and jop_->mo2e() contains one and two body part of Hamiltonian
  Timer timer;
  jop_ = make_shared<Jop>(ref_, ncore_, ncore_+norb_, c, "HZ");

  // right now full basis is used.
  cout << "    * Integral transformation done. Elapsed time: " << setprecision(2) << timer.tick() << endl << endl;

  const_denom();
}



// same as HZ::const_denom except that denom_ is also distributed
void DistFCI::const_denom() {
  Timer denom_t;
  unique_ptr<double[]> h(new double[norb_]);
  unique_ptr<double[]> jop(new double[norb_*norb_]);
  unique_ptr<double[]> kop(new double[norb_*norb_]);

  for (int i = 0; i != norb_; ++i) {
    for (int j = 0; j <= i; ++j) {
      jop[i*norb_+j] = jop[j*norb_+i] = 0.5*jop_->mo2e_hz(i, j, i, j);
      kop[i*norb_+j] = kop[j*norb_+i] = 0.5*jop_->mo2e_hz(i, j, j, i);
    }
    h[i] = jop_->mo1e(i,i);
  }
  denom_t.tick_print("jop, kop");

  denom_ = make_shared<DistCivec>(det_);

  double* iter = denom_->local();
  TaskQueue<HZDenomTask> tasks(denom_->asize());
  for (size_t i = denom_->astart(); i != denom_->aend(); ++i) {
    tasks.emplace_back(iter, denom_->det()->stringa(i), det_, jop.get(), kop.get(), h.get());
    iter += det()->stringb().size();
  }
  tasks.compute();

  denom_t.tick_print("denom");
}<|MERGE_RESOLUTION|>--- conflicted
+++ resolved
@@ -43,7 +43,6 @@
 
   space_ = make_shared<Space>(det_, 1); 
   update(ref_->coeff());
-<<<<<<< HEAD
 }
 
 void DistFCI::common_init() {
@@ -66,164 +65,6 @@
     ref_ = ref_->set_active(tmp);
     ncore_ = ref_->nclosed();
     norb_ = ref_->nact();
-=======
-
-}
-
-
-vector<shared_ptr<DistCivec>> DistFCI::form_sigma(vector<shared_ptr<DistCivec>>& ccvec, shared_ptr<const MOFile> jop, const vector<int>& conv) const {
-  const int ij = norb_*norb_;
-
-  const int nstate = ccvec.size();
-
-  vector<shared_ptr<DistCivec>> sigmavec;
-
-  for (int istate = 0; istate != nstate; ++istate) {
-    if (conv[istate]) {
-      sigmavec.push_back(shared_ptr<DistCivec>());
-      continue;
-    }
-    shared_ptr<const DistCivec> cc = ccvec[istate];
-    shared_ptr<DistCivec> sigma = cc->clone();
-    sigma->zero();
-
-    Timer fcitime(1);
-    sigma->init_mpi_accumulate();
-
-    shared_ptr<DistCivec> ctrans = cc->transpose();
-
-    sigma_ab(cc, sigma, jop);
-    fcitime.tick_print("alpha-beta");
-
-    ctrans->transpose_wait();
-    shared_ptr<DistCivec> strans = ctrans->clone();
-    sigma_aa(ctrans, strans, jop);
-    shared_ptr<DistCivec> sigma_aa = strans->transpose();
-    fcitime.tick_print("alpha-alpha");
-
-    sigma_bb(cc, sigma, jop);
-    fcitime.tick_print("beta-beta");
-
-    sigma_aa->transpose_wait();
-    sigma->ax_plus_y(1.0, *sigma_aa);
-    fcitime.tick_print("wait1");
-
-    sigma->terminate_mpi_accumulate();
-    fcitime.tick_print("wait");
-
-    sigmavec.push_back(sigma);
-  }
-
-  return sigmavec;
-}
-
-
-void DistFCI::sigma_ab(shared_ptr<const DistCivec> cc, shared_ptr<DistCivec> sigma, shared_ptr<const MOFile> jop) const {
-
-  shared_ptr<Determinants> int_det = space_->finddet(nelea_-1, neleb_-1);
-  shared_ptr<Determinants> base_det = space_->basedet();
-
-  const size_t lbt = int_det->lenb();
-  const size_t lbs = base_det->lenb();
-  const int ij = norb_*norb_;
-
-  const int rank = mpi__->rank();
-  const int size = mpi__->size();
-
-  cc->init_mpi_recv();
-
-  vector<shared_ptr<DistABTask>> tasks;
-
-  // shamelessly statically distributing across processes
-  for (size_t a = 0; a != int_det->lena(); ++a) {
-    if (a%size != rank) continue;
-
-    const bitset<nbit__> astring = int_det->stringa(a);
-
-    tasks.push_back(make_shared<DistABTask>(astring, base_det, int_det, jop, cc, sigma));
-
-    for (auto i = tasks.begin(); i != tasks.end(); ) {
-      if ((*i)->test()) {
-         (*i)->compute();
-        i = tasks.erase(i);
-      } else {
-        ++i;
-      }
-    }
-#ifndef USE_SERVER_THREAD
-    cc->flush();
-    sigma->flush();
-#endif
-  }
-
-  bool done;
-  do {
-    done = true;
-    for (auto i = tasks.begin(); i != tasks.end(); ) {
-      if ((*i)->test()) {
-        (*i)->compute();
-        i = tasks.erase(i);
-      } else {
-        ++i;
-        done = false;
-      }
-    }
-#ifndef USE_SERVER_THREAD
-    size_t d = done ? 0 : 1;
-    mpi__->soft_allreduce(&d, 1);
-    done = d == 0;
-    if (!done) cc->flush();
-    if (!done) sigma->flush();
-#endif
-    if (!done) this_thread::sleep_for(sleeptime__);
-  } while (!done);
-
-  cc->terminate_mpi_recv();
-
-}
-
-
-
-void DistFCI::sigma_aa(shared_ptr<const DistCivec> ctrans, shared_ptr<DistCivec> strans, shared_ptr<const MOFile> jop) const {
-  shared_ptr<const Determinants> int_tra = space_->finddet(nelea_-1,neleb_-1)->transpose();
-  sigma_bb(ctrans, strans, jop, ctrans->det(), int_tra);
-}
-
-
-void DistFCI::sigma_bb(shared_ptr<const DistCivec> cc, shared_ptr<DistCivec> sigma, shared_ptr<const MOFile> jop) const {
-  const shared_ptr<const Determinants> base_det = space_->basedet();
-  const shared_ptr<const Determinants> int_det = space_->finddet(nelea_-1,neleb_-1); // only for n-1 beta strings...
-  sigma_bb(cc, sigma, jop, base_det, int_det);
-}
-
-
-// beta-beta block has no communication (and should be cheap)
-void DistFCI::sigma_bb(shared_ptr<const DistCivec> cc, shared_ptr<DistCivec> sigma, shared_ptr<const MOFile> jop,
-                       const shared_ptr<const Determinants> base_det, const shared_ptr<const Determinants> int_det) const {
-
-  const size_t lb = sigma->lenb();
-  const size_t la = sigma->asize();
-
-  unique_ptr<double[]> target(new double[la*lb]);
-  unique_ptr<double[]> source(new double[la*lb]);
-
-  // (astart:aend, b)
-  mytranspose_(cc->local(), lb, la, source.get());
-  fill_n(target.get(), la*lb, 0.0);
-
-  // preparing Hamiltonian
-  const size_t npack = norb_*(norb_-1)/2;
-  unique_ptr<double[]> hamil1(new double[norb_*norb_]);
-  unique_ptr<double[]> hamil2(new double[npack*npack]);
-  for (int i = 0, ij = 0, ijkl = 0; i != norb_; ++i) {
-    for (int j = 0; j <= i; ++j, ++ij) {
-      hamil1[j+norb_*i] = hamil1[i+norb_*j] = jop_->mo1e(ij);
-      if (i == j) continue;
-      for (int k = 0; k != norb_; ++k)
-        for (int l = 0; l < k; ++l, ++ijkl)
-          hamil2[ijkl] = jop->mo2e_hz(l,k,j,i) - jop->mo2e_hz(k,l,j,i);
-    }
->>>>>>> f4e1b210
   }
   else {
     if (ncore_ < 0) ncore_ = idata_->get<int>("ncore", (frozen ? geom_->num_count_ncore_only()/2 : 0));
@@ -292,7 +133,6 @@
     }   
     out[oindex]->spin_decontaminate();
 
-<<<<<<< HEAD
     cout << "     guess " << setw(3) << oindex << ":   closed " <<
           setw(20) << left << det()->print_bit(alpha&beta) << " open " << setw(20) << det()->print_bit(open_bit) << right << endl;
 
@@ -303,31 +143,6 @@
     for (auto& i : out) i->zero();
     ndet *= 4;
     goto start_over;
-=======
-// same as HZ::const_denom except that denom_ is also distributed
-void DistFCI::const_denom() {
-  Timer denom_t;
-  auto h = make_shared<Matrix>(norb_, 1);
-  auto jop = make_shared<Matrix>(norb_, norb_);
-  auto kop = make_shared<Matrix>(norb_, norb_);
-
-  for (int i = 0; i != norb_; ++i) {
-    for (int j = 0; j <= i; ++j) {
-      jop->element(j, i) = jop->element(i, j) = 0.5*jop_->mo2e_hz(j, i, j, i);
-      kop->element(j, i) = kop->element(i, j) = 0.5*jop_->mo2e_hz(j, i, i, j);
-    }
-    h->element(i,0) = jop_->mo1e(i,i);
-  }
-  denom_t.tick_print("jop, kop");
-
-  denom_ = make_shared<DistCivec>(det_);
-
-  double* iter = denom_->local();
-  TaskQueue<HZDenomTask> tasks(denom_->asize());
-  for (size_t i = denom_->astart(); i != denom_->aend(); ++i) {
-    tasks.emplace_back(iter, denom_->det()->stringa(i), det_, jop, kop, h);
-    iter += det()->stringb().size();
->>>>>>> f4e1b210
   }
   cout << endl;
 }
@@ -413,16 +228,16 @@
 // same as HZ::const_denom except that denom_ is also distributed
 void DistFCI::const_denom() {
   Timer denom_t;
-  unique_ptr<double[]> h(new double[norb_]);
-  unique_ptr<double[]> jop(new double[norb_*norb_]);
-  unique_ptr<double[]> kop(new double[norb_*norb_]);
+  auto h = make_shared<Matrix>(norb_, 1);
+  auto jop = make_shared<Matrix>(norb_, norb_);
+  auto kop = make_shared<Matrix>(norb_, norb_);
 
   for (int i = 0; i != norb_; ++i) {
     for (int j = 0; j <= i; ++j) {
-      jop[i*norb_+j] = jop[j*norb_+i] = 0.5*jop_->mo2e_hz(i, j, i, j);
-      kop[i*norb_+j] = kop[j*norb_+i] = 0.5*jop_->mo2e_hz(i, j, j, i);
+      jop->element(i,j) = jop->element(j,i) = 0.5*jop_->mo2e_hz(i, j, i, j);
+      kop->element(i,j) = kop->element(j,i) = 0.5*jop_->mo2e_hz(i, j, j, i);
     }
-    h[i] = jop_->mo1e(i,i);
+    h->element(i,0) = jop_->mo1e(i,i);
   }
   denom_t.tick_print("jop, kop");
 
@@ -431,7 +246,7 @@
   double* iter = denom_->local();
   TaskQueue<HZDenomTask> tasks(denom_->asize());
   for (size_t i = denom_->astart(); i != denom_->aend(); ++i) {
-    tasks.emplace_back(iter, denom_->det()->stringa(i), det_, jop.get(), kop.get(), h.get());
+    tasks.emplace_back(iter, denom_->det()->stringa(i), det_, jop, kop, h);
     iter += det()->stringb().size();
   }
   tasks.compute();
