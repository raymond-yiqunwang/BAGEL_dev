--- conflicted
+++ resolved
@@ -29,109 +29,6 @@
 using namespace std;
 using namespace bagel;
 
-<<<<<<< HEAD
-Dvec::Dvec(shared_ptr<const Determinants> det, const size_t ij) : det_(det), lena_(det->lena()), lenb_(det->lenb()), ij_(ij) {
-  // data should be in a consecutive area to call dgemm.
-  data_ = unique_ptr<double[]>(new double[lenb_*lena_*ij_]);
-  double* tmp = data_.get();
-  for (int i = 0; i != ij_; ++i, tmp += lenb_*lena_) {
-    dvec_.push_back(make_shared<Civec>(det_, tmp));
-  }
-}
-
-
-Dvec::Dvec(const Dvec& o) : det_(o.det_), lena_(o.lena_), lenb_(o.lenb_), ij_(o.ij_) {
-  data_ = unique_ptr<double[]>(new double[lena_*lenb_*ij_]);
-  double* tmp = data_.get();
-  for (int i = 0; i != ij_; ++i, tmp += lenb_*lena_) {
-    dvec_.push_back(make_shared<Civec>(det_, tmp));
-  }
-  copy_n(o.data(), lena_*lenb_*ij_, data());
-}
-
-
-Dvec::Dvec(shared_ptr<const Civec> e, const size_t ij) : det_(e->det()), lena_(e->lena()), lenb_(e->lenb()), ij_(ij) {
-  data_ = unique_ptr<double[]>(new double[lena_*lenb_*ij]);
-  double* tmp = data();
-  for (int i = 0; i != ij; ++i, tmp += lenb_*lena_) {
-    auto c = make_shared<Civec>(det_, tmp);
-    copy_n(e->data(), lenb_*lena_, c->data());
-    dvec_.push_back(c);
-  }
-}
-
-
-// I think this is very confusiong... this is done this way in order not to delete Civec when Dvec is deleted.
-Dvec::Dvec(shared_ptr<const Dvec> o) : det_(o->det_), lena_(o->lena_), lenb_(o->lenb_), ij_(o->ij_) {
-  for (int i = 0; i != ij_; ++i) {
-    dvec_.push_back(make_shared<Civec>(*(o->data(i))));
-  }
-}
-
-
-Dvec::Dvec(vector<shared_ptr<Civec>> o) : det_(o.front()->det()), ij_(o.size()) {
-  lena_ = det_->lena();
-  lenb_ = det_->lenb();
-  for (int i = 0; i != ij_; ++i) {
-    dvec_.push_back(make_shared<Civec>(*(o.at(i))));
-  }
-}
-
-
-// returns a vector of Civec's which correspond to an unconverged state
-vector<shared_ptr<Civec>> Dvec::dvec(const vector<int>& conv) {
-  vector<shared_ptr<Civec>> out;
-  int i = 0;
-  for (auto& iter : dvec_)
-    if (conv[i++] == 0) out.push_back(iter);
-  return out;
-}
-
-
-vector<shared_ptr<const Civec>> Dvec::dvec(const vector<int>& conv) const {
-  vector<shared_ptr<const Civec>> out;
-  int i = 0;
-  for (auto& iter : dvec_)
-    if (conv[i++] == 0) out.push_back(iter);
-  return out;
-}
-
-
-void Dvec::set_det(shared_ptr<const Determinants> o) const {
-  det_ = o;
-  for (auto& i : dvec_)
-    i->set_det(o);
-}
-
-
-double Dvec::dot_product(const Dvec& other) const {
-  assert(ij() == other.ij());
-  double sum = 0.0;
-  auto j = other.dvec_.begin();
-  for (auto& i : dvec_) {
-    sum += i->dot_product(**j);
-    ++j;
-  }
-  return sum;
-}
-
-
-void Dvec::ax_plus_y(double a, const Dvec& other) {
-  auto j = other.dvec_.begin();
-  for (auto& i : dvec_) {
-    i->ax_plus_y(a, **j);
-    ++j;
-  }
-}
-
-
-void Dvec::scale(const double a) {
-  for (auto& i : dvec_)
-    i->scale(a);
-}
-
-=======
->>>>>>> b0e2c29b
 
 template<>
 shared_ptr<Dvector<double>> Dvector<double>::spin() const {
