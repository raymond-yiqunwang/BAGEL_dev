//
// BAGEL - Brilliantly Advanced General Electronic Structure Library
// Filename: subtask.h
// Copyright (C) 2012 Toru Shiozaki
//
// Author: Toru Shiozaki <shiozaki@northwestern.edu>
// Maintainer: Shiozaki group
//
// This file is part of the BAGEL package.
//
// This program is free software: you can redistribute it and/or modify
// it under the terms of the GNU General Public License as published by
// the Free Software Foundation, either version 3 of the License, or
// (at your option) any later version.
//
// This program is distributed in the hope that it will be useful,
// but WITHOUT ANY WARRANTY; without even the implied warranty of
// MERCHANTABILITY or FITNESS FOR A PARTICULAR PURPOSE.  See the
// GNU General Public License for more details.
//
// You should have received a copy of the GNU General Public License
// along with this program.  If not, see <http://www.gnu.org/licenses/>.
//

#ifndef __SRC_SMITH_SUBTASK_H
#define __SRC_SMITH_SUBTASK_H

#include <array>
#include <memory>
#include <src/smith/indexrange.h>
#include <src/smith/tensor.h>

namespace bagel {
namespace SMITH {

// this is the class for single contraction

// N is the number of target indices, M is the number of input tensors.
// I am using template, because vectors are slow due to dynamic allocation, and
// subtask generation can be time consuming. By using array, the allocating will be
// at compile time
template<int N, int M, typename DataType>
class SubTask_ {
  protected:
    const std::array<const Index, N> block_index_;
    const std::array<std::shared_ptr<const Tensor_<DataType>>, M> in_;
    const std::shared_ptr<Tensor_<DataType>> out_;

  public:
    SubTask_(const std::array<const Index, N>& i, const std::array<std::shared_ptr<const Tensor_<DataType>>, M>& j, std::shared_ptr<Tensor_<DataType>>& k)
      : block_index_(i), in_(j), out_(k) { }

    virtual void compute() = 0;

    const Index& block(const size_t& i) const { return block_index_[i]; }
    const std::array<std::shared_ptr<const Tensor_<DataType>>, M>& in_tensors() const { return in_; }
    std::shared_ptr<const Tensor_<DataType>> in_tensor(const size_t& i) const { return in_[i]; }
    std::shared_ptr<Tensor_<DataType>> out_tensor() { return out_; }
};

// When we have multiple outputs
// N is the number of target indices, M is the number of input tensors, and L is the
// number of output tensors. The others are same.
template<int N, int M, int L, typename DataType>
class SubTask_Merged_ {
  protected:
    const std::array<const Index, N> block_index_;
    const std::array<std::shared_ptr<const Tensor_<DataType>>, M> in_;
    const std::array<std::shared_ptr<Tensor_<DataType>>, L> out_;

  public:
    SubTask_Merged_(const std::array<const Index, N>& i, const std::array<std::shared_ptr<const Tensor_<DataType>>, M>& j, const std::array<std::shared_ptr<Tensor_<DataType>>, L>& k)
      : block_index_(i), in_(j), out_(k) { }

    virtual void compute() = 0;

    const Index& block(const size_t& i) const { return block_index_[i]; }
    const std::array<std::shared_ptr<const Tensor_<DataType>>, M>& in_tensors() const { return in_; }
    const std::array<std::shared_ptr<Tensor_<DataType>>, L>& out_tensors() const { return out_; }
    std::shared_ptr<const Tensor_<DataType>> in_tensor(const size_t& i) const { return in_[i]; }
    std::shared_ptr<Tensor_<DataType>> out_tensor(const size_t& i) { return out_[i]; }
};

namespace CASPT2 { template<int N, int M> using SubTask = SubTask_<N,M,double>; }
<<<<<<< HEAD
namespace CASA { template<int N, int M> using SubTask = SubTask_<N,M,double>; }
=======
namespace CASPT2 { template<int N, int M, int L> using SubTask_Merged = SubTask_Merged_<N,M,L,double>; }
>>>>>>> ad155b2e
namespace MSCASPT2 { template<int N, int M> using SubTask = SubTask_<N,M,double>; }
namespace MSCASPT2 { template<int N, int M, int L> using SubTask_Merged = SubTask_Merged_<N,M,L,double>; }
namespace SPCASPT2 { template<int N, int M> using SubTask = SubTask_<N,M,double>; }
namespace MRCI   { template<int N, int M> using SubTask = SubTask_<N,M,double>; }
namespace RelCASPT2 { template<int N, int M> using SubTask = SubTask_<N,M,std::complex<double>>; }
namespace RelCASA { template<int N, int M> using SubTask = SubTask_<N,M,std::complex<double>>; }
namespace RelMRCI   { template<int N, int M> using SubTask = SubTask_<N,M,std::complex<double>>; }

extern template class SubTask_Merged_<2,1,5,double>;
extern template class SubTask_Merged_<4,1,5,double>;
extern template class SubTask_Merged_<6,1,5,double>;
extern template class SubTask_Merged_<8,1,5,double>;
extern template class SubTask_Merged_<2,2,5,double>;
extern template class SubTask_Merged_<4,2,5,double>;
extern template class SubTask_Merged_<6,2,5,double>;
extern template class SubTask_Merged_<8,2,5,double>;
extern template class SubTask_<1,1,double>;
extern template class SubTask_<1,2,double>;
extern template class SubTask_<1,3,double>;
extern template class SubTask_<1,4,double>;
extern template class SubTask_<1,5,double>;
extern template class SubTask_<1,6,double>;
extern template class SubTask_<1,7,double>;
extern template class SubTask_<1,8,double>;
extern template class SubTask_<1,9,double>;
extern template class SubTask_<2,1,double>;
extern template class SubTask_<2,2,double>;
extern template class SubTask_<2,3,double>;
extern template class SubTask_<2,4,double>;
extern template class SubTask_<2,5,double>;
extern template class SubTask_<2,6,double>;
extern template class SubTask_<2,7,double>;
extern template class SubTask_<2,8,double>;
extern template class SubTask_<2,9,double>;
extern template class SubTask_<3,1,double>;
extern template class SubTask_<3,2,double>;
extern template class SubTask_<3,3,double>;
extern template class SubTask_<3,4,double>;
extern template class SubTask_<3,5,double>;
extern template class SubTask_<3,6,double>;
extern template class SubTask_<3,7,double>;
extern template class SubTask_<3,8,double>;
extern template class SubTask_<3,9,double>;
extern template class SubTask_<4,1,double>;
extern template class SubTask_<4,2,double>;
extern template class SubTask_<4,3,double>;
extern template class SubTask_<4,4,double>;
extern template class SubTask_<4,5,double>;
extern template class SubTask_<4,6,double>;
extern template class SubTask_<4,7,double>;
extern template class SubTask_<4,8,double>;
extern template class SubTask_<4,9,double>;
extern template class SubTask_<5,1,double>;
extern template class SubTask_<5,2,double>;
extern template class SubTask_<5,3,double>;
extern template class SubTask_<5,4,double>;
extern template class SubTask_<5,5,double>;
extern template class SubTask_<5,6,double>;
extern template class SubTask_<5,7,double>;
extern template class SubTask_<5,8,double>;
extern template class SubTask_<5,9,double>;
extern template class SubTask_<6,1,double>;
extern template class SubTask_<6,2,double>;
extern template class SubTask_<6,3,double>;
extern template class SubTask_<6,4,double>;
extern template class SubTask_<6,5,double>;
extern template class SubTask_<6,6,double>;
extern template class SubTask_<6,7,double>;
extern template class SubTask_<6,8,double>;
extern template class SubTask_<6,9,double>;
extern template class SubTask_<7,1,double>;
extern template class SubTask_<7,2,double>;
extern template class SubTask_<7,3,double>;
extern template class SubTask_<7,4,double>;
extern template class SubTask_<7,5,double>;
extern template class SubTask_<7,6,double>;
extern template class SubTask_<7,7,double>;
extern template class SubTask_<7,8,double>;
extern template class SubTask_<7,9,double>;
extern template class SubTask_<8,1,double>;
extern template class SubTask_<8,2,double>;
extern template class SubTask_<8,3,double>;
extern template class SubTask_<8,4,double>;
extern template class SubTask_<8,5,double>;
extern template class SubTask_<8,6,double>;
extern template class SubTask_<8,7,double>;
extern template class SubTask_<8,8,double>;
extern template class SubTask_<8,9,double>;
extern template class SubTask_<9,1,double>;
extern template class SubTask_<9,2,double>;
extern template class SubTask_<9,3,double>;
extern template class SubTask_<9,4,double>;
extern template class SubTask_<9,5,double>;
extern template class SubTask_<9,6,double>;
extern template class SubTask_<9,7,double>;
extern template class SubTask_<9,8,double>;
extern template class SubTask_<9,9,double>;

extern template class SubTask_<1,1,std::complex<double>>;
extern template class SubTask_<1,2,std::complex<double>>;
extern template class SubTask_<1,3,std::complex<double>>;
extern template class SubTask_<1,4,std::complex<double>>;
extern template class SubTask_<1,5,std::complex<double>>;
extern template class SubTask_<1,6,std::complex<double>>;
extern template class SubTask_<1,7,std::complex<double>>;
extern template class SubTask_<1,8,std::complex<double>>;
extern template class SubTask_<1,9,std::complex<double>>;
extern template class SubTask_<2,1,std::complex<double>>;
extern template class SubTask_<2,2,std::complex<double>>;
extern template class SubTask_<2,3,std::complex<double>>;
extern template class SubTask_<2,4,std::complex<double>>;
extern template class SubTask_<2,5,std::complex<double>>;
extern template class SubTask_<2,6,std::complex<double>>;
extern template class SubTask_<2,7,std::complex<double>>;
extern template class SubTask_<2,8,std::complex<double>>;
extern template class SubTask_<2,9,std::complex<double>>;
extern template class SubTask_<3,1,std::complex<double>>;
extern template class SubTask_<3,2,std::complex<double>>;
extern template class SubTask_<3,3,std::complex<double>>;
extern template class SubTask_<3,4,std::complex<double>>;
extern template class SubTask_<3,5,std::complex<double>>;
extern template class SubTask_<3,6,std::complex<double>>;
extern template class SubTask_<3,7,std::complex<double>>;
extern template class SubTask_<3,8,std::complex<double>>;
extern template class SubTask_<3,9,std::complex<double>>;
extern template class SubTask_<4,1,std::complex<double>>;
extern template class SubTask_<4,2,std::complex<double>>;
extern template class SubTask_<4,3,std::complex<double>>;
extern template class SubTask_<4,4,std::complex<double>>;
extern template class SubTask_<4,5,std::complex<double>>;
extern template class SubTask_<4,6,std::complex<double>>;
extern template class SubTask_<4,7,std::complex<double>>;
extern template class SubTask_<4,8,std::complex<double>>;
extern template class SubTask_<4,9,std::complex<double>>;
extern template class SubTask_<5,1,std::complex<double>>;
extern template class SubTask_<5,2,std::complex<double>>;
extern template class SubTask_<5,3,std::complex<double>>;
extern template class SubTask_<5,4,std::complex<double>>;
extern template class SubTask_<5,5,std::complex<double>>;
extern template class SubTask_<5,6,std::complex<double>>;
extern template class SubTask_<5,7,std::complex<double>>;
extern template class SubTask_<5,8,std::complex<double>>;
extern template class SubTask_<5,9,std::complex<double>>;
extern template class SubTask_<6,1,std::complex<double>>;
extern template class SubTask_<6,2,std::complex<double>>;
extern template class SubTask_<6,3,std::complex<double>>;
extern template class SubTask_<6,4,std::complex<double>>;
extern template class SubTask_<6,5,std::complex<double>>;
extern template class SubTask_<6,6,std::complex<double>>;
extern template class SubTask_<6,7,std::complex<double>>;
extern template class SubTask_<6,8,std::complex<double>>;
extern template class SubTask_<6,9,std::complex<double>>;
extern template class SubTask_<7,1,std::complex<double>>;
extern template class SubTask_<7,2,std::complex<double>>;
extern template class SubTask_<7,3,std::complex<double>>;
extern template class SubTask_<7,4,std::complex<double>>;
extern template class SubTask_<7,5,std::complex<double>>;
extern template class SubTask_<7,6,std::complex<double>>;
extern template class SubTask_<7,7,std::complex<double>>;
extern template class SubTask_<7,8,std::complex<double>>;
extern template class SubTask_<7,9,std::complex<double>>;
extern template class SubTask_<8,1,std::complex<double>>;
extern template class SubTask_<8,2,std::complex<double>>;
extern template class SubTask_<8,3,std::complex<double>>;
extern template class SubTask_<8,4,std::complex<double>>;
extern template class SubTask_<8,5,std::complex<double>>;
extern template class SubTask_<8,6,std::complex<double>>;
extern template class SubTask_<8,7,std::complex<double>>;
extern template class SubTask_<8,8,std::complex<double>>;
extern template class SubTask_<8,9,std::complex<double>>;
extern template class SubTask_<9,1,std::complex<double>>;
extern template class SubTask_<9,2,std::complex<double>>;
extern template class SubTask_<9,3,std::complex<double>>;
extern template class SubTask_<9,4,std::complex<double>>;
extern template class SubTask_<9,5,std::complex<double>>;
extern template class SubTask_<9,6,std::complex<double>>;
extern template class SubTask_<9,7,std::complex<double>>;
extern template class SubTask_<9,8,std::complex<double>>;
extern template class SubTask_<9,9,std::complex<double>>;

}
}

#endif<|MERGE_RESOLUTION|>--- conflicted
+++ resolved
@@ -82,11 +82,8 @@
 };
 
 namespace CASPT2 { template<int N, int M> using SubTask = SubTask_<N,M,double>; }
-<<<<<<< HEAD
+namespace CASPT2 { template<int N, int M, int L> using SubTask_Merged = SubTask_Merged_<N,M,L,double>; }
 namespace CASA { template<int N, int M> using SubTask = SubTask_<N,M,double>; }
-=======
-namespace CASPT2 { template<int N, int M, int L> using SubTask_Merged = SubTask_Merged_<N,M,L,double>; }
->>>>>>> ad155b2e
 namespace MSCASPT2 { template<int N, int M> using SubTask = SubTask_<N,M,double>; }
 namespace MSCASPT2 { template<int N, int M, int L> using SubTask_Merged = SubTask_Merged_<N,M,L,double>; }
 namespace SPCASPT2 { template<int N, int M> using SubTask = SubTask_<N,M,double>; }
