//
// BAGEL - Parallel electron correlation program.
// Filename: spinfreebase.h
// Copyright (C) 2012 Toru Shiozaki
//
// Author: Toru Shiozaki <shiozaki@northwestern.edu>
// Maintainer: Shiozaki group
//
// This file is part of the BAGEL package.
//
// The BAGEL package is free software; you can redistribute it and\/or modify
// it under the terms of the GNU Library General Public License as published by
// the Free Software Foundation; either version 2, or (at your option)
// any later version.
//
// The BAGEL package is distributed in the hope that it will be useful,
// but WITHOUT ANY WARRANTY; without even the implied warranty of
// MERCHANTABILITY or FITNESS FOR A PARTICULAR PURPOSE.  See the
// GNU Library General Public License for more details.
//
// You should have received a copy of the GNU Library General Public License
// along with the BAGEL package; see COPYING.  If not, write to
// the Free Software Foundation, 675 Mass Ave, Cambridge, MA 02139, USA.
//


#ifndef __SRC_SMITH_SPINFREEBASE_H
#define __SRC_SMITH_SPINFREEBASE_H

#include <stddef.h>
#include <src/smith/prim_op.h>
#include <src/smith/tensor.h>
#include <src/smith/moint.h>
#include <src/util/matrix.h>
#include <src/wfn/reference.h>
#include <chrono>

namespace bagel {
namespace SMITH {

template <typename T>
class SpinFreeMethod {
  protected:
    IndexRange virt_;
    IndexRange active_;
    IndexRange closed_;
    IndexRange all_;
    std::shared_ptr<const Reference> ref_;

    double e0_;

    std::shared_ptr<Tensor<T> > v2_;
    std::shared_ptr<Tensor<T> > f1_;
    std::shared_ptr<Tensor<T> > rdm1_;
    std::shared_ptr<Tensor<T> > rdm2_;
    std::shared_ptr<Tensor<T> > rdm3_;
    std::shared_ptr<Tensor<T> > rdm4_;

    std::chrono::high_resolution_clock::time_point time_;

    // the diagonal denominator
    std::unique_ptr<double[]> eig_;

    // printing functions called from the solve function of a derived class
    void print_iteration() {
      std::cout << "      ---- iteration ----" << std::endl << std::endl;
      time_ = std::chrono::high_resolution_clock::now();
    }

    void print_iteration(const int i, const double en, const double err) {
      auto end = std::chrono::high_resolution_clock::now();
      const double tim = std::chrono::duration_cast<std::chrono::milliseconds>(end-time_).count() * 0.001;
      std::cout << "     " << std::setw(4) << i << std::setw(15) << std::fixed << std::setprecision(10) << en
                                                << std::setw(15) << std::fixed << std::setprecision(10) << err
                                                << std::setw(10) << std::fixed << std::setprecision(2) << tim << std::endl;
      time_ = end;
    }

    void print_iteration(const bool noconv) {
      std::cout << std::endl << "      -------------------" << std::endl;
      if (noconv) std::cout << "      *** Convergence not reached ***" << std::endl;
      std::cout << std::endl;
    }


    // E0 is defined as Trace(f(x,x), gamma(x,x))
    // For instance, E0 is 0 for MP2.
    double compute_e0() {
      if (ref_->nact() != 0 && !(static_cast<bool>(f1_) && static_cast<bool>(rdm1_)))
        throw std::logic_error("SpinFreeMethod::compute_e0 was called before f1_ or rdm1_ was computed. Strange.");
      double sum = 0.0;
      // TODO parallelize?
      for (auto& i1 : active_) {
        for (auto& i0 : active_) {
          std::vector<size_t> hash = {i0.key(), i1.key()};
          const size_t size = i0.size() * i1.size();
          std::unique_ptr<double[]> fdata = f1_->get_block(hash);
          std::unique_ptr<double[]> rdata = rdm1_->get_block(hash);
          sum += ddot_(size, fdata, 1, rdata, 1);
        }
      }
      std::cout << "    - Zeroth order energy: " << sum << std::endl;
      return sum;
    }


    // S^-1/2 for aa/xx blocks (overlap is 2rdm)
    std::shared_ptr<Matrix> shalf_xx_;
    std::unique_ptr<double[]> denom_xx_;

    // S^-1/2 for aa/cx blocks (overlap is 1rdm)
    std::shared_ptr<Matrix> shalf_x_;
    std::unique_ptr<double[]> denom_x_;

    // S^-1/2 for ax/cc blocks
    std::shared_ptr<Matrix> shalf_h_;
    std::unique_ptr<double[]> denom_h_;

    // S^-1/2 for xx/cc blocks
    std::shared_ptr<Matrix> shalf_hh_;
    std::unique_ptr<double[]> denom_hh_;

    // S^-1/2 for ax/cx and xa/cx blocks (4*2rdm size)
    std::shared_ptr<Matrix> shalf_xh_;
    std::unique_ptr<double[]> denom_xh_;

    void update_amplitude(std::shared_ptr<Tensor<T> > t, const std::shared_ptr<Tensor<T> > r, const bool put = false) {

      // ranks of t and r are assumed to be the same

      // TODO should be parallelized
      for (auto& i3 : virt_) {
        for (auto& i2 : closed_) {
          for (auto& i1 : virt_) {
            for (auto& i0 : closed_) {
              std::vector<size_t> h = {i0.key(), i1.key(), i2.key(), i3.key()};
              std::vector<size_t> g = {i0.key(), i3.key(), i2.key(), i1.key()};

              // if this block is not included in the current wave function, skip it
              if (!r->get_size(h)) continue;
              std::unique_ptr<double[]> data0 = r->get_block(h);
              const std::unique_ptr<double[]> data1 = r->get_block(g);

              // this is an inverse of the overlap.
              // prefactor of 0.25 included here
              sort_indices<0,3,2,1,2,12,1,12>(data1, data0, i0.size(), i3.size(), i2.size(), i1.size());
              size_t iall = 0;
              for (int j3 = i3.offset(); j3 != i3.offset()+i3.size(); ++j3)
                for (int j2 = i2.offset(); j2 != i2.offset()+i2.size(); ++j2)
                  for (int j1 = i1.offset(); j1 != i1.offset()+i1.size(); ++j1)
                    for (int j0 = i0.offset(); j0 != i0.offset()+i0.size(); ++j0, ++iall)
                      // note that e0 is cancelled by another term 
                      data0[iall] /= (eig_[j0] + eig_[j2] - eig_[j3] - eig_[j1]);
              if (!put) {
                t->add_block(h,data0);
              } else {
                t->put_block(h,data0);
              }
            }
          }
        }
      }
      for (auto& i2 : active_) {
        for (auto& i0 : active_) {
          // trans is the transformation matrix
          assert(shalf_xx_);
          const int nact = ref_->nact();
          const int nclo = ref_->nclosed();
          std::unique_ptr<double[]> transp(new double[i0.size()*i2.size()*nact*nact]);
          for (int j2 = i2.offset(), k = 0; j2 != i2.offset()+i2.size(); ++j2)
            for (int j0 = i0.offset(); j0 != i0.offset()+i0.size(); ++j0, ++k)
              std::copy_n(shalf_xx_->element_ptr(0,(j0-nclo)+(j2-nclo)*nact), nact*nact, transp.get()+nact*nact*k);

          for (auto& i3 : virt_) {
            for (auto& i1 : virt_) {
              std::vector<size_t> h = {i0.key(), i1.key(), i2.key(), i3.key()};

              // if this block is not included in the current wave function, skip it
              if (!r->get_size(h)) continue;
              // data0 is the source area
              std::unique_ptr<double[]> data0 = r->get_block(h);
              std::unique_ptr<double[]> data1(new double[r->get_size(h)]);
              // sort. Active indices run faster
              sort_indices<0,2,1,3,0,1,1,1>(data0, data1, i0.size(), i1.size(), i2.size(), i3.size());
              // intermediate area
              std::unique_ptr<double[]> interm(new double[i1.size()*i3.size()*nact*nact]);

              // move to orthogonal basis
              dgemm_("N", "N", nact*nact, i1.size()*i3.size(), i0.size()*i2.size(), 1.0, transp, nact*nact, data1, i0.size()*i2.size(),
                                                                                    0.0, interm, nact*nact);

              size_t iall = 0;
              for (int j3 = i3.offset(); j3 != i3.offset()+i3.size(); ++j3)
                for (int j1 = i1.offset(); j1 != i1.offset()+i1.size(); ++j1)
                  for (int j02 = 0; j02 != nact*nact; ++j02, ++iall)
                    interm[iall] /= e0_ - (denom_xx_[j02] + eig_[j3] + eig_[j1]);

              // move back to non-orthogonal basis
              // factor of 0.5 due to the factor in the overlap
              dgemm_("T", "N", i0.size()*i2.size(), i1.size()*i3.size(), nact*nact, 0.5, transp, nact*nact, interm, nact*nact,
                                                                                    0.0, data0,  i0.size()*i2.size());

              // sort back to the original order
              sort_indices<0,2,1,3,0,1,1,1>(data0, data1, i0.size(), i2.size(), i1.size(), i3.size());
              if (!put) {
                t->add_block(h,data1);
              } else {
                t->put_block(h,data1);
              }
            }
          }
        }
      }
      for (auto& i0 : active_) {
        // trans is the transformation matrix
        assert(shalf_x_);
        const int nact = ref_->nact();
        const int nclo = ref_->nclosed();
        std::unique_ptr<double[]> transp(new double[i0.size()*nact]);
        for (int j0 = i0.offset(), k = 0; j0 != i0.offset()+i0.size(); ++j0, ++k)
          std::copy_n(shalf_x_->element_ptr(0,j0-nclo), nact, transp.get()+nact*k);

        for (auto& i3 : virt_) {
          for (auto& i2 : closed_) {
            for (auto& i1 : virt_) {
              std::vector<size_t> h = {i2.key(), i3.key(), i0.key(), i1.key()};
              std::vector<size_t> g = {i2.key(), i1.key(), i0.key(), i3.key()};
              if (!r->get_size(h)) continue;
              assert(r->get_size(g));
              std::unique_ptr<double[]> data0 = r->get_block(h);
              std::unique_ptr<double[]> data2(new double[r->get_size(h)]);
              sort_indices<2,3,0,1,0,1,1,1>(data0, data2, i2.size(), i3.size(), i0.size(), i1.size());
              const std::unique_ptr<double[]> data1 = r->get_block(g);
              sort_indices<2,1,0,3,2,3,1,3>(data1, data2, i2.size(), i1.size(), i0.size(), i3.size()); 
              std::unique_ptr<double[]> interm(new double[i1.size()*i2.size()*i3.size()*nact]);

              // move to orthogonal basis
              dgemm_("N", "N", nact, i1.size()*i2.size()*i3.size(), i0.size(), 1.0, transp, nact, data2, i0.size(),
                                                                               0.0, interm, nact);

              size_t iall = 0;
              for (int j3 = i3.offset(); j3 != i3.offset()+i3.size(); ++j3)
                for (int j2 = i2.offset(); j2 != i2.offset()+i2.size(); ++j2)
                  for (int j1 = i1.offset(); j1 != i1.offset()+i1.size(); ++j1)
                    for (int j0 = 0; j0 != nact; ++j0, ++iall)
                      interm[iall] /= e0_ - (denom_x_[j0] + eig_[j3] - eig_[j2] + eig_[j1]);

              // move back to non-orthogonal basis
              dgemm_("T", "N", i0.size(), i1.size()*i2.size()*i3.size(), nact, 1.0, transp, nact, interm, nact,
                                                                               0.0, data2,  i0.size());

              std::vector<size_t> hout = {i0.key(), i1.key(), i2.key(), i3.key()};
              if (!put) {
                t->add_block(hout,data2);
              } else {
                t->put_block(hout,data2);
              }
            }
          }
        }
      }
      for (auto& i3 : active_) {
        // trans is the transformation matrix
        assert(shalf_h_);
        const int nact = ref_->nact();
        const int nclo = ref_->nclosed();
        std::unique_ptr<double[]> transp(new double[i3.size()*nact]);
        for (int j3 = i3.offset(), k = 0; j3 != i3.offset()+i3.size(); ++j3, ++k)
          std::copy_n(shalf_h_->element_ptr(0,j3-nclo), nact, transp.get()+nact*k);

        for (auto& i2 : closed_) {
          for (auto& i1 : virt_) {
            for (auto& i0 : closed_) {
              std::vector<size_t> h = {i2.key(), i3.key(), i0.key(), i1.key()};
              std::vector<size_t> g = {i0.key(), i3.key(), i2.key(), i1.key()};
              if (!r->get_size(h)) continue;
              assert(r->get_size(g));
              std::unique_ptr<double[]> data0 = r->get_block(h);
              std::unique_ptr<double[]> data2(new double[r->get_size(h)]);
              sort_indices<2,3,0,1,0,1,1,1>(data0, data2, i2.size(), i3.size(), i0.size(), i1.size()); 
              const std::unique_ptr<double[]> data1 = r->get_block(g);
              sort_indices<0,3,2,1,2,3,1,3>(data1, data2, i0.size(), i3.size(), i2.size(), i1.size()); 
              std::unique_ptr<double[]> interm(new double[i0.size()*i1.size()*i2.size()*nact]);

              // move to orthogonal basis
              dgemm_("N", "T", i0.size()*i1.size()*i2.size(), nact, i3.size(), 1.0, data2, i0.size()*i1.size()*i2.size(), transp, nact,
                                                                               0.0, interm, i0.size()*i1.size()*i2.size());

              size_t iall = 0;
              for (int j3 = 0; j3 != nact; ++j3)
                for (int j2 = i2.offset(); j2 != i2.offset()+i2.size(); ++j2)
                  for (int j1 = i1.offset(); j1 != i1.offset()+i1.size(); ++j1)
                    for (int j0 = i0.offset(); j0 != i0.offset()+i0.size(); ++j0, ++iall)
                      interm[iall] /= e0_ - (denom_h_[j3] - eig_[j2] + eig_[j1] - eig_[j0]);

              // move back to non-orthogonal basis
              dgemm_("N", "N", i0.size()*i1.size()*i2.size(), i3.size(), nact, 1.0, interm, i0.size()*i1.size()*i2.size(), transp, nact,
                                                                               0.0, data2,  i0.size()*i1.size()*i2.size());

              std::vector<size_t> hout = {i0.key(), i1.key(), i2.key(), i3.key()};
              if (!put) {
                t->add_block(hout,data2);
              } else {
                t->put_block(hout,data2);
              }
            }
          }
        }
      }
      for (auto& i3 : active_) {
        for (auto& i1 : active_) {
          assert(shalf_hh_);
          const int nact = ref_->nact();
          const int nclo = ref_->nclosed();
          std::unique_ptr<double[]> transp(new double[i1.size()*i3.size()*nact*nact]);
          for (int j3 = i3.offset(), k = 0; j3 != i3.offset()+i3.size(); ++j3)
            for (int j1 = i1.offset(); j1 != i1.offset()+i1.size(); ++j1, ++k)
              std::copy_n(shalf_hh_->element_ptr(0,(j1-nclo)+(j3-nclo)*nact), nact*nact, transp.get()+nact*nact*k);

          for (auto& i2 : closed_) {
            for (auto& i0 : closed_) {
              std::vector<size_t> h = {i0.key(), i1.key(), i2.key(), i3.key()};

              // if this block is not included in the current wave function, skip it
              if (!r->get_size(h)) continue;
              // data0 is the source area
              std::unique_ptr<double[]> data0 = r->get_block(h);
              std::unique_ptr<double[]> data1(new double[r->get_size(h)]);
              // sort. Active indices run slower
              sort_indices<0,3,2,1,0,1,1,1>(data0, data1, i0.size(), i1.size(), i2.size(), i3.size());
              // intermediate area
              std::unique_ptr<double[]> interm(new double[i0.size()*i2.size()*nact*nact]);

              // move to orthogonal basis
              dgemm_("N", "T", i0.size()*i2.size(), nact*nact, i1.size()*i3.size(), 1.0, data1, i0.size()*i2.size(), transp, nact*nact,
                                                                                    0.0, interm, i0.size()*i2.size());

              size_t iall = 0;
              for (int j13 = 0; j13 != nact*nact; ++j13)
                for (int j2 = i2.offset(); j2 != i2.offset()+i2.size(); ++j2)
                  for (int j0 = i0.offset(); j0 != i0.offset()+i0.size(); ++j0, ++iall)
                    interm[iall] /= e0_ - (denom_hh_[j13] - eig_[j2] - eig_[j0]);

              // move back to non-orthogonal basis
              // factor of 0.5 due to the factor in the overlap
              dgemm_("N", "N", i0.size()*i2.size(), i1.size()*i3.size(), nact*nact, 0.5, interm, i0.size()*i2.size(), transp, nact*nact,
                                                                                    0.0, data0,  i0.size()*i2.size());

              // sort back to the original order
              sort_indices<0,2,1,3,0,1,1,1>(data0, data1, i0.size(), i2.size(), i1.size(), i3.size());
              if (!put) {
                t->add_block(h,data1);
              } else {
                t->put_block(h,data1);
              }
            }
          }
        }
      }
      for (auto& i3 : active_) {
        for (auto& i2 : active_) {
          assert(shalf_xh_);
          const int nact = ref_->nact();
          const int nclo = ref_->nclosed();
          std::unique_ptr<double[]> transp(new double[i2.size()*i3.size()*nact*nact*4]);
          for (int j3 = i3.offset(), k = 0; j3 != i3.offset()+i3.size(); ++j3)
            for (int j2 = i2.offset(); j2 != i2.offset()+i2.size(); ++j2, ++k) {
              std::copy_n(shalf_xh_->element_ptr(0,             (j2-nclo)+(j3-nclo)*nact), nact*nact*2, transp.get()+nact*nact*2*k);
              std::copy_n(shalf_xh_->element_ptr(0, nact*nact + (j2-nclo)+(j3-nclo)*nact), nact*nact*2, transp.get()+nact*nact*2*(k+i2.size()*i3.size()));
            }

          for (auto& i1 : virt_) {
            for (auto& i0 : closed_) {

              std::vector<size_t> hin = {i2.key(), i3.key(), i0.key(), i1.key()};
              std::vector<size_t> gin = {i0.key(), i3.key(), i2.key(), i1.key()};
              // if this block is not included in the current wave function, skip it
              if (!r->get_size(hin)) continue;
              assert(r->get_size(gin) == r->get_size(hin));
              const size_t blocksize = r->get_size(hin);
              std::unique_ptr<double[]> data0 = r->get_block(hin);
              std::unique_ptr<double[]> data1 = r->get_block(gin);

              std::unique_ptr<double[]> data2(new double[blocksize*2]);
              // sort. Active indices run slower
              sort_indices<2,3,0,1,0,1,1,1>(data0.get(), data2.get()          , i2.size(), i3.size(), i0.size(), i1.size());
              sort_indices<0,3,2,1,0,1,1,1>(data1.get(), data2.get()+blocksize, i0.size(), i3.size(), i2.size(), i1.size());
              // intermediate area
              std::unique_ptr<double[]> interm(new double[i0.size()*i1.size()*nact*nact*2]);

              // move to orthogonal basis
              dgemm_("N", "T", i0.size()*i1.size(), nact*nact*2, i2.size()*i3.size()*2, 1.0, data2,  i0.size()*i1.size(), transp, nact*nact*2,
                                                                                        0.0, interm, i0.size()*i1.size());

              size_t iall = 0;
              for (int j23 = 0; j23 != nact*nact*2; ++j23)
                for (int j1 = i1.offset(); j1 != i1.offset()+i1.size(); ++j1)
                  for (int j0 = i0.offset(); j0 != i0.offset()+i0.size(); ++j0, ++iall)
#if 0
                    interm[iall] /= e0_ - (denom_xh_[j13] + eig_[j1] - eig_[j0]);
#else
                    interm[iall] /= e0_ - (eig_[j1] - eig_[j0]);
#endif

              // move back to non-orthogonal basis
              dgemm_("N", "N", i0.size()*i1.size(), i2.size()*i3.size()*2, nact*nact*2, 1.0, interm, i0.size()*i1.size(), transp, nact*nact*2,
                                                                                        0.0, data2,  i0.size()*i1.size());

              // sort back to the original order
              std::copy_n(data2.get(), blocksize, data0.get());
              sort_indices<2,1,0,3,0,1,1,1>(data2.get()+blocksize, data1.get(), i0.size(), i1.size(), i2.size(), i3.size());
              std::vector<size_t> h = {i0.key(), i1.key(), i2.key(), i3.key()};
              std::vector<size_t> g = {i2.key(), i1.key(), i0.key(), i3.key()};
              if (!put) {
                t->add_block(h,data0);
                t->add_block(g,data1);
              } else {
                t->put_block(h,data0);
                t->put_block(g,data1);
              }
            }
          }
        }
      }
    }

  public:
    SpinFreeMethod(std::shared_ptr<const Reference> r) : ref_(r) {
      const int max = 10;
      IndexRange c(r->nclosed(), max);
      IndexRange act(r->nact(), max, c.nblock(), c.size());
      IndexRange v(r->nvirt(), max, c.nblock()+act.nblock(), c.size()+act.size());
      IndexRange a(c); a.merge(act); a.merge(v);
      assert(c.size() == r->nclosed());
      assert(act.size() == r->nact());
      assert(v.size() == r->nvirt());
      closed_ = c;
      active_ = act;
      virt_ = v;
      all_ = a;

      // f1 tensor.
      std::shared_ptr<const Coeff> coeff;
      {
        std::vector<IndexRange> o = {all_, all_};
        MOFock<T> fock(ref_, o);
        f1_ = fock.tensor();
        // canonical orbitals within closed and virtual subspaces
        coeff = fock.coeff();
      }

      // v2 tensor.
      {
        IndexRange occ(closed_);
        occ.merge(active_);
        IndexRange virt(active_);
        virt.merge(virt_);

        std::vector<IndexRange> o = {occ, virt, occ, virt};
        K2ext<T> v2k(ref_, coeff, o);
        v2_ = v2k.tensor();
      }
      // rdms
      if (!ref_->rdm1().empty()) {
        std::vector<IndexRange> o = {active_, active_};
        rdm1_ = std::shared_ptr<Tensor<T> >(new Tensor<T>(o, false));
        const int nclo = ref_->nclosed();
        for (auto& i1 : active_) {
          for (auto& i0 : active_) {
            std::vector<size_t> hash = {i0.key(), i1.key()};
            const size_t size = i0.size() * i1.size();
            std::unique_ptr<double[]> data(new double[size]);
            int iall = 0;
            for (int j1 = i1.offset(); j1 != i1.offset()+i1.size(); ++j1)
              for (int j0 = i0.offset(); j0 != i0.offset()+i0.size(); ++j0, ++iall)
                // TODO for the time being we hardwire "0" here (but this should be fixed)
                data[iall] = ref_->rdm1(0)->element({j0-nclo, j1-nclo});
            rdm1_->put_block(hash, data);
          }
        }
      }
      if (!ref_->rdm2().empty()) {
        std::vector<IndexRange> o = {active_, active_, active_, active_};
        rdm2_ = std::shared_ptr<Tensor<T> >(new Tensor<T>(o, false));
        const int nclo = ref_->nclosed();
        for (auto& i3 : active_) {
          for (auto& i2 : active_) {
            for (auto& i1 : active_) {
              for (auto& i0 : active_) {
                std::vector<size_t> hash = {i0.key(), i1.key(), i2.key(), i3.key()};
                const size_t size = i0.size() * i1.size() * i2.size() * i3.size();
                std::unique_ptr<double[]> data(new double[size]);
                int iall = 0;
                for (int j3 = i3.offset(); j3 != i3.offset()+i3.size(); ++j3)
                  for (int j2 = i2.offset(); j2 != i2.offset()+i2.size(); ++j2)
                    for (int j1 = i1.offset(); j1 != i1.offset()+i1.size(); ++j1)
                      for (int j0 = i0.offset(); j0 != i0.offset()+i0.size(); ++j0, ++iall)
                        // TODO for the time being we hardwire "0" here (but this should be fixed)
                        data[iall] = ref_->rdm2(0)->element({j0-nclo, j1-nclo, j2-nclo, j3-nclo});
                 rdm2_->put_block(hash, data);
              }
            }
          }
        }
      }
      // generic function??
      if (!ref_->rdm1().empty() && !ref_->rdm2().empty()) {
        std::vector<IndexRange> o = {active_, active_, active_, active_, active_, active_};
        rdm3_ = std::shared_ptr<Tensor<T> >(new Tensor<T>(o, false));

        // TODO for the time being we hardwire "0" here (but this should be fixed)
        std::shared_ptr<RDM<3> > rdm3source = ref_->compute_rdm3(0);
        const int nclo = ref_->nclosed();
        for (auto& i5 : active_) {
          for (auto& i4 : active_) {
            for (auto& i3 : active_) {
              for (auto& i2 : active_) {
                for (auto& i1 : active_) {
                  for (auto& i0 : active_) {
                    std::vector<size_t> hash = {i0.key(), i1.key(), i2.key(), i3.key(), i4.key(), i5.key()};
                    const size_t size = i0.size() * i1.size() * i2.size() * i3.size() * i4.size() * i5.size();
                    std::unique_ptr<double[]> data(new double[size]);
                    int iall = 0;
                    for (int j5 = i5.offset(); j5 != i5.offset()+i5.size(); ++j5)
                      for (int j4 = i4.offset(); j4 != i4.offset()+i4.size(); ++j4)
                        for (int j3 = i3.offset(); j3 != i3.offset()+i3.size(); ++j3)
                          for (int j2 = i2.offset(); j2 != i2.offset()+i2.size(); ++j2)
                            for (int j1 = i1.offset(); j1 != i1.offset()+i1.size(); ++j1)
                              for (int j0 = i0.offset(); j0 != i0.offset()+i0.size(); ++j0, ++iall)
                                data[iall] = rdm3source->element({j0-nclo, j1-nclo, j2-nclo, j3-nclo, j4-nclo, j5-nclo});
                    rdm3_->put_block(hash, data);
                  }
                }
              }
            }
          }
        }

        const int nact = ref_->nact();
        std::shared_ptr<Matrix> fockact(new Matrix(nact, nact));
        for (auto& i1 : active_)
          for (auto& i0 : active_)
            fockact->copy_block(i0.offset()-nclo, i1.offset()-nclo, i0.size(), i1.size(), this->f1_->get_block({i0.key(), i1.key()}));

        // TODO to be cleaned up
        std::shared_ptr<Matrix> rdm1mat(new Matrix(nact, nact));
        std::shared_ptr<Matrix> rdm2mat(new Matrix(nact*nact, nact*nact));
        // TODO hardwired 0
        std::copy_n(ref_->rdm1(0)->data(), rdm1mat->size(), rdm1mat->data());
        std::copy_n(ref_->rdm2(0)->data(), rdm2mat->size(), rdm2mat->data());
        std::shared_ptr<RDM<2> > rdm2(new RDM<2>(*ref_->rdm2(0)));

        // aa/xx blocks
        // metric half inverse (S^-1/2)
        {
          const size_t dim = nact*nact;
          const size_t size = dim*dim;
          shalf_xx_ = std::shared_ptr<Matrix>(new Matrix(dim, dim));
          Matrix tmp = *rdm2mat;
          sort_indices<0,2,1,3,0,1,1,1>(tmp.data(), shalf_xx_->data(), nact, nact, nact, nact);
          shalf_xx_->inverse_half(1.0e-9);

          // denominator Gamma(x0,x1, x2,x3, x4,x5) * f(x0,x1) * T(x2,x4; D) * T(x3, x5; D)
          // first compute Gamma(x0,x1, x2,x3, x4,x5) * f(x0,x1) // TODO this should be computed directly maybe
          std::shared_ptr<Matrix> work2(new Matrix(dim, dim));
          dgemv_("N", size, nact*nact, 1.0, rdm3source->data(), size, fockact->data(), 1, 0.0, work2->data(), 1);

          // GammaF(x2,x3, x4,x5) * T(x2,x4; D) * T(x3, x5; D)
          std::shared_ptr<Matrix> work4 = work2->clone();
          sort_indices<0,2,1,3,0,1,1,1>(work2->data(), work4->data(), nact, nact, nact, nact);
          Matrix fss = *shalf_xx_ % *work4 * *shalf_xx_;
          denom_xx_ = std::unique_ptr<double[]>(new double[dim]);
          fss.diagonalize(denom_xx_.get());
          *shalf_xx_ = fss % *shalf_xx_;
        }

        // aa/cx blocks
        {
          const size_t dim = nact;
          const size_t size = dim*dim;
          shalf_x_ = std::shared_ptr<Matrix>(new Matrix(*rdm1mat));
          shalf_x_->inverse_half(1.0e-9);

          // denominator Gamma(x0,x1, x2,x3) * f(x0,x1) * T(x2,D) * T(x3,D)
          std::shared_ptr<Matrix> work2(new Matrix(dim, dim));
          dgemv_("N", size, nact*nact, 1.0, rdm2->data(), size, fockact->data(), 1, 0.0, work2->data(), 1);

          Matrix fss = *shalf_x_ % *work2 * *shalf_x_;
          denom_x_ = std::unique_ptr<double[]>(new double[dim]);
          fss.diagonalize(denom_x_.get());
          *shalf_x_ = fss % *shalf_x_;
        }

        // ax/cc blocks
        {
          const size_t dim = nact;
          const size_t size = dim*dim;
          shalf_h_ = std::shared_ptr<Matrix>(new Matrix(*rdm1mat));
          shalf_h_->scale(-1.0);
          shalf_h_->add_diag(2.0); //.. making hole 1RDM
          std::shared_ptr<const Matrix> h1(new Matrix(*shalf_h_));
          shalf_h_->inverse_half(1.0e-9);

          // denominator hole(x0,x1, x2,x3) * f(x0,x1) * T(x2,D) * T(x3,D)
          std::shared_ptr<RDM<2> > hole(new RDM<2>(*rdm2)); 
          hole->scale(-1.0);
          for (int i = 0; i != nact; ++i) {
            for (int j = 0; j != nact; ++j) {
              for (int k = 0; k != nact; ++k) {
                // see Celani eq. A7
                hole->element({k, i, i, j}) += h1->element(k,j);
                hole->element({i, k, j, i}) -= rdm1mat->element(k,j);
                hole->element({i, i, k, j}) += 2.0*rdm1mat->element(k,j);
              }
            }
          }
          std::shared_ptr<Matrix> work2(new Matrix(dim, dim));
          dgemv_("N", size, nact*nact, 1.0, hole->data(), size, fockact->data(), 1, 0.0, work2->data(), 1);

          Matrix fss = *shalf_h_ % *work2 * *shalf_h_;
          denom_h_ = std::unique_ptr<double[]>(new double[dim]);
          fss.diagonalize(denom_h_.get());
          *shalf_h_ = fss % *shalf_h_;
        }
        // xx/cc blocks
        {
          // overlap (2rdm size)
          const size_t dim = nact*nact;
          const size_t size = dim*dim;
          std::shared_ptr<RDM<2> > ovl(new RDM<2>(*rdm2));
          for (int i2 = 0; i2 != nact; ++i2)
            for (int i1 = 0; i1 != nact; ++i1)
              for (int i3 = 0; i3 != nact; ++i3)
                for (int i0 = 0; i0 != nact; ++i0) {
                  if (i1 == i3) ovl->element({i0, i3, i1, i2}) +=      rdm1mat->element(i0, i2); 
                  if (i1 == i2) ovl->element({i0, i3, i1, i2}) += -2.0*rdm1mat->element(i0, i3); 
                  if (i0 == i3) ovl->element({i0, i3, i1, i2}) += -2.0*rdm1mat->element(i1, i2); 
                  if (i0 == i2) ovl->element({i0, i3, i1, i2}) +=      rdm1mat->element(i1, i3);
                  if (i0 == i3 && i1 == i2) ovl->element({i0, i3, i1, i2}) +=  4.0; 
                  if (i0 == i2 && i1 == i3) ovl->element({i0, i3, i1, i2}) += -2.0; 
                }
          shalf_hh_ = std::shared_ptr<Matrix>(new Matrix(dim, dim)); 
          sort_indices<0,2,1,3,0,1,1,1>(ovl->data(), shalf_hh_->data(), nact, nact, nact, nact);
          shalf_hh_->inverse_half(1.0e-9);
          // denominator
          std::shared_ptr<RDM<3> > rdm3(new RDM<3>(*rdm3source));
          for (int i2 = 0; i2 != nact; ++i2)
            for (int i3 = 0; i3 != nact; ++i3)
              for (int i4 = 0; i4 != nact; ++i4)
                for (int i1 = 0; i1 != nact; ++i1)
                  for (int i5 = 0; i5 != nact; ++i5)
                    for (int i0 = 0; i0 != nact; ++i0) {
                      if (i3 == i5) rdm3->element({i0, i5, i1, i4, i3, i2}) += rdm2->element({i1, i4, i0, i2});
                      if (i3 == i4) rdm3->element({i0, i5, i1, i4, i3, i2}) += rdm2->element({i0, i5, i1, i2});
                      if (i1 == i5) rdm3->element({i0, i5, i1, i4, i3, i2}) += rdm2->element({i0, i4, i3, i2});
                      if (i1 == i5 && i3 == i4)
                                    rdm3->element({i0, i5, i1, i4, i3, i2}) += rdm1mat->element(i0, i2);
                      if (i1 == i4) rdm3->element({i0, i5, i1, i4, i3, i2}) += -2.0* rdm2->element({i0, i5, i3, i2}); 
                      if (i1 == i4 && i3 == i5)
                                    rdm3->element({i0, i5, i1, i4, i3, i2}) += -2.0* rdm1mat->element(i0, i2);
                      if (i1 == i2) rdm3->element({i0, i5, i1, i4, i3, i2}) += rdm2->element({i0, i5, i3, i4});
                      if (i1 == i2 && i3 == i5)
                                    rdm3->element({i0, i5, i1, i4, i3, i2}) += rdm1mat->element(i0, i4); 
                      if (i1 == i2 && i3 == i4)
                                    rdm3->element({i0, i5, i1, i4, i3, i2}) += -2.0* rdm1mat->element(i0, i5);
                      if (i0 == i5) rdm3->element({i0, i5, i1, i4, i3, i2}) += -2.0* rdm2->element({i1, i4, i3, i2});
                      if (i0 == i5 && i3 == i4)
                                    rdm3->element({i0, i5, i1, i4, i3, i2}) += -2.0* rdm1mat->element(i1, i2);
                      if (i1 == i2 && i0 == i5)
                                    rdm3->element({i0, i5, i1, i4, i3, i2}) += -2.0* rdm1mat->element(i3, i4);
                      if (i1 == i2 && i0 == i5 && i3 == i4) rdm3->element({i0, i5, i1, i4, i3, i2}) += 4.0;
                      if (i0 == i4) rdm3->element({i0, i5, i1, i4, i3, i2}) += rdm2->element({i1, i5, i3, i2});
                      if (i0 == i4 && i3 == i5)
                                    rdm3->element({i0, i5, i1, i4, i3, i2}) += rdm1mat->element(i1, i2);
                      if (i1 == i2 && i0 == i4)
                                    rdm3->element({i0, i5, i1, i4, i3, i2}) += rdm1mat->element(i3, i5);
                      if (i1 == i2 && i0 == i4 && i3 == i5) rdm3->element({i0, i5, i1, i4, i3, i2}) += -2.0;
                      if (i0 == i2) rdm3->element({i0, i5, i1, i4, i3, i2}) += rdm2->element({i3, i5, i1, i4});
                      if (i0 == i2 && i3 == i5)
                                    rdm3->element({i0, i5, i1, i4, i3, i2}) += -2.0* rdm1mat->element(i1, i4);
                      if (i0 == i2 && i3 == i4)
                                    rdm3->element({i0, i5, i1, i4, i3, i2}) += rdm1mat->element(i1, i5);
                      if (i1 == i5 && i0 == i2)
                                    rdm3->element({i0, i5, i1, i4, i3, i2}) += rdm1mat->element(i3, i4); 
                      if (i0 == i2 && i1 == i5 && i3 == i4) rdm3->element({i0, i5, i1, i4, i3, i2}) += -2.0;
                      if (i0 == i2 && i1 == i4)
                                    rdm3->element({i0, i5, i1, i4, i3, i2}) += -2.0* rdm1mat->element(i3, i5);
                      if (i1 == i4 && i3 == i5 && i0 == i2) rdm3->element({i0, i5, i1, i4, i3, i2}) += 4.0;
                      if (i0 == i5 && i1 == i4)
                                    rdm3->element({i0, i5, i1, i4, i3, i2}) += 4.0* rdm1mat->element(i3, i2);
                      if (i0 == i4 && i1 == i5)
                                    rdm3->element({i0, i5, i1, i4, i3, i2}) += -2.0* rdm1mat->element(i3, i2); 
                    }
          // denominator rdm3(x0,x1, x2,x3, x4,x5) * f(x0,x1) * T(x2,x4; D) * T(x3, x5; D)
          std::shared_ptr<Matrix> work2(new Matrix(dim, dim));
          dgemv_("N", size, nact*nact, 1.0, rdm3->data(), size, fockact->data(), 1, 0.0, work2->data(), 1);

          // GammaF(x2,x3, x4,x5) * T(x2,x4; D) * T(x3, x5; D)
          std::shared_ptr<Matrix> work4 = work2->clone();
          sort_indices<0,2,1,3,0,1,1,1>(work2->data(), work4->data(), nact, nact, nact, nact);
          Matrix fss = *shalf_hh_ % *work4 * *shalf_hh_;
          denom_hh_ = std::unique_ptr<double[]>(new double[dim]);
          fss.diagonalize(denom_hh_.get());
          *shalf_hh_ = fss % *shalf_hh_;
        }

<<<<<<< HEAD
        // ax/xi & xa/xi cases (they are treated at once)
        {
          // overlap (2rdm size)
          const size_t dim = nact*nact;
          const size_t size = dim*dim;
          shalf_xh_ = std::shared_ptr<Matrix>(new Matrix(dim*2, dim*2));
          std::shared_ptr<RDM<2> > ovl1(new RDM<2>(*rdm2));
          ovl1->scale(-1.0);
          std::shared_ptr<RDM<2> > ovl4(new RDM<2>(*rdm2));
          for (int i = 0; i != nact; ++i)
            for (int j = 0; j != nact; ++j)
              for (int k = 0; k != nact; ++k) {
                ovl1->element({i, i, k, j}) += 2.0 * rdm1mat->element(k, j);
                ovl4->element({k, i, i, j}) += rdm1mat->element(k, j);
              }
          std::shared_ptr<Matrix> work(new Matrix(dim, dim)); 
          sort_indices<3,0,2,1,0,1,1,1>(ovl1->data(), work->data(), nact, nact, nact, nact);
          shalf_xh_->add_block(dim, dim, dim, dim, work); 
          sort_indices<0,1,3,2,0,1,2,1>(ovl4->data(), work->data(), nact, nact, nact, nact);
          shalf_xh_->add_block(0, 0, dim, dim, work);
          work->scale(-0.5);
          shalf_xh_->add_block(dim, 0, dim, dim, work);
          shalf_xh_->add_block(0, dim, dim, dim, work);
          shalf_xh_->inverse_half(1.0e-9);
        }

=======
#if 0
        // xc/xx case
        {
          std::shared_ptr<RDM<3> > ovl(new RDM<3>(*rdm3source));
          ovl->scale(-1.0);
          for (int i5 = 0; i5 != nact; ++i5)
            for (int i4 = 0; i4 != nact; ++i4)
              for (int i2 = 0; i2 != nact; ++i2)
                for (int i3 = 0; i3 != nact; ++i3)
                  for (int i1 = 0; i1 != nact; ++i1)
                    for (int i0 = 0; i0 != nact; ++i0) {
                      if (i2 == i4)             ovl->element({i0, i1, i3, i2, i4, i5}) += -1.0 * rdm2->element({i0, i1, i3, i5});
                      if (i2 == i3)             ovl->element({i0, i1, i3, i2, i4, i5}) +=  2.0 * rdm2->element({i0, i1, i4, i5});
                      if (i1 == i4)             ovl->element({i0, i1, i3, i2, i4, i5}) += -1.0 * rdm2->element({i3, i2, i0, i5});
                      if (i1 == i4 && i2 == i3) ovl->element({i0, i1, i3, i2, i4, i5}) +=  2.0 * rdm1mat->element(i0, i5);
                      if (i1 == i3)             ovl->element({i0, i1, i3, i2, i4, i5}) += -1.0 * rdm2->element({i0, i2, i4, i5});
                      if (i1 == i3 && i2 == i4) ovl->element({i0, i1, i3, i2, i4, i5}) += -1.0 * rdm1mat->element(i0, i5);
                    }
          std::shared_ptr<RDM<4> > rdm4(new RDM<4>(* ... ));
          for (int i4 = 0; i4 != nact; ++i4)
            for (int i3 = 0; i3 != nact; ++i3)
              for (int i7 = 0; i7 != nact; ++i7)
                for (int i6 = 0; i6 != nact; ++i6)
                  for (int i2 = 0; i2 != nact; ++i2)
                    for (int i5 = 0; i5 != nact; ++i5)
                      for (int i1 = 0; i1 != nact; ++i1)
                        for (int i0 = 0; i0 != nact; ++i0) {
                          if (i4 == i6)                         rdm4->element({i0, i1, i5, i2, i6, i7, i3, i4}) += -1.0 * rdm3source->element({i0, i1, i5, i2, i3, i7});
                          if (i4 == i5)                         rdm4->element({i0, i1, i5, i2, i6, i7, i3, i4}) += -1.0 * rdm3source->element({i0, i1, i3, i2, i6, i7});
                          if (i2 == i6)                         rdm4->element({i0, i1, i5, i2, i6, i7, i3, i4}) += -1.0 * rdm3source->element({i0, i1, i3, i4, i5, i7});
                          if (i2 == i6 && i4 == i5)             rdm4->element({i0, i1, i5, i2, i6, i7, i3, i4}) += -1.0 * rdm2->element({i0, i1, i3, i7});
                          if (i2 == i5)                         rdm4->element({i0, i1, i5, i2, i6, i7, i3, i4}) +=  2.0 * rdm3source->element({i0, i1, i3, i4, i6, i7});
                          if (i2 == i5 && i4 == i6)             rdm4->element({i0, i1, i5, i2, i6, i7, i3, i4}) +=  2.0 * rdm2->element({i0, i1, i3, i7});
                          if (i2 == i3)                         rdm4->element({i0, i1, i5, i2, i6, i7, i3, i4}) += -1.0 * rdm3source->element({i0, i1, i5, i4, i6, i7});
                          if (i2 == i3 && i4 == i6)             rdm4->element({i0, i1, i5, i2, i6, i7, i3, i4}) += -1.0 * rdm2->element({i0, i1, i5, i7});
                          if (i2 == i3 && i4 == i5)             rdm4->element({i0, i1, i5, i2, i6, i7, i3, i4}) +=  2.0 * rdm2->element({i0, i1, i6, i7});
                          if (i1 == i6)                         rdm4->element({i0, i1, i5, i2, i6, i7, i3, i4}) += -1.0 * rdm3source->element({i3, i4, i5, i2, i0, i7});
                          if (i1 == i6 && i4 == i5)             rdm4->element({i0, i1, i5, i2, i6, i7, i3, i4}) += -1.0 * rdm2->element({i3, i2, i0, i7});
                          if (i1 == i6 && i2 == i3)             rdm4->element({i0, i1, i5, i2, i6, i7, i3, i4}) += -1.0 * rdm2->element({i5, i4, i0, i7});
                          if (i1 == i6 && i2 == i3 && i4 == i5) rdm4->element({i0, i1, i5, i2, i6, i7, i3, i4}) +=  2.0 * rdm1mat->element(i0, i7);
                          if (i1 == i5)                         rdm4->element({i0, i1, i5, i2, i6, i7, i3, i4}) += -1.0 * rdm3source->element({i0, i2, i3, i4, i6, i7});
                          if (i1 == i5 && i4 == i6)             rdm4->element({i0, i1, i5, i2, i6, i7, i3, i4}) += -1.0 * rdm2->element({i0, i2, i3, i7});
                          if (i2 == i3 && i1 == i5)             rdm4->element({i0, i1, i5, i2, i6, i7, i3, i4}) += -1.0 * rdm2->element({i0, i4, i6, i7});
                          if (i2 == i3 && i1 == i5 && i4 == i6) rdm4->element({i0, i1, i5, i2, i6, i7, i3, i4}) += -1.0 * rdm1mat->element(i0, i7);
                          if (i1 == i3)                         rdm4->element({i0, i1, i5, i2, i6, i7, i3, i4}) += -1.0 * rdm3source->element({i0, i4, i5, i2, i6, i7});
                          if (i1 == i3 && i4 == i6)             rdm4->element({i0, i1, i5, i2, i6, i7, i3, i4}) += -1.0 * rdm2->element({i5, i2, i0, i7});
                          if (i1 == i3 && i4 == i5)             rdm4->element({i0, i1, i5, i2, i6, i7, i3, i4}) += -1.0 * rdm2->element({i0, i2, i6, i7});
                          if (i2 == i6 && i1 == i3)             rdm4->element({i0, i1, i5, i2, i6, i7, i3, i4}) += -1.0 * rdm2->element({i0, i4, i5, i7});
                          if (i2 == i6 && i1 == i3 && i4 == i5) rdm4->element({i0, i1, i5, i2, i6, i7, i3, i4}) += -1.0 * rdm1mat->element(i0, i7);
                          if (i1 == i3 && i2 == i5)             rdm4->element({i0, i1, i5, i2, i6, i7, i3, i4}) +=  2.0 * rdm2->element({i0, i4, i6, i7});
                          if (i4 == i6 && i2 == i5 && i1 == i3) rdm4->element({i0, i1, i5, i2, i6, i7, i3, i4}) +=  2.0 * rdm1mat->element(i0, i7);
                          if (i1 == i6 && i2 == i5)             rdm4->element({i0, i1, i5, i2, i6, i7, i3, i4}) +=  2.0 * rdm2->element({i3, i4, i0, i7});
                          if (i1 == i5 && i2 == i6)             rdm4->element({i0, i1, i5, i2, i6, i7, i3, i4}) += -1.0 * rdm2->element({i3, i4, i0, i7);
                        }
        }
        // xx/xa case 
        {
          std::shared_ptr<RDM<3> > ovl(new RDM<3>(*rdm3source));
          ovl->scale(-1.0);
          for (int i5 = 0; i5 != nact; ++i5)
            for (int i0 = 0; i0 != nact; ++i0)
              for (int i4 = 0; i4 != nact; ++i4)
                for (int i3 = 0; i3 != nact; ++i3)
                  for (int i2 = 0; i2 != nact; ++i2)
                    for (int i1 = 0; i1 != nact; ++i1) {
                      if (i2 == i3) ovl->element({i1, i2, i3, i4, i0, i5}) += 1.0 * rdm2->element({i1, i4, i0, i5});
                    } 
          std::shared_ptr<RDM<4> > rdm4(new RDM<4>(* ... ));
          for (int i4 = 0; i4 != nact; ++i4)
            for (int i3 = 0; i3 != nact; ++i3)
              for (int i7 = 0; i7 != nact; ++i7)
                for (int i0 = 0; i0 != nact; ++i0)
                  for (int i6 = 0; i6 != nact; ++i6)
                    for (int i5 = 0; i5 != nact; ++i5)
                      for (int i2 = 0; i2 != nact; ++i2)
                        for (int i1 = 0; i1 != nact; ++i1) {
                          if (i4 == i5)             rdm4->element({i1, i2, i5, i6, i0, i7, i3, i4}) += 1.0 * rdm3source->element({i1, i2, i3, i6, i0, i7});
                          if (i2 == i3)             rdm4->element({i1, i2, i5, i6, i0, i7, i3, i4}) += 1.0 * rdm3source->element({i1, i4, i5, i6, i0, i7});
                          if (i2 == i3 && i4 == i5) rdm4->element({i1, i2, i5, i6, i0, i7, i3, i4}) += 1.0 * rdm2->element({i1, i6, i0, i7});
                          if (i2 == i5)             rdm4->element({i1, i2, i5, i6, i0, i7, i3, i4}) += 1.0 * rdm3source->element({i3, i4, i1, i6, i0, i7});
                        }    
        }
#endif
>>>>>>> 3b3e4624
      }

      // set e0
      e0_ = compute_e0();
    }

    IndexRange& virt() { return virt_; }
    IndexRange& all() { return all_; }
    IndexRange& closed() { return closed_; }

    std::shared_ptr<const Reference>& ref() { return ref_; };

    double e0() const { return e0_; }

    virtual void solve() = 0;

};

}
}

#endif
<|MERGE_RESOLUTION|>--- conflicted
+++ resolved
@@ -704,7 +704,6 @@
           *shalf_hh_ = fss % *shalf_hh_;
         }
 
-<<<<<<< HEAD
         // ax/xi & xa/xi cases (they are treated at once)
         {
           // overlap (2rdm size)
@@ -731,7 +730,6 @@
           shalf_xh_->inverse_half(1.0e-9);
         }
 
-=======
 #if 0
         // xc/xx case
         {
@@ -815,7 +813,6 @@
                         }    
         }
 #endif
->>>>>>> 3b3e4624
       }
 
       // set e0
