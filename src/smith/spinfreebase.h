//
// BAGEL - Parallel electron correlation program.
// Filename: spinfreebase.h
// Copyright (C) 2012 Toru Shiozaki
//
// Author: Toru Shiozaki <shiozaki@northwestern.edu>
// Maintainer: Shiozaki group
//
// This file is part of the BAGEL package.
//
// The BAGEL package is free software; you can redistribute it and/or modify
// it under the terms of the GNU Library General Public License as published by
// the Free Software Foundation; either version 3, or (at your option)
// any later version.
//
// The BAGEL package is distributed in the hope that it will be useful,
// but WITHOUT ANY WARRANTY; without even the implied warranty of
// MERCHANTABILITY or FITNESS FOR A PARTICULAR PURPOSE.  See the
// GNU Library General Public License for more details.
//
// You should have received a copy of the GNU Library General Public License
// along with the BAGEL package; see COPYING.  If not, write to
// the Free Software Foundation, 675 Mass Ave, Cambridge, MA 02139, USA.
//


#ifndef __SRC_SMITH_SPINFREEBASE_H
#define __SRC_SMITH_SPINFREEBASE_H

#include <src/smith/prim_op.h>
#include <src/smith/tensor.h>
#include <src/smith/moint.h>
#include <src/smith/denom.h>
#include <src/smith/smith_info.h>
#include <src/prop/multipole.h>
#include <src/grad/cphf.h>
#include <chrono>

// temp. todo relocate gradient
#include <src/math/pairfile.h>
#include <src/grad/cpcasscf.h>



namespace bagel {
namespace SMITH {

template <typename T>
class SpinFreeMethod {
  protected:
    // deprecated
    IndexRange virt_;
    IndexRange active_;
    IndexRange closed_;
    IndexRange all_;
    IndexRange ci_;

    // new
    std::shared_ptr<const IndexRange> rvirt_;
    std::shared_ptr<const IndexRange> ractive_;
    std::shared_ptr<const IndexRange> rclosed_;
    std::shared_ptr<const IndexRange> rci_;

    std::shared_ptr<const SMITH_Info> ref_;

    std::shared_ptr<const Coeff> coeff_;
    std::shared_ptr<const Civec> civec_;
    double e0_;
    double energy_;

    std::shared_ptr<Tensor<T>> v2_;
    std::shared_ptr<Tensor<T>> f1_;
    std::shared_ptr<Tensor<T>> h1_;
    std::shared_ptr<Tensor<T>> rdm1_;
    std::shared_ptr<Tensor<T>> rdm2_;
    std::shared_ptr<Tensor<T>> rdm3_;
    std::shared_ptr<Tensor<T>> rdm4_;

    // original determinants (for use in output)
    std::shared_ptr<const Determinants> det_;

    // rdm ci derivatives
    std::shared_ptr<Tensor<T>> rdm0deriv_;
    std::shared_ptr<Tensor<T>> rdm1deriv_;
    std::shared_ptr<Tensor<T>> rdm2deriv_;
    std::shared_ptr<Tensor<T>> rdm3deriv_;
    std::shared_ptr<Tensor<T>> rdm4deriv_;

    std::shared_ptr<Tensor<T>> sigma_;

    std::chrono::high_resolution_clock::time_point time_;

    // the diagonal denominator
    std::vector<double> eig_;

    // printing functions called from the solve function of a derived class
    void print_iteration() {
      std::cout << "      ---- iteration ----" << std::endl << std::endl;
      time_ = std::chrono::high_resolution_clock::now();
    }

    void print_iteration(const int i, const double en, const double err) {
      auto end = std::chrono::high_resolution_clock::now();
      const double tim = std::chrono::duration_cast<std::chrono::milliseconds>(end-time_).count() * 0.001;
      std::cout << "     " << std::setw(4) << i << std::setw(15) << std::fixed << std::setprecision(10) << en
                                                << std::setw(15) << std::fixed << std::setprecision(10) << err
                                                << std::setw(10) << std::fixed << std::setprecision(2) << tim << std::endl;
      time_ = end;
    }

    void print_iteration(const bool noconv) {
      std::cout << std::endl << "      -------------------" << std::endl;
      if (noconv) std::cout << "      *** Convergence not reached ***" << std::endl;
      std::cout << std::endl;
    }


    // E0 is defined as Trace(f(x,x), gamma(x,x))
    // For instance, E0 is 0 for MP2.
    double compute_e0() {
      if (ref_->nact() != 0 && !(static_cast<bool>(f1_) && static_cast<bool>(rdm1_)))
        throw std::logic_error("SpinFreeMethod::compute_e0 was called before f1_ or rdm1_ was computed. Strange.");
      double sum = 0.0;
      for (auto& i1 : active_) {
        for (auto& i0 : active_) {
          const size_t size = i0.size() * i1.size();
          std::unique_ptr<double[]> fdata = f1_->get_block(i0, i1);
          std::unique_ptr<double[]> rdata = rdm1_->get_block(i0, i1);
          sum += ddot_(size, fdata, 1, rdata, 1);
        }
      }
      std::cout << "    - Zeroth order energy: " << std::setw(20) << std::setprecision(10) << sum << std::endl;
      return sum;
    }


    // sigma is defined as Trace(f(x,x), rdm1derivative(x,x))
    std::shared_ptr<Tensor<T>> compute_sigma() {
      if (ref_->nact() != 0 && !(static_cast<bool>(f1_) && static_cast<bool>(rdm1deriv_)))
        throw std::logic_error("SpinFreeMethod::compute_sigma was called before f1_ or rdm1deriv_ was computed. Strange.");
      std::shared_ptr<Tensor<T>> out = rdm0deriv_->copy();
      for (auto& i1 : active_) {
        for (auto& i0 : active_) {
          for (auto& ci0 : ci_) {
            std::unique_ptr<double[]> fdata = f1_->get_block(i0, i1);
            std::unique_ptr<double[]> rdata = rdm1deriv_->get_block(ci0, i0, i1);
            std::unique_ptr<double[]> data(new double[ci0.size()]);
<<<<<<< HEAD
            dgemm_("T", "N", 1, ci0.size(), i0.size()*i1.size(),
                    1.0, fdata, i0.size()*i1.size(), rdata, ci0.size()*i0.size()*i1.size(), 0.0, data, 1);
=======
            dgemv_("N", ci0.size(), i0.size()*i1.size(), 1.0, rdata, ci0.size(), fdata, 1, 0.0, data, 1);
>>>>>>> 30c8c353
            out->put_block(data, ci0);
          }
        }
      }

      return out;
    }

    std::shared_ptr<const Denom> denom_;
    std::shared_ptr<const Matrix> shalf_xhh() const { return denom_->shalf_xhh(); }
    std::shared_ptr<const Matrix> shalf_xxh() const { return denom_->shalf_xxh(); }
    std::shared_ptr<const Matrix> shalf_xh() const { return denom_->shalf_xh(); }
    std::shared_ptr<const Matrix> shalf_hh() const { return denom_->shalf_hh(); }
    std::shared_ptr<const Matrix> shalf_xx() const { return denom_->shalf_xx(); }
    std::shared_ptr<const Matrix> shalf_h() const { return denom_->shalf_h(); }
    std::shared_ptr<const Matrix> shalf_x() const { return denom_->shalf_x(); }
    const double& denom_xhh(const size_t i) const { return denom_->denom_xhh(i); }
    const double& denom_xxh(const size_t i) const { return denom_->denom_xxh(i); }
    const double& denom_xh(const size_t i) const { return denom_->denom_xh(i); }
    const double& denom_hh(const size_t i) const { return denom_->denom_hh(i); }
    const double& denom_xx(const size_t i) const { return denom_->denom_xx(i); }
    const double& denom_h(const size_t i) const { return denom_->denom_h(i); }
    const double& denom_x(const size_t i) const { return denom_->denom_x(i); }

    void update_amplitude(std::shared_ptr<Tensor<T>> t, const std::shared_ptr<Tensor<T>> r, const bool put = false) {

      // ranks of t and r are assumed to be the same

      // TODO should be parallelized
      for (auto& i3 : virt_) {
        for (auto& i2 : closed_) {
          for (auto& i1 : virt_) {
            for (auto& i0 : closed_) {
              // if this block is not included in the current wave function, skip it
              if (!r->get_size(i0, i1, i2, i3)) continue;
              std::unique_ptr<double[]>       data0 = r->get_block(i0, i1, i2, i3);
              const std::unique_ptr<double[]> data1 = r->get_block(i0, i3, i2, i1);

              // this is an inverse of the overlap.
              // prefactor of 0.25 included here
              sort_indices<0,3,2,1,2,12,1,12>(data1, data0, i0.size(), i3.size(), i2.size(), i1.size());
              size_t iall = 0;
              for (int j3 = i3.offset(); j3 != i3.offset()+i3.size(); ++j3)
                for (int j2 = i2.offset(); j2 != i2.offset()+i2.size(); ++j2)
                  for (int j1 = i1.offset(); j1 != i1.offset()+i1.size(); ++j1)
                    for (int j0 = i0.offset(); j0 != i0.offset()+i0.size(); ++j0, ++iall)
                      // note that e0 is cancelled by another term
                      data0[iall] /= (eig_[j0] + eig_[j2] - eig_[j3] - eig_[j1]);
              if (!put) {
                t->add_block(data0, i0, i1, i2, i3);
              } else {
                t->put_block(data0, i0, i1, i2, i3);
              }
            }
          }
        }
      }
      for (auto& i2 : active_) {
        for (auto& i0 : active_) {
          // trans is the transformation matrix
          assert(shalf_xx());
          const int nact = ref_->nact();
          const int nclo = ref_->nclosed();
          std::unique_ptr<double[]> transp(new double[i0.size()*i2.size()*nact*nact]);
          for (int j2 = i2.offset(), k = 0; j2 != i2.offset()+i2.size(); ++j2)
            for (int j0 = i0.offset(); j0 != i0.offset()+i0.size(); ++j0, ++k)
              std::copy_n(shalf_xx()->element_ptr(0,(j0-nclo)+(j2-nclo)*nact), nact*nact, transp.get()+nact*nact*k);

          for (auto& i3 : virt_) {
            for (auto& i1 : virt_) {
              // if this block is not included in the current wave function, skip it
              if (!r->get_size(i0, i1, i2, i3)) continue;
              // data0 is the source area
              std::unique_ptr<double[]> data0 = r->get_block(i0, i1, i2, i3);
              std::unique_ptr<double[]> data1(new double[r->get_size(i0, i1, i2, i3)]);
              // sort. Active indices run faster
              sort_indices<0,2,1,3,0,1,1,1>(data0, data1, i0.size(), i1.size(), i2.size(), i3.size());
              // intermediate area
              std::unique_ptr<double[]> interm(new double[i1.size()*i3.size()*nact*nact]);

              // move to orthogonal basis
              dgemm_("N", "N", nact*nact, i1.size()*i3.size(), i0.size()*i2.size(), 1.0, transp, nact*nact, data1, i0.size()*i2.size(),
                                                                                    0.0, interm, nact*nact);

              size_t iall = 0;
              for (int j3 = i3.offset(); j3 != i3.offset()+i3.size(); ++j3)
                for (int j1 = i1.offset(); j1 != i1.offset()+i1.size(); ++j1)
                  for (int j02 = 0; j02 != nact*nact; ++j02, ++iall)
                    interm[iall] /= e0_ - (denom_xx(j02) + eig_[j3] + eig_[j1]);

              // move back to non-orthogonal basis
              // factor of 0.5 due to the factor in the overlap
              dgemm_("T", "N", i0.size()*i2.size(), i1.size()*i3.size(), nact*nact, 0.5, transp, nact*nact, interm, nact*nact,
                                                                                    0.0, data0,  i0.size()*i2.size());

              // sort back to the original order
              sort_indices<0,2,1,3,0,1,1,1>(data0, data1, i0.size(), i2.size(), i1.size(), i3.size());
              if (!put) {
                t->add_block(data1, i0, i1, i2, i3);
              } else {
                t->put_block(data1, i0, i1, i2, i3);
              }
            }
          }
        }
      }
      for (auto& i0 : active_) {
        // trans is the transformation matrix
        assert(shalf_x());
        const int nact = ref_->nact();
        const int nclo = ref_->nclosed();
        std::unique_ptr<double[]> transp(new double[i0.size()*nact]);
        for (int j0 = i0.offset(), k = 0; j0 != i0.offset()+i0.size(); ++j0, ++k)
          std::copy_n(shalf_x()->element_ptr(0,j0-nclo), nact, transp.get()+nact*k);

        for (auto& i3 : virt_) {
          for (auto& i2 : closed_) {
            for (auto& i1 : virt_) {
              if (!r->get_size(i2, i3, i0, i1)) continue;
              assert(r->get_size(i2, i1, i0, i3));
              std::unique_ptr<double[]>       data0 = r->get_block(i2, i3, i0, i1);
              const std::unique_ptr<double[]> data1 = r->get_block(i2, i1, i0, i3);
              std::unique_ptr<double[]> data2(new double[r->get_size(i2, i3, i0, i1)]);
              sort_indices<2,3,0,1,0,1,1,1>(data0, data2, i2.size(), i3.size(), i0.size(), i1.size());
              sort_indices<2,1,0,3,2,3,1,3>(data1, data2, i2.size(), i1.size(), i0.size(), i3.size());

              // move to orthogonal basis
              std::unique_ptr<double[]> interm(new double[i1.size()*i2.size()*i3.size()*nact]);
              dgemm_("N", "N", nact, i1.size()*i2.size()*i3.size(), i0.size(), 1.0, transp, nact, data2, i0.size(),
                                                                               0.0, interm, nact);

              size_t iall = 0;
              for (int j3 = i3.offset(); j3 != i3.offset()+i3.size(); ++j3)
                for (int j2 = i2.offset(); j2 != i2.offset()+i2.size(); ++j2)
                  for (int j1 = i1.offset(); j1 != i1.offset()+i1.size(); ++j1)
                    for (int j0 = 0; j0 != nact; ++j0, ++iall)
                      interm[iall] /= e0_ - (denom_x(j0) + eig_[j3] - eig_[j2] + eig_[j1]);

              // move back to non-orthogonal basis
              dgemm_("T", "N", i0.size(), i1.size()*i2.size()*i3.size(), nact, 1.0, transp, nact, interm, nact,
                                                                               0.0, data2,  i0.size());

              if (!put) {
                t->add_block(data2, i0, i1, i2, i3);
              } else {
                t->put_block(data2, i0, i1, i2, i3);
              }
            }
          }
        }
      }
      for (auto& i3 : active_) {
        // trans is the transformation matrix
        assert(shalf_h());
        const int nact = ref_->nact();
        const int nclo = ref_->nclosed();
        std::unique_ptr<double[]> transp(new double[i3.size()*nact]);
        for (int j3 = i3.offset(), k = 0; j3 != i3.offset()+i3.size(); ++j3, ++k)
          std::copy_n(shalf_h()->element_ptr(0,j3-nclo), nact, transp.get()+nact*k);

        for (auto& i2 : closed_) {
          for (auto& i1 : virt_) {
            for (auto& i0 : closed_) {
              if (!r->get_size(i2, i3, i0, i1)) continue;
              assert(r->get_size(i0, i3, i2, i1));
              std::unique_ptr<double[]>       data0 = r->get_block(i2, i3, i0, i1);
              const std::unique_ptr<double[]> data1 = r->get_block(i0, i3, i2, i1);
              std::unique_ptr<double[]> data2(new double[r->get_size(i2, i3, i0, i1)]);
              sort_indices<2,3,0,1,0,1,1,1>(data0, data2, i2.size(), i3.size(), i0.size(), i1.size());
              sort_indices<0,3,2,1,2,3,1,3>(data1, data2, i0.size(), i3.size(), i2.size(), i1.size());
              std::unique_ptr<double[]> interm(new double[i0.size()*i1.size()*i2.size()*nact]);

              // move to orthogonal basis
              dgemm_("N", "T", i0.size()*i1.size()*i2.size(), nact, i3.size(), 1.0, data2, i0.size()*i1.size()*i2.size(), transp, nact,
                                                                               0.0, interm, i0.size()*i1.size()*i2.size());

              size_t iall = 0;
              for (int j3 = 0; j3 != nact; ++j3)
                for (int j2 = i2.offset(); j2 != i2.offset()+i2.size(); ++j2)
                  for (int j1 = i1.offset(); j1 != i1.offset()+i1.size(); ++j1)
                    for (int j0 = i0.offset(); j0 != i0.offset()+i0.size(); ++j0, ++iall)
                      interm[iall] /= e0_ - (denom_h(j3) - eig_[j2] + eig_[j1] - eig_[j0]);

              // move back to non-orthogonal basis
              dgemm_("N", "N", i0.size()*i1.size()*i2.size(), i3.size(), nact, 1.0, interm, i0.size()*i1.size()*i2.size(), transp, nact,
                                                                               0.0, data2,  i0.size()*i1.size()*i2.size());

              if (!put) {
                t->add_block(data2, i0, i1, i2, i3);
              } else {
                t->put_block(data2, i0, i1, i2, i3);
              }
            }
          }
        }
      }
      for (auto& i3 : active_) {
        for (auto& i1 : active_) {
          assert(shalf_hh());
          const int nact = ref_->nact();
          const int nclo = ref_->nclosed();
          std::unique_ptr<double[]> transp(new double[i1.size()*i3.size()*nact*nact]);
          for (int j3 = i3.offset(), k = 0; j3 != i3.offset()+i3.size(); ++j3)
            for (int j1 = i1.offset(); j1 != i1.offset()+i1.size(); ++j1, ++k)
              std::copy_n(shalf_hh()->element_ptr(0,(j1-nclo)+(j3-nclo)*nact), nact*nact, transp.get()+nact*nact*k);

          for (auto& i2 : closed_) {
            for (auto& i0 : closed_) {
              // if this block is not included in the current wave function, skip it
              if (!r->get_size(i0, i1, i2, i3)) continue;
              // data0 is the source area
              std::unique_ptr<double[]> data0 = r->get_block(i0, i1, i2, i3);
              std::unique_ptr<double[]> data1(new double[r->get_size(i0, i1, i2, i3)]);
              // sort. Active indices run slower
              sort_indices<0,3,2,1,0,1,1,1>(data0, data1, i0.size(), i1.size(), i2.size(), i3.size());
              // intermediate area
              std::unique_ptr<double[]> interm(new double[i0.size()*i2.size()*nact*nact]);

              // move to orthogonal basis
              dgemm_("N", "T", i0.size()*i2.size(), nact*nact, i1.size()*i3.size(), 1.0, data1, i0.size()*i2.size(), transp, nact*nact,
                                                                                    0.0, interm, i0.size()*i2.size());

              size_t iall = 0;
              for (int j13 = 0; j13 != nact*nact; ++j13)
                for (int j2 = i2.offset(); j2 != i2.offset()+i2.size(); ++j2)
                  for (int j0 = i0.offset(); j0 != i0.offset()+i0.size(); ++j0, ++iall)
                    interm[iall] /= e0_ - (denom_hh(j13) - eig_[j2] - eig_[j0]);

              // move back to non-orthogonal basis
              // factor of 0.5 due to the factor in the overlap
              dgemm_("N", "N", i0.size()*i2.size(), i1.size()*i3.size(), nact*nact, 0.5, interm, i0.size()*i2.size(), transp, nact*nact,
                                                                                    0.0, data0,  i0.size()*i2.size());

              // sort back to the original order
              sort_indices<0,2,1,3,0,1,1,1>(data0, data1, i0.size(), i2.size(), i1.size(), i3.size());
              if (!put) {
                t->add_block(data1, i0, i1, i2, i3);
              } else {
                t->put_block(data1, i0, i1, i2, i3);
              }
            }
          }
        }
      }
      for (auto& i3 : active_) {
        for (auto& i2 : active_) {
          assert(shalf_xh());
          const int nact = ref_->nact();
          const int nclo = ref_->nclosed();
          std::unique_ptr<double[]> transp(new double[i2.size()*i3.size()*nact*nact*4]);
          for (int j3 = i3.offset(), k = 0; j3 != i3.offset()+i3.size(); ++j3)
            for (int j2 = i2.offset(); j2 != i2.offset()+i2.size(); ++j2, ++k) {
              std::copy_n(shalf_xh()->element_ptr(0,             (j2-nclo)+(j3-nclo)*nact), nact*nact*2, transp.get()+nact*nact*2*k);
              std::copy_n(shalf_xh()->element_ptr(0, nact*nact + (j2-nclo)+(j3-nclo)*nact), nact*nact*2, transp.get()+nact*nact*2*(k+i2.size()*i3.size()));
            }

          for (auto& i1 : virt_) {
            for (auto& i0 : closed_) {
              // if this block is not included in the current wave function, skip it
              const size_t blocksize = r->get_size(i2, i3, i0, i1);
              if (!blocksize) continue;
              assert(blocksize == r->get_size(i0, i3, i2, i1));
              std::unique_ptr<double[]> data0 = r->get_block(i2, i3, i0, i1);
              std::unique_ptr<double[]> data1 = r->get_block(i0, i3, i2, i1);

              std::unique_ptr<double[]> data2(new double[blocksize*2]);
              // sort. Active indices run slower
              sort_indices<2,3,0,1,0,1,1,1>(data0.get(), data2.get()          , i2.size(), i3.size(), i0.size(), i1.size());
              sort_indices<0,3,2,1,0,1,1,1>(data1.get(), data2.get()+blocksize, i0.size(), i3.size(), i2.size(), i1.size());
              // intermediate area
              std::unique_ptr<double[]> interm(new double[i0.size()*i1.size()*nact*nact*2]);

              // move to orthogonal basis
              dgemm_("N", "T", i0.size()*i1.size(), nact*nact*2, i2.size()*i3.size()*2, 1.0, data2,  i0.size()*i1.size(), transp, nact*nact*2,
                                                                                        0.0, interm, i0.size()*i1.size());

              size_t iall = 0;
              for (int j23 = 0; j23 != nact*nact*2; ++j23)
                for (int j1 = i1.offset(); j1 != i1.offset()+i1.size(); ++j1)
                  for (int j0 = i0.offset(); j0 != i0.offset()+i0.size(); ++j0, ++iall)
                    interm[iall] /= e0_ - (denom_xh(j23) + eig_[j1] - eig_[j0]);

              // move back to non-orthogonal basis
              dgemm_("N", "N", i0.size()*i1.size(), i2.size()*i3.size()*2, nact*nact*2, 1.0, interm, i0.size()*i1.size(), transp, nact*nact*2,
                                                                                        0.0, data2,  i0.size()*i1.size());

              // sort back to the original order
              std::copy_n(data2.get(), blocksize, data0.get());
              sort_indices<2,1,0,3,0,1,1,1>(data2.get()+blocksize, data1.get(), i0.size(), i1.size(), i2.size(), i3.size());
              if (!put) {
                t->add_block(data0, i0, i1, i2, i3);
                t->add_block(data1, i2, i1, i0, i3);
              } else {
                t->put_block(data0, i0, i1, i2, i3);
                t->put_block(data1, i2, i1, i0, i3);
              }
            }
          }
        }
      }
      for (auto& i3 : active_) {
        for (auto& i2 : active_) {
          for (auto& i0 : active_) {
            assert(shalf_xhh());
            const int nact = ref_->nact();
            const int nclo = ref_->nclosed();
            std::unique_ptr<double[]> transp(new double[i0.size()*i2.size()*i3.size()*nact*nact*nact]);
            for (int j3 = i3.offset(), k = 0; j3 != i3.offset()+i3.size(); ++j3)
              for (int j2 = i2.offset(); j2 != i2.offset()+i2.size(); ++j2)
                for (int j0 = i0.offset(); j0 != i0.offset()+i0.size(); ++j0, ++k)
                  std::copy_n(shalf_xhh()->element_ptr(0,j0-nclo+nact*(j2-nclo+nact*(j3-nclo))), nact*nact*nact, transp.get()+nact*nact*nact*k);

            for (auto& i1 : virt_) {
              // if this block is not included in the current wave function, skip it
              const size_t blocksize = r->get_size(i2, i3, i0, i1);
              if (!blocksize) continue;
              // data0 is the source area
              std::unique_ptr<double[]> data0 = r->get_block(i2, i3, i0, i1);
              std::unique_ptr<double[]> data1(new double[blocksize]);
              // sort. Active indices run slower
              sort_indices<3,2,0,1,0,1,1,1>(data0, data1, i2.size(), i3.size(), i0.size(), i1.size());
              // intermediate area
              std::unique_ptr<double[]> interm(new double[i1.size()*nact*nact*nact]);

              // move to orthogonal basis
              dgemm_("N", "T", i1.size(), nact*nact*nact, i0.size()*i2.size()*i3.size(), 1.0, data1,  i1.size(), transp, nact*nact*nact,
                                                                                         0.0, interm, i1.size());

              size_t iall = 0;
              for (int j123 = 0; j123 != nact*nact*nact; ++j123)
                for (int j1 = i1.offset(); j1 != i1.offset()+i1.size(); ++j1, ++iall)
                  interm[iall] /= e0_ - (denom_xhh(j123) + eig_[j1]);

              // move back to non-orthogonal basis
              dgemm_("N", "N", i1.size(), i0.size()*i2.size()*i3.size(), nact*nact*nact, 1.0, interm, i1.size(), transp, nact*nact*nact,
                                                                                         0.0, data0,  i1.size());

              // sort back to the original order
              sort_indices<1,0,2,3,0,1,1,1>(data0, data1, i1.size(), i0.size(), i2.size(), i3.size());
              if (!put) {
                t->add_block(data1, i0, i1, i2, i3);
              } else {
                t->put_block(data1, i0, i1, i2, i3);
              }
            }
          }
        }
      }
      for (auto& i3 : active_) {
        for (auto& i1 : active_) {
          for (auto& i0 : active_) {
            assert(shalf_xxh());
            const int nact = ref_->nact();
            const int nclo = ref_->nclosed();
            std::unique_ptr<double[]> transp(new double[i0.size()*i1.size()*i3.size()*nact*nact*nact]);
            for (int j3 = i3.offset(), k = 0; j3 != i3.offset()+i3.size(); ++j3)
              for (int j1 = i1.offset(); j1 != i1.offset()+i1.size(); ++j1)
                for (int j0 = i0.offset(); j0 != i0.offset()+i0.size(); ++j0, ++k)
                  std::copy_n(shalf_xxh()->element_ptr(0,j0-nclo+nact*(j1-nclo+nact*(j3-nclo))), nact*nact*nact, transp.get()+nact*nact*nact*k);

            for (auto& i2 : closed_) {
              // if this block is not included in the current wave function, skip it
              const size_t blocksize = r->get_size(i2, i3, i0, i1);
              if (!blocksize) continue;
              // data0 is the source area
              std::unique_ptr<double[]> data0 = r->get_block(i2, i3, i0, i1);
              std::unique_ptr<double[]> data1(new double[blocksize]);
              // sort. Active indices run slower
              sort_indices<0,2,3,1,0,1,1,1>(data0, data1, i2.size(), i3.size(), i0.size(), i1.size());
              // intermediate area
              std::unique_ptr<double[]> interm(new double[i2.size()*nact*nact*nact]);

              // move to orthogonal basis
              dgemm_("N", "T", i2.size(), nact*nact*nact, i0.size()*i1.size()*i3.size(), 1.0, data1,  i2.size(), transp, nact*nact*nact,
                                                                                         0.0, interm, i2.size());

              size_t iall = 0;
              for (int j013 = 0; j013 != nact*nact*nact; ++j013)
                for (int j2 = i2.offset(); j2 != i2.offset()+i2.size(); ++j2, ++iall)
                  interm[iall] /= e0_ - (denom_xxh(j013) - eig_[j2]);

              // move back to non-orthogonal basis
              dgemm_("N", "N", i2.size(), i0.size()*i1.size()*i3.size(), nact*nact*nact, 1.0, interm, i2.size(), transp, nact*nact*nact,
                                                                                         0.0, data0,  i2.size());

              // sort back to the original order
              sort_indices<1,2,0,3,0,1,1,1>(data0, data1, i2.size(), i0.size(), i1.size(), i3.size());
              if (!put) {
                t->add_block(data1, i0, i1, i2, i3);
              } else {
                t->put_block(data1, i0, i1, i2, i3);
              }
            }
          }
        }
      }
    }

  public:
    SpinFreeMethod(std::shared_ptr<const SMITH_Info> r) : ref_(r) {
      const int max = r->maxtile();
      if (r->ncore() > r->nclosed())
        throw std::runtime_error("frozen core has been specified but there are not enough closed orbitals");
      closed_ = IndexRange(r->nclosed()-r->ncore(), max, 0, r->ncore());
      active_ = IndexRange(r->nact(),    max, closed_.nblock(),                  r->ncore()+closed_.size());
      virt_   = IndexRange(r->nvirt(),   max, closed_.nblock()+active_.nblock(), r->ncore()+closed_.size()+active_.size());
      all_    = closed_; all_.merge(active_); all_.merge(virt_);
      assert(closed_.size() == r->nclosed() - r->ncore());
      assert(active_.size() == r->nact());
      assert(virt_.size() == r->nvirt());

      rclosed_ = std::make_shared<const IndexRange>(closed_);
      ractive_ = std::make_shared<const IndexRange>(active_);
      rvirt_   = std::make_shared<const IndexRange>(virt_);

      if (ref_->ciwfn()) {
        std::shared_ptr<const Dvec> dci0 = r->civectors();
        civec_ = dci0->data(ref_->target());
        det_ = civec_->det();

        // length of the ci expansion
        const size_t ci_size = r->civectors()->data(ref_->target())->size();
        ci_ = IndexRange(ci_size, max);
        rci_ = std::make_shared<const IndexRange>(ci_);
      }

      // f1 tensor.
      {
        std::vector<IndexRange> o = {all_, all_};
        MOFock<T> fock(ref_, o);
        f1_ = fock.tensor();
        h1_ = fock.hcore();
        // canonical orbitals within closed and virtual subspaces
        coeff_ = fock.coeff();
      }

      // v2 tensor.
      {
        IndexRange occ(closed_);
        occ.merge(active_);
        IndexRange virt(active_);
        virt.merge(virt_);

        std::vector<IndexRange> o = {occ, virt, occ, virt};
        K2ext<T> v2k(ref_, coeff_, o);
        v2_ = v2k.tensor();
      }

      // make a ci tensor.
      if (ref_->ciwfn()) {
        std::vector<IndexRange> o = {ci_};
        // TODO fix later when referece has civec
        Ci<T> dci(ref_, o, civec_);
        rdm0deriv_ = dci.tensor();
      }

      // rdm ci derivatives.
      if (ref_->ciwfn()) {
        std::shared_ptr<const Dvec> rdm1d = r->rdm1deriv(ref_->target());

        std::vector<IndexRange> o = {ci_, active_, active_};
        rdm1deriv_ = std::make_shared<Tensor<T>>(o, false);
        const int nclo = ref_->nclosed();
        for (auto& i0 : active_) {
          for (auto& i1 : active_) {
            for (auto& ci0 : ci_) {
              const size_t size = i0.size() * i1.size() * ci0.size();
              std::unique_ptr<double[]> data(new double[size]);
              int iall = 0;
              for (int j0 = i0.offset(); j0 != i0.offset()+i0.size(); ++j0) // this is creation
                for (int j1 = i1.offset(); j1 != i1.offset()+i1.size(); ++j1) // this is annihilation
                  for (int j2 = ci0.offset(); j2 != ci0.offset()+ci0.size(); ++j2, ++iall)
                    // Dvec - first index is annihilation, second is creation (see const_phis_ in fci/determinants.h and knowles_compute.cc)
                    data[iall] = rdm1d->data((j1-nclo)+r->nact()*(j0-nclo))->data(j2);
              rdm1deriv_->put_block(data, ci0, i1, i0);
            }
          }
        }
      }

      if (ref_->ciwfn()) {
        std::shared_ptr<const Dvec> rdm2d = r->rdm2deriv(ref_->target());

        std::vector<IndexRange> o = {ci_, active_, active_, active_, active_};
        rdm2deriv_ = std::make_shared<Tensor<T>>(o, false);
        const int nclo = ref_->nclosed();
        for (auto& i0 : active_) {
          for (auto& i1 : active_) {
            for (auto& i2 : active_) {
              for (auto& i3 : active_) {
                for (auto& ci0 : ci_) {
                  const size_t size = i0.size() * i1.size() * i2.size() * i3.size() * ci0.size();
                  std::unique_ptr<double[]> data(new double[size]);
                  int iall = 0;
                  for (int j0 = i0.offset(); j0 != i0.offset()+i0.size(); ++j0) // this is creation
                    for (int j1 = i1.offset(); j1 != i1.offset()+i1.size(); ++j1) // this is annihilation
                      for (int j2 = i2.offset(); j2 != i2.offset()+i2.size(); ++j2) // this is creation
                        for (int j3 = i3.offset(); j3 != i3.offset()+i3.size(); ++j3) // this is annihilation
                          for (int j4 = ci0.offset(); j4 != ci0.offset()+ci0.size(); ++j4, ++iall)
                            data[iall] = rdm2d->data((j3-nclo)+r->nact()*((j2-nclo)+r->nact()*((j1-nclo)+r->nact()*(j0-nclo))))->data(j4);
                  rdm2deriv_->put_block(data, ci0, i3, i2, i1, i0);
                }
              }
            }
          }
        }
      }

      if (ref_->ciwfn()) {
        std::shared_ptr<const Dvec> rdm3d = r->rdm3deriv(ref_->target());

        std::vector<IndexRange> o = {ci_, active_, active_, active_, active_, active_, active_};
        rdm3deriv_ = std::make_shared<Tensor<T>>(o, false);
        const int nclo = ref_->nclosed();
        for (auto& i0 : active_) {
          for (auto& i1 : active_) {
            for (auto& i2 : active_) {
              for (auto& i3 : active_) {
                for (auto& i4 : active_) {
                  for (auto& i5 : active_) {
                    for (auto& ci0 : ci_) {
                      const size_t size = i0.size() * i1.size() * i2.size() * i3.size() * i4.size() * i5.size() * ci0.size();
                      std::unique_ptr<double[]> data(new double[size]);
                      int iall = 0;
                      for (int j0 = i0.offset(); j0 != i0.offset()+i0.size(); ++j0) // this is  creation
                        for (int j1 = i1.offset(); j1 != i1.offset()+i1.size(); ++j1) // this is annihilation
                          for (int j2 = i2.offset(); j2 != i2.offset()+i2.size(); ++j2) // this is creation
                            for (int j3 = i3.offset(); j3 != i3.offset()+i3.size(); ++j3) // this is annihilation
                              for (int j4 = i4.offset(); j4 != i4.offset()+i4.size(); ++j4) // this is creation
                                for (int j5 = i5.offset(); j5 != i5.offset()+i5.size(); ++j5) // this is annhilation
                                  for (int j6 = ci0.offset(); j6 != ci0.offset()+ci0.size(); ++j6, ++iall)
                                    data[iall] = rdm3d->data((j5-nclo)+r->nact()*((j4-nclo)+r->nact()*((j3-nclo)+r->nact()*((j2-nclo)+r->nact()*((j1-nclo)+r->nact()*((j0-nclo)))))))->data(j6);
                      rdm3deriv_->put_block(data, ci0, i5, i4, i3, i2, i1, i0);
                    }
                  }
                }
              }
            }
          }
        }
      }
      if (ref_->ciwfn()) {
        std::shared_ptr<const Dvec> rdm4d = r->rdm4deriv(ref_->target());

        std::vector<IndexRange> o = {ci_, active_, active_, active_, active_, active_, active_, active_, active_};
        rdm4deriv_ = std::make_shared<Tensor<T>>(o, false);
        const int nclo = ref_->nclosed();
        for (auto& i0 : active_) {
          for (auto& i1 : active_) {
            for (auto& i2 : active_) {
              for (auto& i3 : active_) {
                for (auto& i4 : active_) {
                  for (auto& i5 : active_) {
                    for (auto& i6 : active_) {
                      for (auto& i7 : active_) {
                        for (auto& ci0 : ci_) {
                          const size_t size = i0.size() * i1.size() * i2.size() * i3.size() * i4.size() * i5.size() * i6.size() * i7.size() * ci0.size();
                          std::unique_ptr<double[]> data(new double[size]);
                          int iall = 0;
                          for (int j0 = i0.offset(); j0 != i0.offset()+i0.size(); ++j0) // this is  creation
                            for (int j1 = i1.offset(); j1 != i1.offset()+i1.size(); ++j1) // this is annihilation
                              for (int j2 = i2.offset(); j2 != i2.offset()+i2.size(); ++j2) // this is creation
                                for (int j3 = i3.offset(); j3 != i3.offset()+i3.size(); ++j3) // this is annihilation
                                  for (int j4 = i4.offset(); j4 != i4.offset()+i4.size(); ++j4) // this is creation
                                    for (int j5 = i5.offset(); j5 != i5.offset()+i5.size(); ++j5) // this is annhilation
                                      for (int j6 = i6.offset(); j6 != i6.offset()+i6.size(); ++j6) // this is creation
                                        for (int j7 = i7.offset(); j7 != i7.offset()+i7.size(); ++j7) // this is annhilation
                                          for (int j8 = ci0.offset(); j8 != ci0.offset()+ci0.size(); ++j8, ++iall)
                                            data[iall] = rdm4d->data((j7-nclo)+r->nact()*((j6-nclo)+r->nact()*((j5-nclo)+r->nact()*((j4-nclo)+r->nact()*((j3-nclo)+r->nact()*((j2-nclo)+r->nact()*((j1-nclo)+r->nact()*((j0-nclo)))))))))->data(j8);
                          rdm4deriv_->put_block(data, ci0, i7, i6, i5, i4, i3, i2, i1, i0);
                        }
                      }
                    }
                  }
                }
              }
            }
          }
        }
      }

      // rdms.
      if (ref_->ciwfn()) {
        std::vector<IndexRange> o = {active_, active_};
        rdm1_ = std::make_shared<Tensor<T>>(o, false);
        const int nclo = ref_->nclosed();
        for (auto& i1 : active_) {
          for (auto& i0 : active_) {
            const size_t size = i0.size() * i1.size();
            std::unique_ptr<double[]> data(new double[size]);
            int iall = 0;
            for (int j1 = i1.offset(); j1 != i1.offset()+i1.size(); ++j1)
              for (int j0 = i0.offset(); j0 != i0.offset()+i0.size(); ++j0, ++iall)
                data[iall] = ref_->rdm1(ref_->target())->element(j0-nclo, j1-nclo);
            rdm1_->put_block(data, i0, i1);
          }
        }
      }
      if (ref_->ciwfn()) {
        std::vector<IndexRange> o = {active_, active_, active_, active_};
        rdm2_ = std::make_shared<Tensor<T>>(o, false);
        const int nclo = ref_->nclosed();
        for (auto& i3 : active_) {
          for (auto& i2 : active_) {
            for (auto& i1 : active_) {
              for (auto& i0 : active_) {
                const size_t size = i0.size() * i1.size() * i2.size() * i3.size();
                std::unique_ptr<double[]> data(new double[size]);
                int iall = 0;
                for (int j3 = i3.offset(); j3 != i3.offset()+i3.size(); ++j3)
                  for (int j2 = i2.offset(); j2 != i2.offset()+i2.size(); ++j2)
                    for (int j1 = i1.offset(); j1 != i1.offset()+i1.size(); ++j1)
                      for (int j0 = i0.offset(); j0 != i0.offset()+i0.size(); ++j0, ++iall)
                        data[iall] = ref_->rdm2(ref_->target())->element(j0-nclo, j1-nclo, j2-nclo, j3-nclo);
                 rdm2_->put_block(data, i0, i1, i2, i3);
              }
            }
          }
        }
      }
      // TODO generic function??
      if (ref_->ciwfn()) {
        {
          std::vector<IndexRange> o = {active_, active_, active_, active_, active_, active_};
          rdm3_ = std::make_shared<Tensor<T>>(o, false);
          std::vector<IndexRange> p = {active_, active_, active_, active_, active_, active_, active_, active_};
          rdm4_ = std::make_shared<Tensor<T>>(p, false);
        }

        std::shared_ptr<RDM<3>> rdm3;
        std::shared_ptr<RDM<4>> rdm4;
        std::tie(rdm3, rdm4) = ref_->compute_rdm34(ref_->target());

        const int nclo = ref_->nclosed();
        for (auto& i5 : active_)
          for (auto& i4 : active_)
            for (auto& i3 : active_)
              for (auto& i2 : active_)
                for (auto& i1 : active_)
                  for (auto& i0 : active_) {
                    const size_t size = i0.size() * i1.size() * i2.size() * i3.size() * i4.size() * i5.size();
                    std::unique_ptr<double[]> data(new double[size]);
                    int iall = 0;
                    for (int j5 = i5.offset(); j5 != i5.offset()+i5.size(); ++j5)
                      for (int j4 = i4.offset(); j4 != i4.offset()+i4.size(); ++j4)
                        for (int j3 = i3.offset(); j3 != i3.offset()+i3.size(); ++j3)
                          for (int j2 = i2.offset(); j2 != i2.offset()+i2.size(); ++j2)
                            for (int j1 = i1.offset(); j1 != i1.offset()+i1.size(); ++j1)
                              for (int j0 = i0.offset(); j0 != i0.offset()+i0.size(); ++j0, ++iall)
                                data[iall] = rdm3->element(j0-nclo, j1-nclo, j2-nclo, j3-nclo, j4-nclo, j5-nclo);
                    rdm3_->put_block(data, i0, i1, i2, i3, i4, i5);
                  }
        // TODO there should be a better way of doing this!!!
        for (auto& i7 : active_)
          for (auto& i6 : active_)
            for (auto& i5 : active_)
              for (auto& i4 : active_)
                for (auto& i3 : active_)
                  for (auto& i2 : active_)
                    for (auto& i1 : active_)
                      for (auto& i0 : active_) {
                        const size_t size = i0.size() * i1.size() * i2.size() * i3.size() * i4.size() * i5.size() * i6.size() * i7.size();
                        std::unique_ptr<double[]> data(new double[size]);
                        int iall = 0;
                        for (int j7 = i7.offset(); j7 != i7.offset()+i7.size(); ++j7)
                          for (int j6 = i6.offset(); j6 != i6.offset()+i6.size(); ++j6)
                            for (int j5 = i5.offset(); j5 != i5.offset()+i5.size(); ++j5)
                              for (int j4 = i4.offset(); j4 != i4.offset()+i4.size(); ++j4)
                                for (int j3 = i3.offset(); j3 != i3.offset()+i3.size(); ++j3)
                                  for (int j2 = i2.offset(); j2 != i2.offset()+i2.size(); ++j2)
                                    for (int j1 = i1.offset(); j1 != i1.offset()+i1.size(); ++j1)
                                      for (int j0 = i0.offset(); j0 != i0.offset()+i0.size(); ++j0, ++iall)
                                        data[iall] = rdm4->element(j0-nclo, j1-nclo, j2-nclo, j3-nclo, j4-nclo, j5-nclo, j6-nclo, j7-nclo);
                    rdm4_->put_block(data, i0, i1, i2, i3, i4, i5, i6, i7);
                  }


        const int nact = ref_->nact();
        auto fockact = std::make_shared<Matrix>(nact, nact);
        for (auto& i1 : active_)
          for (auto& i0 : active_)
            fockact->copy_block(i0.offset()-nclo, i1.offset()-nclo, i0.size(), i1.size(), this->f1_->get_block(i0, i1));

        auto rdm1 = std::make_shared<RDM<1>>(*ref_->rdm1(ref_->target()));
        auto rdm2 = std::make_shared<RDM<2>>(*ref_->rdm2(ref_->target()));

        // construct denominator
        denom_ = std::make_shared<const Denom>(*rdm1, *rdm2, *rdm3, *rdm4, *fockact);

      }

      // set e0
      e0_ = compute_e0();
      sigma_ = compute_sigma();
    }

    IndexRange& virt() { return virt_; }
    IndexRange& all() { return all_; }
    IndexRange& closed() { return closed_; }

    std::shared_ptr<const SMITH_Info> ref() const { return ref_; }

    std::shared_ptr<const Civec> civec() const { return civec_; }

    std::shared_ptr<const Coeff> coeff() const { return coeff_; }

    double e0() const { return e0_; }
    std::shared_ptr<Tensor<T>> sigma() const { return sigma_; }

    double energy() const { return energy_; }

    virtual void solve() = 0;

    std::shared_ptr<const Civec> rdm0deriv() const {
      return rdm0deriv_->civec(det_);
    }
};

}
}

#endif<|MERGE_RESOLUTION|>--- conflicted
+++ resolved
@@ -66,7 +66,6 @@
     std::shared_ptr<const Coeff> coeff_;
     std::shared_ptr<const Civec> civec_;
     double e0_;
-    double energy_;
 
     std::shared_ptr<Tensor<T>> v2_;
     std::shared_ptr<Tensor<T>> f1_;
@@ -145,12 +144,7 @@
             std::unique_ptr<double[]> fdata = f1_->get_block(i0, i1);
             std::unique_ptr<double[]> rdata = rdm1deriv_->get_block(ci0, i0, i1);
             std::unique_ptr<double[]> data(new double[ci0.size()]);
-<<<<<<< HEAD
-            dgemm_("T", "N", 1, ci0.size(), i0.size()*i1.size(),
-                    1.0, fdata, i0.size()*i1.size(), rdata, ci0.size()*i0.size()*i1.size(), 0.0, data, 1);
-=======
             dgemv_("N", ci0.size(), i0.size()*i1.size(), 1.0, rdata, ci0.size(), fdata, 1, 0.0, data, 1);
->>>>>>> 30c8c353
             out->put_block(data, ci0);
           }
         }
@@ -860,8 +854,6 @@
     double e0() const { return e0_; }
     std::shared_ptr<Tensor<T>> sigma() const { return sigma_; }
 
-    double energy() const { return energy_; }
-
     virtual void solve() = 0;
 
     std::shared_ptr<const Civec> rdm0deriv() const {
