--- conflicted
+++ resolved
@@ -36,1221 +36,64 @@
 namespace SMITH {
 namespace CASPT2{
 
-<<<<<<< HEAD
 class Task50 : public Task {  // associated with gamma
-=======
-class Task50 : public AccTask {
->>>>>>> b4426750
+  protected:
+    class Task_local : public SubTask<7,3> {
+      protected:
+        const std::array<std::shared_ptr<const IndexRange>,4> range_;
+        const Index& b(const size_t& i) const { return this->block(i); }
+        const std::shared_ptr<const Tensor>& in(const size_t& i) const { return this->in_tensor(i); }
+        const std::shared_ptr<Tensor>& out() const { return this->out_tensor(); }
+      public:
+        Task_local(const std::array<const Index,7>& block, const std::array<std::shared_ptr<const Tensor>,3>& in, std::shared_ptr<Tensor>& out,
+                   std::array<std::shared_ptr<const IndexRange>,4>& ran)
+          : SubTask<7,3>(block, in, out), range_(ran) { }
+        void compute() override;
+    };
+    std::vector<std::shared_ptr<Task_local>> subtasks_;
+    void compute_() override {
+      for (auto& i : subtasks_) i->compute();
+    }
+  public:
+    Task50(std::vector<std::shared_ptr<Tensor>> t,  std::array<std::shared_ptr<const IndexRange>,4> range);
+    ~Task50() {}
+};
+
+class Task51 : public Task {  // associated with gamma
   protected:
     class Task_local : public SubTask<5,2> {
       protected:
-        const std::array<std::shared_ptr<const IndexRange>,3> range_;
-        const Index& b(const size_t& i) const { return this->block(i); }
-        const std::shared_ptr<const Tensor>& in(const size_t& i) const { return this->in_tensor(i); }
-        const std::shared_ptr<Tensor>& out() const { return this->out_tensor(); }
-        double target_;
-      public:
-<<<<<<< HEAD
+        const std::array<std::shared_ptr<const IndexRange>,4> range_;
+        const Index& b(const size_t& i) const { return this->block(i); }
+        const std::shared_ptr<const Tensor>& in(const size_t& i) const { return this->in_tensor(i); }
+        const std::shared_ptr<Tensor>& out() const { return this->out_tensor(); }
+      public:
         Task_local(const std::array<const Index,5>& block, const std::array<std::shared_ptr<const Tensor>,2>& in, std::shared_ptr<Tensor>& out,
                    std::array<std::shared_ptr<const IndexRange>,4>& ran)
           : SubTask<5,2>(block, in, out), range_(ran) { }
-=======
-        Task_local(const std::array<const Index,4>& block, const std::array<std::shared_ptr<const Tensor>,2>& in, std::shared_ptr<Tensor>& out,
-                   std::array<std::shared_ptr<const IndexRange>,3>& ran)
-          : SubTask<4,2>(block, in, out), range_(ran) { }
-        double target() const { return target_; }
-        void compute() override;
-    };
-    std::vector<std::shared_ptr<Task_local>> subtasks_;
-    void compute_() override {
-      this->target_ = 0.0;
-      for (auto& i : subtasks_) {
-        i->compute();
-        this->target_ += i->target();
-      }
-    }
-  public:
-    Task50(std::vector<std::shared_ptr<Tensor>> t,  std::array<std::shared_ptr<const IndexRange>,3> range);
-    ~Task50() {}
-};
-
-class Task51 : public AccTask {
-  protected:
-    class Task_local : public SubTask<4,1> {
-      protected:
-        const std::array<std::shared_ptr<const IndexRange>,3> range_;
-        const Index& b(const size_t& i) const { return this->block(i); }
-        const std::shared_ptr<const Tensor>& in(const size_t& i) const { return this->in_tensor(i); }
-        const std::shared_ptr<Tensor>& out() const { return this->out_tensor(); }
-        double target_;
-      public:
-        Task_local(const std::array<const Index,4>& block, const std::array<std::shared_ptr<const Tensor>,1>& in, std::shared_ptr<Tensor>& out,
-                   std::array<std::shared_ptr<const IndexRange>,3>& ran)
-          : SubTask<4,1>(block, in, out), range_(ran) { }
-        double target() const { return target_; }
-        void compute() override;
-    };
-    std::vector<std::shared_ptr<Task_local>> subtasks_;
-    void compute_() override {
-      this->target_ = 0.0;
-      for (auto& i : subtasks_) {
-        i->compute();
-        this->target_ += i->target();
-      }
-    }
-  public:
-    Task51(std::vector<std::shared_ptr<Tensor>> t,  std::array<std::shared_ptr<const IndexRange>,3> range);
+        void compute() override;
+    };
+    std::vector<std::shared_ptr<Task_local>> subtasks_;
+    void compute_() override {
+      for (auto& i : subtasks_) i->compute();
+    }
+  public:
+    Task51(std::vector<std::shared_ptr<Tensor>> t,  std::array<std::shared_ptr<const IndexRange>,4> range);
     ~Task51() {}
 };
 
-class Task52 : public AccTask {
-  protected:
-    class Task_local : public SubTask<2,2> {
-      protected:
-        const std::array<std::shared_ptr<const IndexRange>,3> range_;
-        const Index& b(const size_t& i) const { return this->block(i); }
-        const std::shared_ptr<const Tensor>& in(const size_t& i) const { return this->in_tensor(i); }
-        const std::shared_ptr<Tensor>& out() const { return this->out_tensor(); }
-        double target_;
-      public:
-        Task_local(const std::array<const Index,2>& block, const std::array<std::shared_ptr<const Tensor>,2>& in, std::shared_ptr<Tensor>& out,
-                   std::array<std::shared_ptr<const IndexRange>,3>& ran)
-          : SubTask<2,2>(block, in, out), range_(ran) { }
-        double target() const { return target_; }
-        void compute() override;
-    };
-    std::vector<std::shared_ptr<Task_local>> subtasks_;
-    void compute_() override {
-      this->target_ = 0.0;
-      for (auto& i : subtasks_) {
-        i->compute();
-        this->target_ += i->target();
-      }
-    }
-  public:
-    Task52(std::vector<std::shared_ptr<Tensor>> t,  std::array<std::shared_ptr<const IndexRange>,3> range);
-    ~Task52() {}
-};
-
-class Task53 : public AccTask {
-  protected:
-    class Task_local : public SubTask<2,2> {
-      protected:
-        const std::array<std::shared_ptr<const IndexRange>,3> range_;
-        const Index& b(const size_t& i) const { return this->block(i); }
-        const std::shared_ptr<const Tensor>& in(const size_t& i) const { return this->in_tensor(i); }
-        const std::shared_ptr<Tensor>& out() const { return this->out_tensor(); }
-        double target_;
-      public:
-        Task_local(const std::array<const Index,2>& block, const std::array<std::shared_ptr<const Tensor>,2>& in, std::shared_ptr<Tensor>& out,
-                   std::array<std::shared_ptr<const IndexRange>,3>& ran)
-          : SubTask<2,2>(block, in, out), range_(ran) { }
-        double target() const { return target_; }
-        void compute() override;
-    };
-    std::vector<std::shared_ptr<Task_local>> subtasks_;
-    void compute_() override {
-      this->target_ = 0.0;
-      for (auto& i : subtasks_) {
-        i->compute();
-        this->target_ += i->target();
-      }
-    }
-  public:
-    Task53(std::vector<std::shared_ptr<Tensor>> t,  std::array<std::shared_ptr<const IndexRange>,3> range);
-    ~Task53() {}
-};
-
-class Task54 : public AccTask {
-  protected:
-    class Task_local : public SubTask<4,1> {
-      protected:
-        const std::array<std::shared_ptr<const IndexRange>,3> range_;
-        const Index& b(const size_t& i) const { return this->block(i); }
-        const std::shared_ptr<const Tensor>& in(const size_t& i) const { return this->in_tensor(i); }
-        const std::shared_ptr<Tensor>& out() const { return this->out_tensor(); }
-        double target_;
-      public:
-        Task_local(const std::array<const Index,4>& block, const std::array<std::shared_ptr<const Tensor>,1>& in, std::shared_ptr<Tensor>& out,
-                   std::array<std::shared_ptr<const IndexRange>,3>& ran)
-          : SubTask<4,1>(block, in, out), range_(ran) { }
-        double target() const { return target_; }
-        void compute() override;
-    };
-    std::vector<std::shared_ptr<Task_local>> subtasks_;
-    void compute_() override {
-      this->target_ = 0.0;
-      for (auto& i : subtasks_) {
-        i->compute();
-        this->target_ += i->target();
-      }
-    }
-  public:
-    Task54(std::vector<std::shared_ptr<Tensor>> t,  std::array<std::shared_ptr<const IndexRange>,3> range);
-    ~Task54() {}
-};
-
-class Task55 : public AccTask {
-  protected:
-    class Task_local : public SubTask<2,2> {
-      protected:
-        const std::array<std::shared_ptr<const IndexRange>,3> range_;
-        const Index& b(const size_t& i) const { return this->block(i); }
-        const std::shared_ptr<const Tensor>& in(const size_t& i) const { return this->in_tensor(i); }
-        const std::shared_ptr<Tensor>& out() const { return this->out_tensor(); }
-        double target_;
-      public:
-        Task_local(const std::array<const Index,2>& block, const std::array<std::shared_ptr<const Tensor>,2>& in, std::shared_ptr<Tensor>& out,
-                   std::array<std::shared_ptr<const IndexRange>,3>& ran)
-          : SubTask<2,2>(block, in, out), range_(ran) { }
-        double target() const { return target_; }
-        void compute() override;
-    };
-    std::vector<std::shared_ptr<Task_local>> subtasks_;
-    void compute_() override {
-      this->target_ = 0.0;
-      for (auto& i : subtasks_) {
-        i->compute();
-        this->target_ += i->target();
-      }
-    }
-  public:
-    Task55(std::vector<std::shared_ptr<Tensor>> t,  std::array<std::shared_ptr<const IndexRange>,3> range);
-    ~Task55() {}
-};
-
-class Task56 : public AccTask {
-  protected:
-    class Task_local : public SubTask<4,1> {
-      protected:
-        const std::array<std::shared_ptr<const IndexRange>,3> range_;
-        const Index& b(const size_t& i) const { return this->block(i); }
-        const std::shared_ptr<const Tensor>& in(const size_t& i) const { return this->in_tensor(i); }
-        const std::shared_ptr<Tensor>& out() const { return this->out_tensor(); }
-        double target_;
-      public:
-        Task_local(const std::array<const Index,4>& block, const std::array<std::shared_ptr<const Tensor>,1>& in, std::shared_ptr<Tensor>& out,
-                   std::array<std::shared_ptr<const IndexRange>,3>& ran)
-          : SubTask<4,1>(block, in, out), range_(ran) { }
-        double target() const { return target_; }
-        void compute() override;
-    };
-    std::vector<std::shared_ptr<Task_local>> subtasks_;
-    void compute_() override {
-      this->target_ = 0.0;
-      for (auto& i : subtasks_) {
-        i->compute();
-        this->target_ += i->target();
-      }
-    }
-  public:
-    Task56(std::vector<std::shared_ptr<Tensor>> t,  std::array<std::shared_ptr<const IndexRange>,3> range);
-    ~Task56() {}
-};
-
-class Task57 : public Task {
-  protected:
-    std::shared_ptr<Tensor> den2_;
-    IndexRange closed_;
-    IndexRange active_;
-    IndexRange virt_;
-    void compute_() {
-      den2_->zero();
-    }
-  public:
-    Task57(std::vector<std::shared_ptr<Tensor>> t);
-    ~Task57() {}
-};
-
-class Task58 : public Task {
-  protected:
-    class Task_local : public SubTask<2,1> {
-      protected:
-        const std::array<std::shared_ptr<const IndexRange>,3> range_;
-        const Index& b(const size_t& i) const { return this->block(i); }
-        const std::shared_ptr<const Tensor>& in(const size_t& i) const { return this->in_tensor(i); }
-        const std::shared_ptr<Tensor>& out() const { return this->out_tensor(); }
-      public:
-        Task_local(const std::array<const Index,2>& block, const std::array<std::shared_ptr<const Tensor>,1>& in, std::shared_ptr<Tensor>& out,
-                   std::array<std::shared_ptr<const IndexRange>,3>& ran)
-          : SubTask<2,1>(block, in, out), range_(ran) { }
-        void compute() override;
-    };
-    std::vector<std::shared_ptr<Task_local>> subtasks_;
-    void compute_() override {
-      for (auto& i : subtasks_) i->compute();
-    }
-  public:
-    Task58(std::vector<std::shared_ptr<Tensor>> t,  std::array<std::shared_ptr<const IndexRange>,3> range);
-    ~Task58() {}
-};
-
-class Task59 : public Task {
-  protected:
-    class Task_local : public SubTask<2,2> {
-      protected:
-        const std::array<std::shared_ptr<const IndexRange>,3> range_;
-        const Index& b(const size_t& i) const { return this->block(i); }
-        const std::shared_ptr<const Tensor>& in(const size_t& i) const { return this->in_tensor(i); }
-        const std::shared_ptr<Tensor>& out() const { return this->out_tensor(); }
-      public:
-        Task_local(const std::array<const Index,2>& block, const std::array<std::shared_ptr<const Tensor>,2>& in, std::shared_ptr<Tensor>& out,
-                   std::array<std::shared_ptr<const IndexRange>,3>& ran)
-          : SubTask<2,2>(block, in, out), range_(ran) { }
-        void compute() override;
-    };
-    std::vector<std::shared_ptr<Task_local>> subtasks_;
-    void compute_() override {
-      for (auto& i : subtasks_) i->compute();
-    }
-  public:
-    Task59(std::vector<std::shared_ptr<Tensor>> t,  std::array<std::shared_ptr<const IndexRange>,3> range);
-    ~Task59() {}
-};
-
-class Task60 : public Task {
-  protected:
-    class Task_local : public SubTask<4,2> {
-      protected:
-        const std::array<std::shared_ptr<const IndexRange>,3> range_;
-        const Index& b(const size_t& i) const { return this->block(i); }
-        const std::shared_ptr<const Tensor>& in(const size_t& i) const { return this->in_tensor(i); }
-        const std::shared_ptr<Tensor>& out() const { return this->out_tensor(); }
-      public:
-        Task_local(const std::array<const Index,4>& block, const std::array<std::shared_ptr<const Tensor>,2>& in, std::shared_ptr<Tensor>& out,
-                   std::array<std::shared_ptr<const IndexRange>,3>& ran)
-          : SubTask<4,2>(block, in, out), range_(ran) { }
-        void compute() override;
-    };
-    std::vector<std::shared_ptr<Task_local>> subtasks_;
-    void compute_() override {
-      for (auto& i : subtasks_) i->compute();
-    }
-  public:
-    Task60(std::vector<std::shared_ptr<Tensor>> t,  std::array<std::shared_ptr<const IndexRange>,3> range);
-    ~Task60() {}
-};
-
-class Task61 : public Task {
-  protected:
-    class Task_local : public SubTask<4,1> {
-      protected:
-        const std::array<std::shared_ptr<const IndexRange>,3> range_;
-        const Index& b(const size_t& i) const { return this->block(i); }
-        const std::shared_ptr<const Tensor>& in(const size_t& i) const { return this->in_tensor(i); }
-        const std::shared_ptr<Tensor>& out() const { return this->out_tensor(); }
-      public:
-        Task_local(const std::array<const Index,4>& block, const std::array<std::shared_ptr<const Tensor>,1>& in, std::shared_ptr<Tensor>& out,
-                   std::array<std::shared_ptr<const IndexRange>,3>& ran)
-          : SubTask<4,1>(block, in, out), range_(ran) { }
-        void compute() override;
-    };
-    std::vector<std::shared_ptr<Task_local>> subtasks_;
-    void compute_() override {
-      for (auto& i : subtasks_) i->compute();
-    }
-  public:
-    Task61(std::vector<std::shared_ptr<Tensor>> t,  std::array<std::shared_ptr<const IndexRange>,3> range);
-    ~Task61() {}
-};
-
-class Task62 : public Task {
-  protected:
-    class Task_local : public SubTask<4,2> {
-      protected:
-        const std::array<std::shared_ptr<const IndexRange>,3> range_;
-        const Index& b(const size_t& i) const { return this->block(i); }
-        const std::shared_ptr<const Tensor>& in(const size_t& i) const { return this->in_tensor(i); }
-        const std::shared_ptr<Tensor>& out() const { return this->out_tensor(); }
-      public:
-        Task_local(const std::array<const Index,4>& block, const std::array<std::shared_ptr<const Tensor>,2>& in, std::shared_ptr<Tensor>& out,
-                   std::array<std::shared_ptr<const IndexRange>,3>& ran)
-          : SubTask<4,2>(block, in, out), range_(ran) { }
-        void compute() override;
-    };
-    std::vector<std::shared_ptr<Task_local>> subtasks_;
-    void compute_() override {
-      for (auto& i : subtasks_) i->compute();
-    }
-  public:
-    Task62(std::vector<std::shared_ptr<Tensor>> t,  std::array<std::shared_ptr<const IndexRange>,3> range);
-    ~Task62() {}
-};
-
-class Task63 : public Task {
-  protected:
-    class Task_local : public SubTask<4,1> {
-      protected:
-        const std::array<std::shared_ptr<const IndexRange>,3> range_;
-        const Index& b(const size_t& i) const { return this->block(i); }
-        const std::shared_ptr<const Tensor>& in(const size_t& i) const { return this->in_tensor(i); }
-        const std::shared_ptr<Tensor>& out() const { return this->out_tensor(); }
-      public:
-        Task_local(const std::array<const Index,4>& block, const std::array<std::shared_ptr<const Tensor>,1>& in, std::shared_ptr<Tensor>& out,
-                   std::array<std::shared_ptr<const IndexRange>,3>& ran)
-          : SubTask<4,1>(block, in, out), range_(ran) { }
-        void compute() override;
-    };
-    std::vector<std::shared_ptr<Task_local>> subtasks_;
-    void compute_() override {
-      for (auto& i : subtasks_) i->compute();
-    }
-  public:
-    Task63(std::vector<std::shared_ptr<Tensor>> t,  std::array<std::shared_ptr<const IndexRange>,3> range);
-    ~Task63() {}
-};
-
-class Task64 : public Task {
-  protected:
-    class Task_local : public SubTask<2,1> {
-      protected:
-        const std::array<std::shared_ptr<const IndexRange>,3> range_;
-        const Index& b(const size_t& i) const { return this->block(i); }
-        const std::shared_ptr<const Tensor>& in(const size_t& i) const { return this->in_tensor(i); }
-        const std::shared_ptr<Tensor>& out() const { return this->out_tensor(); }
-      public:
-        Task_local(const std::array<const Index,2>& block, const std::array<std::shared_ptr<const Tensor>,1>& in, std::shared_ptr<Tensor>& out,
-                   std::array<std::shared_ptr<const IndexRange>,3>& ran)
-          : SubTask<2,1>(block, in, out), range_(ran) { }
-        void compute() override;
-    };
-    std::vector<std::shared_ptr<Task_local>> subtasks_;
-    void compute_() override {
-      for (auto& i : subtasks_) i->compute();
-    }
-  public:
-    Task64(std::vector<std::shared_ptr<Tensor>> t,  std::array<std::shared_ptr<const IndexRange>,3> range);
-    ~Task64() {}
-};
-
-class Task65 : public Task {
-  protected:
-    class Task_local : public SubTask<2,2> {
-      protected:
-        const std::array<std::shared_ptr<const IndexRange>,3> range_;
-        const Index& b(const size_t& i) const { return this->block(i); }
-        const std::shared_ptr<const Tensor>& in(const size_t& i) const { return this->in_tensor(i); }
-        const std::shared_ptr<Tensor>& out() const { return this->out_tensor(); }
-      public:
-        Task_local(const std::array<const Index,2>& block, const std::array<std::shared_ptr<const Tensor>,2>& in, std::shared_ptr<Tensor>& out,
-                   std::array<std::shared_ptr<const IndexRange>,3>& ran)
-          : SubTask<2,2>(block, in, out), range_(ran) { }
-        void compute() override;
-    };
-    std::vector<std::shared_ptr<Task_local>> subtasks_;
-    void compute_() override {
-      for (auto& i : subtasks_) i->compute();
-    }
-  public:
-    Task65(std::vector<std::shared_ptr<Tensor>> t,  std::array<std::shared_ptr<const IndexRange>,3> range);
-    ~Task65() {}
-};
-
-class Task66 : public Task {
-  protected:
-    class Task_local : public SubTask<4,1> {
-      protected:
-        const std::array<std::shared_ptr<const IndexRange>,3> range_;
-        const Index& b(const size_t& i) const { return this->block(i); }
-        const std::shared_ptr<const Tensor>& in(const size_t& i) const { return this->in_tensor(i); }
-        const std::shared_ptr<Tensor>& out() const { return this->out_tensor(); }
-      public:
-        Task_local(const std::array<const Index,4>& block, const std::array<std::shared_ptr<const Tensor>,1>& in, std::shared_ptr<Tensor>& out,
-                   std::array<std::shared_ptr<const IndexRange>,3>& ran)
-          : SubTask<4,1>(block, in, out), range_(ran) { }
-        void compute() override;
-    };
-    std::vector<std::shared_ptr<Task_local>> subtasks_;
-    void compute_() override {
-      for (auto& i : subtasks_) i->compute();
-    }
-  public:
-    Task66(std::vector<std::shared_ptr<Tensor>> t,  std::array<std::shared_ptr<const IndexRange>,3> range);
-    ~Task66() {}
-};
-
-class Task67 : public Task {
-  protected:
-    class Task_local : public SubTask<2,2> {
-      protected:
-        const std::array<std::shared_ptr<const IndexRange>,3> range_;
-        const Index& b(const size_t& i) const { return this->block(i); }
-        const std::shared_ptr<const Tensor>& in(const size_t& i) const { return this->in_tensor(i); }
-        const std::shared_ptr<Tensor>& out() const { return this->out_tensor(); }
-      public:
-        Task_local(const std::array<const Index,2>& block, const std::array<std::shared_ptr<const Tensor>,2>& in, std::shared_ptr<Tensor>& out,
-                   std::array<std::shared_ptr<const IndexRange>,3>& ran)
-          : SubTask<2,2>(block, in, out), range_(ran) { }
-        void compute() override;
-    };
-    std::vector<std::shared_ptr<Task_local>> subtasks_;
-    void compute_() override {
-      for (auto& i : subtasks_) i->compute();
-    }
-  public:
-    Task67(std::vector<std::shared_ptr<Tensor>> t,  std::array<std::shared_ptr<const IndexRange>,3> range);
-    ~Task67() {}
-};
-
-class Task68 : public Task {
-  protected:
-    class Task_local : public SubTask<4,1> {
-      protected:
-        const std::array<std::shared_ptr<const IndexRange>,3> range_;
-        const Index& b(const size_t& i) const { return this->block(i); }
-        const std::shared_ptr<const Tensor>& in(const size_t& i) const { return this->in_tensor(i); }
-        const std::shared_ptr<Tensor>& out() const { return this->out_tensor(); }
-      public:
-        Task_local(const std::array<const Index,4>& block, const std::array<std::shared_ptr<const Tensor>,1>& in, std::shared_ptr<Tensor>& out,
-                   std::array<std::shared_ptr<const IndexRange>,3>& ran)
-          : SubTask<4,1>(block, in, out), range_(ran) { }
-        void compute() override;
-    };
-    std::vector<std::shared_ptr<Task_local>> subtasks_;
-    void compute_() override {
-      for (auto& i : subtasks_) i->compute();
-    }
-  public:
-    Task68(std::vector<std::shared_ptr<Tensor>> t,  std::array<std::shared_ptr<const IndexRange>,3> range);
-    ~Task68() {}
-};
-
-class Task69 : public Task {
-  protected:
-    class Task_local : public SubTask<2,1> {
-      protected:
-        const std::array<std::shared_ptr<const IndexRange>,3> range_;
-        const Index& b(const size_t& i) const { return this->block(i); }
-        const std::shared_ptr<const Tensor>& in(const size_t& i) const { return this->in_tensor(i); }
-        const std::shared_ptr<Tensor>& out() const { return this->out_tensor(); }
-      public:
-        Task_local(const std::array<const Index,2>& block, const std::array<std::shared_ptr<const Tensor>,1>& in, std::shared_ptr<Tensor>& out,
-                   std::array<std::shared_ptr<const IndexRange>,3>& ran)
-          : SubTask<2,1>(block, in, out), range_(ran) { }
-        void compute() override;
-    };
-    std::vector<std::shared_ptr<Task_local>> subtasks_;
-    void compute_() override {
-      for (auto& i : subtasks_) i->compute();
-    }
-  public:
-    Task69(std::vector<std::shared_ptr<Tensor>> t,  std::array<std::shared_ptr<const IndexRange>,3> range);
-    ~Task69() {}
-};
-
-class Task70 : public Task {
-  protected:
-    class Task_local : public SubTask<2,2> {
-      protected:
-        const std::array<std::shared_ptr<const IndexRange>,3> range_;
-        const Index& b(const size_t& i) const { return this->block(i); }
-        const std::shared_ptr<const Tensor>& in(const size_t& i) const { return this->in_tensor(i); }
-        const std::shared_ptr<Tensor>& out() const { return this->out_tensor(); }
-      public:
-        Task_local(const std::array<const Index,2>& block, const std::array<std::shared_ptr<const Tensor>,2>& in, std::shared_ptr<Tensor>& out,
-                   std::array<std::shared_ptr<const IndexRange>,3>& ran)
-          : SubTask<2,2>(block, in, out), range_(ran) { }
-        void compute() override;
-    };
-    std::vector<std::shared_ptr<Task_local>> subtasks_;
-    void compute_() override {
-      for (auto& i : subtasks_) i->compute();
-    }
-  public:
-    Task70(std::vector<std::shared_ptr<Tensor>> t,  std::array<std::shared_ptr<const IndexRange>,3> range);
-    ~Task70() {}
-};
-
-class Task71 : public Task {
-  protected:
-    class Task_local : public SubTask<4,1> {
-      protected:
-        const std::array<std::shared_ptr<const IndexRange>,3> range_;
-        const Index& b(const size_t& i) const { return this->block(i); }
-        const std::shared_ptr<const Tensor>& in(const size_t& i) const { return this->in_tensor(i); }
-        const std::shared_ptr<Tensor>& out() const { return this->out_tensor(); }
-      public:
-        Task_local(const std::array<const Index,4>& block, const std::array<std::shared_ptr<const Tensor>,1>& in, std::shared_ptr<Tensor>& out,
-                   std::array<std::shared_ptr<const IndexRange>,3>& ran)
-          : SubTask<4,1>(block, in, out), range_(ran) { }
-        void compute() override;
-    };
-    std::vector<std::shared_ptr<Task_local>> subtasks_;
-    void compute_() override {
-      for (auto& i : subtasks_) i->compute();
-    }
-  public:
-    Task71(std::vector<std::shared_ptr<Tensor>> t,  std::array<std::shared_ptr<const IndexRange>,3> range);
-    ~Task71() {}
-};
-
-class Task72 : public Task {
-  protected:
-    class Task_local : public SubTask<2,2> {
-      protected:
-        const std::array<std::shared_ptr<const IndexRange>,3> range_;
-        const Index& b(const size_t& i) const { return this->block(i); }
-        const std::shared_ptr<const Tensor>& in(const size_t& i) const { return this->in_tensor(i); }
-        const std::shared_ptr<Tensor>& out() const { return this->out_tensor(); }
-      public:
-        Task_local(const std::array<const Index,2>& block, const std::array<std::shared_ptr<const Tensor>,2>& in, std::shared_ptr<Tensor>& out,
-                   std::array<std::shared_ptr<const IndexRange>,3>& ran)
-          : SubTask<2,2>(block, in, out), range_(ran) { }
-        void compute() override;
-    };
-    std::vector<std::shared_ptr<Task_local>> subtasks_;
-    void compute_() override {
-      for (auto& i : subtasks_) i->compute();
-    }
-  public:
-    Task72(std::vector<std::shared_ptr<Tensor>> t,  std::array<std::shared_ptr<const IndexRange>,3> range);
-    ~Task72() {}
-};
-
-class Task73 : public Task {
-  protected:
-    class Task_local : public SubTask<4,1> {
-      protected:
-        const std::array<std::shared_ptr<const IndexRange>,3> range_;
-        const Index& b(const size_t& i) const { return this->block(i); }
-        const std::shared_ptr<const Tensor>& in(const size_t& i) const { return this->in_tensor(i); }
-        const std::shared_ptr<Tensor>& out() const { return this->out_tensor(); }
-      public:
-        Task_local(const std::array<const Index,4>& block, const std::array<std::shared_ptr<const Tensor>,1>& in, std::shared_ptr<Tensor>& out,
-                   std::array<std::shared_ptr<const IndexRange>,3>& ran)
-          : SubTask<4,1>(block, in, out), range_(ran) { }
-        void compute() override;
-    };
-    std::vector<std::shared_ptr<Task_local>> subtasks_;
-    void compute_() override {
-      for (auto& i : subtasks_) i->compute();
-    }
-  public:
-    Task73(std::vector<std::shared_ptr<Tensor>> t,  std::array<std::shared_ptr<const IndexRange>,3> range);
-    ~Task73() {}
-};
-
-class Task74 : public Task {
-  protected:
-    class Task_local : public SubTask<2,1> {
-      protected:
-        const std::array<std::shared_ptr<const IndexRange>,3> range_;
-        const Index& b(const size_t& i) const { return this->block(i); }
-        const std::shared_ptr<const Tensor>& in(const size_t& i) const { return this->in_tensor(i); }
-        const std::shared_ptr<Tensor>& out() const { return this->out_tensor(); }
-      public:
-        Task_local(const std::array<const Index,2>& block, const std::array<std::shared_ptr<const Tensor>,1>& in, std::shared_ptr<Tensor>& out,
-                   std::array<std::shared_ptr<const IndexRange>,3>& ran)
-          : SubTask<2,1>(block, in, out), range_(ran) { }
-        void compute() override;
-    };
-    std::vector<std::shared_ptr<Task_local>> subtasks_;
-    void compute_() override {
-      for (auto& i : subtasks_) i->compute();
-    }
-  public:
-    Task74(std::vector<std::shared_ptr<Tensor>> t,  std::array<std::shared_ptr<const IndexRange>,3> range);
-    ~Task74() {}
-};
-
-class Task75 : public Task {
-  protected:
-    class Task_local : public SubTask<2,2> {
-      protected:
-        const std::array<std::shared_ptr<const IndexRange>,3> range_;
-        const Index& b(const size_t& i) const { return this->block(i); }
-        const std::shared_ptr<const Tensor>& in(const size_t& i) const { return this->in_tensor(i); }
-        const std::shared_ptr<Tensor>& out() const { return this->out_tensor(); }
-      public:
-        Task_local(const std::array<const Index,2>& block, const std::array<std::shared_ptr<const Tensor>,2>& in, std::shared_ptr<Tensor>& out,
-                   std::array<std::shared_ptr<const IndexRange>,3>& ran)
-          : SubTask<2,2>(block, in, out), range_(ran) { }
-        void compute() override;
-    };
-    std::vector<std::shared_ptr<Task_local>> subtasks_;
-    void compute_() override {
-      for (auto& i : subtasks_) i->compute();
-    }
-  public:
-    Task75(std::vector<std::shared_ptr<Tensor>> t,  std::array<std::shared_ptr<const IndexRange>,3> range);
-    ~Task75() {}
-};
-
-class Task76 : public Task {
-  protected:
-    class Task_local : public SubTask<2,2> {
-      protected:
-        const std::array<std::shared_ptr<const IndexRange>,3> range_;
-        const Index& b(const size_t& i) const { return this->block(i); }
-        const std::shared_ptr<const Tensor>& in(const size_t& i) const { return this->in_tensor(i); }
-        const std::shared_ptr<Tensor>& out() const { return this->out_tensor(); }
-      public:
-        Task_local(const std::array<const Index,2>& block, const std::array<std::shared_ptr<const Tensor>,2>& in, std::shared_ptr<Tensor>& out,
-                   std::array<std::shared_ptr<const IndexRange>,3>& ran)
-          : SubTask<2,2>(block, in, out), range_(ran) { }
-        void compute() override;
-    };
-    std::vector<std::shared_ptr<Task_local>> subtasks_;
-    void compute_() override {
-      for (auto& i : subtasks_) i->compute();
-    }
-  public:
-    Task76(std::vector<std::shared_ptr<Tensor>> t,  std::array<std::shared_ptr<const IndexRange>,3> range);
-    ~Task76() {}
-};
-
-class Task77 : public Task {
-  protected:
-    class Task_local : public SubTask<4,1> {
-      protected:
-        const std::array<std::shared_ptr<const IndexRange>,3> range_;
-        const Index& b(const size_t& i) const { return this->block(i); }
-        const std::shared_ptr<const Tensor>& in(const size_t& i) const { return this->in_tensor(i); }
-        const std::shared_ptr<Tensor>& out() const { return this->out_tensor(); }
-      public:
-        Task_local(const std::array<const Index,4>& block, const std::array<std::shared_ptr<const Tensor>,1>& in, std::shared_ptr<Tensor>& out,
-                   std::array<std::shared_ptr<const IndexRange>,3>& ran)
-          : SubTask<4,1>(block, in, out), range_(ran) { }
-        void compute() override;
-    };
-    std::vector<std::shared_ptr<Task_local>> subtasks_;
-    void compute_() override {
-      for (auto& i : subtasks_) i->compute();
-    }
-  public:
-    Task77(std::vector<std::shared_ptr<Tensor>> t,  std::array<std::shared_ptr<const IndexRange>,3> range);
-    ~Task77() {}
-};
-
-class Task78 : public Task {
-  protected:
-    class Task_local : public SubTask<2,2> {
-      protected:
-        const std::array<std::shared_ptr<const IndexRange>,3> range_;
-        const Index& b(const size_t& i) const { return this->block(i); }
-        const std::shared_ptr<const Tensor>& in(const size_t& i) const { return this->in_tensor(i); }
-        const std::shared_ptr<Tensor>& out() const { return this->out_tensor(); }
-      public:
-        Task_local(const std::array<const Index,2>& block, const std::array<std::shared_ptr<const Tensor>,2>& in, std::shared_ptr<Tensor>& out,
-                   std::array<std::shared_ptr<const IndexRange>,3>& ran)
-          : SubTask<2,2>(block, in, out), range_(ran) { }
-        void compute() override;
-    };
-    std::vector<std::shared_ptr<Task_local>> subtasks_;
-    void compute_() override {
-      for (auto& i : subtasks_) i->compute();
-    }
-  public:
-    Task78(std::vector<std::shared_ptr<Tensor>> t,  std::array<std::shared_ptr<const IndexRange>,3> range);
-    ~Task78() {}
-};
-
-class Task79 : public Task {
-  protected:
-    class Task_local : public SubTask<4,1> {
-      protected:
-        const std::array<std::shared_ptr<const IndexRange>,3> range_;
-        const Index& b(const size_t& i) const { return this->block(i); }
-        const std::shared_ptr<const Tensor>& in(const size_t& i) const { return this->in_tensor(i); }
-        const std::shared_ptr<Tensor>& out() const { return this->out_tensor(); }
-      public:
-        Task_local(const std::array<const Index,4>& block, const std::array<std::shared_ptr<const Tensor>,1>& in, std::shared_ptr<Tensor>& out,
-                   std::array<std::shared_ptr<const IndexRange>,3>& ran)
-          : SubTask<4,1>(block, in, out), range_(ran) { }
-        void compute() override;
-    };
-    std::vector<std::shared_ptr<Task_local>> subtasks_;
-    void compute_() override {
-      for (auto& i : subtasks_) i->compute();
-    }
-  public:
-    Task79(std::vector<std::shared_ptr<Tensor>> t,  std::array<std::shared_ptr<const IndexRange>,3> range);
-    ~Task79() {}
-};
-
-class Task80 : public Task {
-  protected:
-    class Task_local : public SubTask<2,1> {
-      protected:
-        const std::array<std::shared_ptr<const IndexRange>,3> range_;
-        const Index& b(const size_t& i) const { return this->block(i); }
-        const std::shared_ptr<const Tensor>& in(const size_t& i) const { return this->in_tensor(i); }
-        const std::shared_ptr<Tensor>& out() const { return this->out_tensor(); }
-      public:
-        Task_local(const std::array<const Index,2>& block, const std::array<std::shared_ptr<const Tensor>,1>& in, std::shared_ptr<Tensor>& out,
-                   std::array<std::shared_ptr<const IndexRange>,3>& ran)
-          : SubTask<2,1>(block, in, out), range_(ran) { }
-        void compute() override;
-    };
-    std::vector<std::shared_ptr<Task_local>> subtasks_;
-    void compute_() override {
-      for (auto& i : subtasks_) i->compute();
-    }
-  public:
-    Task80(std::vector<std::shared_ptr<Tensor>> t,  std::array<std::shared_ptr<const IndexRange>,3> range);
-    ~Task80() {}
-};
-
-class Task81 : public Task {
-  protected:
-    class Task_local : public SubTask<2,2> {
-      protected:
-        const std::array<std::shared_ptr<const IndexRange>,3> range_;
-        const Index& b(const size_t& i) const { return this->block(i); }
-        const std::shared_ptr<const Tensor>& in(const size_t& i) const { return this->in_tensor(i); }
-        const std::shared_ptr<Tensor>& out() const { return this->out_tensor(); }
-      public:
-        Task_local(const std::array<const Index,2>& block, const std::array<std::shared_ptr<const Tensor>,2>& in, std::shared_ptr<Tensor>& out,
-                   std::array<std::shared_ptr<const IndexRange>,3>& ran)
-          : SubTask<2,2>(block, in, out), range_(ran) { }
-        void compute() override;
-    };
-    std::vector<std::shared_ptr<Task_local>> subtasks_;
-    void compute_() override {
-      for (auto& i : subtasks_) i->compute();
-    }
-  public:
-    Task81(std::vector<std::shared_ptr<Tensor>> t,  std::array<std::shared_ptr<const IndexRange>,3> range);
-    ~Task81() {}
-};
-
-class Task82 : public Task {
-  protected:
-    class Task_local : public SubTask<2,2> {
-      protected:
-        const std::array<std::shared_ptr<const IndexRange>,3> range_;
-        const Index& b(const size_t& i) const { return this->block(i); }
-        const std::shared_ptr<const Tensor>& in(const size_t& i) const { return this->in_tensor(i); }
-        const std::shared_ptr<Tensor>& out() const { return this->out_tensor(); }
-      public:
-        Task_local(const std::array<const Index,2>& block, const std::array<std::shared_ptr<const Tensor>,2>& in, std::shared_ptr<Tensor>& out,
-                   std::array<std::shared_ptr<const IndexRange>,3>& ran)
-          : SubTask<2,2>(block, in, out), range_(ran) { }
-        void compute() override;
-    };
-    std::vector<std::shared_ptr<Task_local>> subtasks_;
-    void compute_() override {
-      for (auto& i : subtasks_) i->compute();
-    }
-  public:
-    Task82(std::vector<std::shared_ptr<Tensor>> t,  std::array<std::shared_ptr<const IndexRange>,3> range);
-    ~Task82() {}
-};
-
-class Task83 : public Task {
-  protected:
-    class Task_local : public SubTask<4,1> {
-      protected:
-        const std::array<std::shared_ptr<const IndexRange>,3> range_;
-        const Index& b(const size_t& i) const { return this->block(i); }
-        const std::shared_ptr<const Tensor>& in(const size_t& i) const { return this->in_tensor(i); }
-        const std::shared_ptr<Tensor>& out() const { return this->out_tensor(); }
-      public:
-        Task_local(const std::array<const Index,4>& block, const std::array<std::shared_ptr<const Tensor>,1>& in, std::shared_ptr<Tensor>& out,
-                   std::array<std::shared_ptr<const IndexRange>,3>& ran)
-          : SubTask<4,1>(block, in, out), range_(ran) { }
->>>>>>> b4426750
-        void compute() override;
-    };
-    std::vector<std::shared_ptr<Task_local>> subtasks_;
-    void compute_() override {
-      for (auto& i : subtasks_) i->compute();
-    }
-  public:
-    Task83(std::vector<std::shared_ptr<Tensor>> t,  std::array<std::shared_ptr<const IndexRange>,3> range);
-    ~Task83() {}
-};
-
-class Task84 : public Task {
-  protected:
-    class Task_local : public SubTask<2,2> {
-      protected:
-        const std::array<std::shared_ptr<const IndexRange>,3> range_;
-        const Index& b(const size_t& i) const { return this->block(i); }
-        const std::shared_ptr<const Tensor>& in(const size_t& i) const { return this->in_tensor(i); }
-        const std::shared_ptr<Tensor>& out() const { return this->out_tensor(); }
-      public:
-        Task_local(const std::array<const Index,2>& block, const std::array<std::shared_ptr<const Tensor>,2>& in, std::shared_ptr<Tensor>& out,
-                   std::array<std::shared_ptr<const IndexRange>,3>& ran)
-          : SubTask<2,2>(block, in, out), range_(ran) { }
-        void compute() override;
-    };
-    std::vector<std::shared_ptr<Task_local>> subtasks_;
-    void compute_() override {
-      for (auto& i : subtasks_) i->compute();
-    }
-  public:
-    Task84(std::vector<std::shared_ptr<Tensor>> t,  std::array<std::shared_ptr<const IndexRange>,3> range);
-    ~Task84() {}
-};
-
-<<<<<<< HEAD
-class Task51 : public Task {  // associated with gamma
-=======
-class Task85 : public Task {
->>>>>>> b4426750
-  protected:
-    class Task_local : public SubTask<7,3> {
-      protected:
-        const std::array<std::shared_ptr<const IndexRange>,3> range_;
-        const Index& b(const size_t& i) const { return this->block(i); }
-        const std::shared_ptr<const Tensor>& in(const size_t& i) const { return this->in_tensor(i); }
-        const std::shared_ptr<Tensor>& out() const { return this->out_tensor(); }
-      public:
-<<<<<<< HEAD
-        Task_local(const std::array<const Index,7>& block, const std::array<std::shared_ptr<const Tensor>,3>& in, std::shared_ptr<Tensor>& out,
-                   std::array<std::shared_ptr<const IndexRange>,4>& ran)
-          : SubTask<7,3>(block, in, out), range_(ran) { }
-=======
-        Task_local(const std::array<const Index,4>& block, const std::array<std::shared_ptr<const Tensor>,1>& in, std::shared_ptr<Tensor>& out,
-                   std::array<std::shared_ptr<const IndexRange>,3>& ran)
-          : SubTask<4,1>(block, in, out), range_(ran) { }
->>>>>>> b4426750
-        void compute() override;
-    };
-    std::vector<std::shared_ptr<Task_local>> subtasks_;
-    void compute_() override {
-      for (auto& i : subtasks_) i->compute();
-    }
-  public:
-    Task85(std::vector<std::shared_ptr<Tensor>> t,  std::array<std::shared_ptr<const IndexRange>,3> range);
-    ~Task85() {}
-};
-
-class Task86 : public Task {
-  protected:
-    class Task_local : public SubTask<2,1> {
-      protected:
-        const std::array<std::shared_ptr<const IndexRange>,3> range_;
-        const Index& b(const size_t& i) const { return this->block(i); }
-        const std::shared_ptr<const Tensor>& in(const size_t& i) const { return this->in_tensor(i); }
-        const std::shared_ptr<Tensor>& out() const { return this->out_tensor(); }
-      public:
-        Task_local(const std::array<const Index,2>& block, const std::array<std::shared_ptr<const Tensor>,1>& in, std::shared_ptr<Tensor>& out,
-                   std::array<std::shared_ptr<const IndexRange>,3>& ran)
-          : SubTask<2,1>(block, in, out), range_(ran) { }
-        void compute() override;
-    };
-    std::vector<std::shared_ptr<Task_local>> subtasks_;
-    void compute_() override {
-      for (auto& i : subtasks_) i->compute();
-    }
-  public:
-    Task86(std::vector<std::shared_ptr<Tensor>> t,  std::array<std::shared_ptr<const IndexRange>,3> range);
-    ~Task86() {}
-};
-
-class Task87 : public Task {
-  protected:
-    class Task_local : public SubTask<2,2> {
-      protected:
-        const std::array<std::shared_ptr<const IndexRange>,3> range_;
-        const Index& b(const size_t& i) const { return this->block(i); }
-        const std::shared_ptr<const Tensor>& in(const size_t& i) const { return this->in_tensor(i); }
-        const std::shared_ptr<Tensor>& out() const { return this->out_tensor(); }
-      public:
-        Task_local(const std::array<const Index,2>& block, const std::array<std::shared_ptr<const Tensor>,2>& in, std::shared_ptr<Tensor>& out,
-                   std::array<std::shared_ptr<const IndexRange>,3>& ran)
-          : SubTask<2,2>(block, in, out), range_(ran) { }
-        void compute() override;
-    };
-    std::vector<std::shared_ptr<Task_local>> subtasks_;
-    void compute_() override {
-      for (auto& i : subtasks_) i->compute();
-    }
-  public:
-    Task87(std::vector<std::shared_ptr<Tensor>> t,  std::array<std::shared_ptr<const IndexRange>,3> range);
-    ~Task87() {}
-};
-
-class Task88 : public Task {
-  protected:
-    class Task_local : public SubTask<2,2> {
-      protected:
-        const std::array<std::shared_ptr<const IndexRange>,3> range_;
-        const Index& b(const size_t& i) const { return this->block(i); }
-        const std::shared_ptr<const Tensor>& in(const size_t& i) const { return this->in_tensor(i); }
-        const std::shared_ptr<Tensor>& out() const { return this->out_tensor(); }
-      public:
-        Task_local(const std::array<const Index,2>& block, const std::array<std::shared_ptr<const Tensor>,2>& in, std::shared_ptr<Tensor>& out,
-                   std::array<std::shared_ptr<const IndexRange>,3>& ran)
-          : SubTask<2,2>(block, in, out), range_(ran) { }
-        void compute() override;
-    };
-    std::vector<std::shared_ptr<Task_local>> subtasks_;
-    void compute_() override {
-      for (auto& i : subtasks_) i->compute();
-    }
-  public:
-    Task88(std::vector<std::shared_ptr<Tensor>> t,  std::array<std::shared_ptr<const IndexRange>,3> range);
-    ~Task88() {}
-};
-
-class Task89 : public Task {
-  protected:
-    class Task_local : public SubTask<4,1> {
-      protected:
-        const std::array<std::shared_ptr<const IndexRange>,3> range_;
-        const Index& b(const size_t& i) const { return this->block(i); }
-        const std::shared_ptr<const Tensor>& in(const size_t& i) const { return this->in_tensor(i); }
-        const std::shared_ptr<Tensor>& out() const { return this->out_tensor(); }
-      public:
-        Task_local(const std::array<const Index,4>& block, const std::array<std::shared_ptr<const Tensor>,1>& in, std::shared_ptr<Tensor>& out,
-                   std::array<std::shared_ptr<const IndexRange>,3>& ran)
-          : SubTask<4,1>(block, in, out), range_(ran) { }
-        void compute() override;
-    };
-    std::vector<std::shared_ptr<Task_local>> subtasks_;
-    void compute_() override {
-      for (auto& i : subtasks_) i->compute();
-    }
-  public:
-    Task89(std::vector<std::shared_ptr<Tensor>> t,  std::array<std::shared_ptr<const IndexRange>,3> range);
-    ~Task89() {}
-};
-
-class Task90 : public Task {
-  protected:
-    class Task_local : public SubTask<2,2> {
-      protected:
-        const std::array<std::shared_ptr<const IndexRange>,3> range_;
-        const Index& b(const size_t& i) const { return this->block(i); }
-        const std::shared_ptr<const Tensor>& in(const size_t& i) const { return this->in_tensor(i); }
-        const std::shared_ptr<Tensor>& out() const { return this->out_tensor(); }
-      public:
-        Task_local(const std::array<const Index,2>& block, const std::array<std::shared_ptr<const Tensor>,2>& in, std::shared_ptr<Tensor>& out,
-                   std::array<std::shared_ptr<const IndexRange>,3>& ran)
-          : SubTask<2,2>(block, in, out), range_(ran) { }
-        void compute() override;
-    };
-    std::vector<std::shared_ptr<Task_local>> subtasks_;
-    void compute_() override {
-      for (auto& i : subtasks_) i->compute();
-    }
-  public:
-    Task90(std::vector<std::shared_ptr<Tensor>> t,  std::array<std::shared_ptr<const IndexRange>,3> range);
-    ~Task90() {}
-};
-
-class Task91 : public Task {
-  protected:
-    class Task_local : public SubTask<4,1> {
-      protected:
-        const std::array<std::shared_ptr<const IndexRange>,3> range_;
-        const Index& b(const size_t& i) const { return this->block(i); }
-        const std::shared_ptr<const Tensor>& in(const size_t& i) const { return this->in_tensor(i); }
-        const std::shared_ptr<Tensor>& out() const { return this->out_tensor(); }
-      public:
-        Task_local(const std::array<const Index,4>& block, const std::array<std::shared_ptr<const Tensor>,1>& in, std::shared_ptr<Tensor>& out,
-                   std::array<std::shared_ptr<const IndexRange>,3>& ran)
-          : SubTask<4,1>(block, in, out), range_(ran) { }
-        void compute() override;
-    };
-    std::vector<std::shared_ptr<Task_local>> subtasks_;
-    void compute_() override {
-      for (auto& i : subtasks_) i->compute();
-    }
-  public:
-    Task91(std::vector<std::shared_ptr<Tensor>> t,  std::array<std::shared_ptr<const IndexRange>,3> range);
-    ~Task91() {}
-};
-
-class Task92 : public Task {
-  protected:
-    class Task_local : public SubTask<2,1> {
-      protected:
-        const std::array<std::shared_ptr<const IndexRange>,3> range_;
-        const Index& b(const size_t& i) const { return this->block(i); }
-        const std::shared_ptr<const Tensor>& in(const size_t& i) const { return this->in_tensor(i); }
-        const std::shared_ptr<Tensor>& out() const { return this->out_tensor(); }
-      public:
-        Task_local(const std::array<const Index,2>& block, const std::array<std::shared_ptr<const Tensor>,1>& in, std::shared_ptr<Tensor>& out,
-                   std::array<std::shared_ptr<const IndexRange>,3>& ran)
-          : SubTask<2,1>(block, in, out), range_(ran) { }
-        void compute() override;
-    };
-    std::vector<std::shared_ptr<Task_local>> subtasks_;
-    void compute_() override {
-      for (auto& i : subtasks_) i->compute();
-    }
-  public:
-    Task92(std::vector<std::shared_ptr<Tensor>> t,  std::array<std::shared_ptr<const IndexRange>,3> range);
-    ~Task92() {}
-};
-
-class Task93 : public Task {
-  protected:
-    class Task_local : public SubTask<2,2> {
-      protected:
-        const std::array<std::shared_ptr<const IndexRange>,3> range_;
-        const Index& b(const size_t& i) const { return this->block(i); }
-        const std::shared_ptr<const Tensor>& in(const size_t& i) const { return this->in_tensor(i); }
-        const std::shared_ptr<Tensor>& out() const { return this->out_tensor(); }
-      public:
-        Task_local(const std::array<const Index,2>& block, const std::array<std::shared_ptr<const Tensor>,2>& in, std::shared_ptr<Tensor>& out,
-                   std::array<std::shared_ptr<const IndexRange>,3>& ran)
-          : SubTask<2,2>(block, in, out), range_(ran) { }
-        void compute() override;
-    };
-    std::vector<std::shared_ptr<Task_local>> subtasks_;
-    void compute_() override {
-      for (auto& i : subtasks_) i->compute();
-    }
-  public:
-    Task93(std::vector<std::shared_ptr<Tensor>> t,  std::array<std::shared_ptr<const IndexRange>,3> range);
-    ~Task93() {}
-};
-
-class Task94 : public Task {
-  protected:
-    class Task_local : public SubTask<4,2> {
-      protected:
-        const std::array<std::shared_ptr<const IndexRange>,3> range_;
-        const Index& b(const size_t& i) const { return this->block(i); }
-        const std::shared_ptr<const Tensor>& in(const size_t& i) const { return this->in_tensor(i); }
-        const std::shared_ptr<Tensor>& out() const { return this->out_tensor(); }
-      public:
-        Task_local(const std::array<const Index,4>& block, const std::array<std::shared_ptr<const Tensor>,2>& in, std::shared_ptr<Tensor>& out,
-                   std::array<std::shared_ptr<const IndexRange>,3>& ran)
-          : SubTask<4,2>(block, in, out), range_(ran) { }
-        void compute() override;
-    };
-    std::vector<std::shared_ptr<Task_local>> subtasks_;
-    void compute_() override {
-      for (auto& i : subtasks_) i->compute();
-    }
-  public:
-    Task94(std::vector<std::shared_ptr<Tensor>> t,  std::array<std::shared_ptr<const IndexRange>,3> range);
-    ~Task94() {}
-};
-
-class Task95 : public Task {
-  protected:
-    class Task_local : public SubTask<4,1> {
-      protected:
-        const std::array<std::shared_ptr<const IndexRange>,3> range_;
-        const Index& b(const size_t& i) const { return this->block(i); }
-        const std::shared_ptr<const Tensor>& in(const size_t& i) const { return this->in_tensor(i); }
-        const std::shared_ptr<Tensor>& out() const { return this->out_tensor(); }
-      public:
-        Task_local(const std::array<const Index,4>& block, const std::array<std::shared_ptr<const Tensor>,1>& in, std::shared_ptr<Tensor>& out,
-                   std::array<std::shared_ptr<const IndexRange>,3>& ran)
-          : SubTask<4,1>(block, in, out), range_(ran) { }
-        void compute() override;
-    };
-    std::vector<std::shared_ptr<Task_local>> subtasks_;
-    void compute_() override {
-      for (auto& i : subtasks_) i->compute();
-    }
-  public:
-    Task95(std::vector<std::shared_ptr<Tensor>> t,  std::array<std::shared_ptr<const IndexRange>,3> range);
-    ~Task95() {}
-};
-
-class Task96 : public Task {
-  protected:
-    class Task_local : public SubTask<2,2> {
-      protected:
-        const std::array<std::shared_ptr<const IndexRange>,3> range_;
-        const Index& b(const size_t& i) const { return this->block(i); }
-        const std::shared_ptr<const Tensor>& in(const size_t& i) const { return this->in_tensor(i); }
-        const std::shared_ptr<Tensor>& out() const { return this->out_tensor(); }
-      public:
-        Task_local(const std::array<const Index,2>& block, const std::array<std::shared_ptr<const Tensor>,2>& in, std::shared_ptr<Tensor>& out,
-                   std::array<std::shared_ptr<const IndexRange>,3>& ran)
-          : SubTask<2,2>(block, in, out), range_(ran) { }
-        void compute() override;
-    };
-    std::vector<std::shared_ptr<Task_local>> subtasks_;
-    void compute_() override {
-      for (auto& i : subtasks_) i->compute();
-    }
-  public:
-    Task96(std::vector<std::shared_ptr<Tensor>> t,  std::array<std::shared_ptr<const IndexRange>,3> range);
-    ~Task96() {}
-};
-
-class Task97 : public Task {
-  protected:
-    class Task_local : public SubTask<4,2> {
-      protected:
-        const std::array<std::shared_ptr<const IndexRange>,3> range_;
-        const Index& b(const size_t& i) const { return this->block(i); }
-        const std::shared_ptr<const Tensor>& in(const size_t& i) const { return this->in_tensor(i); }
-        const std::shared_ptr<Tensor>& out() const { return this->out_tensor(); }
-      public:
-        Task_local(const std::array<const Index,4>& block, const std::array<std::shared_ptr<const Tensor>,2>& in, std::shared_ptr<Tensor>& out,
-                   std::array<std::shared_ptr<const IndexRange>,3>& ran)
-          : SubTask<4,2>(block, in, out), range_(ran) { }
-        void compute() override;
-    };
-    std::vector<std::shared_ptr<Task_local>> subtasks_;
-    void compute_() override {
-      for (auto& i : subtasks_) i->compute();
-    }
-  public:
-    Task97(std::vector<std::shared_ptr<Tensor>> t,  std::array<std::shared_ptr<const IndexRange>,3> range);
-    ~Task97() {}
-};
-
-class Task98 : public Task {
-  protected:
-    class Task_local : public SubTask<4,1> {
-      protected:
-        const std::array<std::shared_ptr<const IndexRange>,3> range_;
-        const Index& b(const size_t& i) const { return this->block(i); }
-        const std::shared_ptr<const Tensor>& in(const size_t& i) const { return this->in_tensor(i); }
-        const std::shared_ptr<Tensor>& out() const { return this->out_tensor(); }
-      public:
-        Task_local(const std::array<const Index,4>& block, const std::array<std::shared_ptr<const Tensor>,1>& in, std::shared_ptr<Tensor>& out,
-                   std::array<std::shared_ptr<const IndexRange>,3>& ran)
-          : SubTask<4,1>(block, in, out), range_(ran) { }
-        void compute() override;
-    };
-    std::vector<std::shared_ptr<Task_local>> subtasks_;
-    void compute_() override {
-      for (auto& i : subtasks_) i->compute();
-    }
-  public:
-    Task98(std::vector<std::shared_ptr<Tensor>> t,  std::array<std::shared_ptr<const IndexRange>,3> range);
-    ~Task98() {}
-};
-
-class Task99 : public Task {
-  protected:
-    class Task_local : public SubTask<2,1> {
-      protected:
-        const std::array<std::shared_ptr<const IndexRange>,3> range_;
-        const Index& b(const size_t& i) const { return this->block(i); }
-        const std::shared_ptr<const Tensor>& in(const size_t& i) const { return this->in_tensor(i); }
-        const std::shared_ptr<Tensor>& out() const { return this->out_tensor(); }
-      public:
-        Task_local(const std::array<const Index,2>& block, const std::array<std::shared_ptr<const Tensor>,1>& in, std::shared_ptr<Tensor>& out,
-                   std::array<std::shared_ptr<const IndexRange>,3>& ran)
-          : SubTask<2,1>(block, in, out), range_(ran) { }
-        void compute() override;
-    };
-    std::vector<std::shared_ptr<Task_local>> subtasks_;
-    void compute_() override {
-      for (auto& i : subtasks_) i->compute();
-    }
-  public:
-    Task99(std::vector<std::shared_ptr<Tensor>> t,  std::array<std::shared_ptr<const IndexRange>,3> range);
-    ~Task99() {}
-};
-
 class Task52 : public Task {  // associated with gamma
   protected:
-    class Task_local : public SubTask<5,2> {
-      protected:
-        const std::array<std::shared_ptr<const IndexRange>,4> range_;
-        const Index& b(const size_t& i) const { return this->block(i); }
-        const std::shared_ptr<const Tensor>& in(const size_t& i) const { return this->in_tensor(i); }
-        const std::shared_ptr<Tensor>& out() const { return this->out_tensor(); }
-      public:
-        Task_local(const std::array<const Index,5>& block, const std::array<std::shared_ptr<const Tensor>,2>& in, std::shared_ptr<Tensor>& out,
-                   std::array<std::shared_ptr<const IndexRange>,4>& ran)
-          : SubTask<5,2>(block, in, out), range_(ran) { }
+    class Task_local : public SubTask<7,4> {
+      protected:
+        const std::array<std::shared_ptr<const IndexRange>,4> range_;
+        const Index& b(const size_t& i) const { return this->block(i); }
+        const std::shared_ptr<const Tensor>& in(const size_t& i) const { return this->in_tensor(i); }
+        const std::shared_ptr<Tensor>& out() const { return this->out_tensor(); }
+      public:
+        Task_local(const std::array<const Index,7>& block, const std::array<std::shared_ptr<const Tensor>,4>& in, std::shared_ptr<Tensor>& out,
+                   std::array<std::shared_ptr<const IndexRange>,4>& ran)
+          : SubTask<7,4>(block, in, out), range_(ran) { }
         void compute() override;
     };
     std::vector<std::shared_ptr<Task_local>> subtasks_;
@@ -1264,16 +107,16 @@
 
 class Task53 : public Task {  // associated with gamma
   protected:
-    class Task_local : public SubTask<7,4> {
-      protected:
-        const std::array<std::shared_ptr<const IndexRange>,4> range_;
-        const Index& b(const size_t& i) const { return this->block(i); }
-        const std::shared_ptr<const Tensor>& in(const size_t& i) const { return this->in_tensor(i); }
-        const std::shared_ptr<Tensor>& out() const { return this->out_tensor(); }
-      public:
-        Task_local(const std::array<const Index,7>& block, const std::array<std::shared_ptr<const Tensor>,4>& in, std::shared_ptr<Tensor>& out,
-                   std::array<std::shared_ptr<const IndexRange>,4>& ran)
-          : SubTask<7,4>(block, in, out), range_(ran) { }
+    class Task_local : public SubTask<5,2> {
+      protected:
+        const std::array<std::shared_ptr<const IndexRange>,4> range_;
+        const Index& b(const size_t& i) const { return this->block(i); }
+        const std::shared_ptr<const Tensor>& in(const size_t& i) const { return this->in_tensor(i); }
+        const std::shared_ptr<Tensor>& out() const { return this->out_tensor(); }
+      public:
+        Task_local(const std::array<const Index,5>& block, const std::array<std::shared_ptr<const Tensor>,2>& in, std::shared_ptr<Tensor>& out,
+                   std::array<std::shared_ptr<const IndexRange>,4>& ran)
+          : SubTask<5,2>(block, in, out), range_(ran) { }
         void compute() override;
     };
     std::vector<std::shared_ptr<Task_local>> subtasks_;
@@ -1287,16 +130,16 @@
 
 class Task54 : public Task {  // associated with gamma
   protected:
-    class Task_local : public SubTask<5,2> {
-      protected:
-        const std::array<std::shared_ptr<const IndexRange>,4> range_;
-        const Index& b(const size_t& i) const { return this->block(i); }
-        const std::shared_ptr<const Tensor>& in(const size_t& i) const { return this->in_tensor(i); }
-        const std::shared_ptr<Tensor>& out() const { return this->out_tensor(); }
-      public:
-        Task_local(const std::array<const Index,5>& block, const std::array<std::shared_ptr<const Tensor>,2>& in, std::shared_ptr<Tensor>& out,
-                   std::array<std::shared_ptr<const IndexRange>,4>& ran)
-          : SubTask<5,2>(block, in, out), range_(ran) { }
+    class Task_local : public SubTask<7,4> {
+      protected:
+        const std::array<std::shared_ptr<const IndexRange>,4> range_;
+        const Index& b(const size_t& i) const { return this->block(i); }
+        const std::shared_ptr<const Tensor>& in(const size_t& i) const { return this->in_tensor(i); }
+        const std::shared_ptr<Tensor>& out() const { return this->out_tensor(); }
+      public:
+        Task_local(const std::array<const Index,7>& block, const std::array<std::shared_ptr<const Tensor>,4>& in, std::shared_ptr<Tensor>& out,
+                   std::array<std::shared_ptr<const IndexRange>,4>& ran)
+          : SubTask<7,4>(block, in, out), range_(ran) { }
         void compute() override;
     };
     std::vector<std::shared_ptr<Task_local>> subtasks_;
@@ -1310,16 +153,16 @@
 
 class Task55 : public Task {  // associated with gamma
   protected:
-    class Task_local : public SubTask<7,4> {
-      protected:
-        const std::array<std::shared_ptr<const IndexRange>,4> range_;
-        const Index& b(const size_t& i) const { return this->block(i); }
-        const std::shared_ptr<const Tensor>& in(const size_t& i) const { return this->in_tensor(i); }
-        const std::shared_ptr<Tensor>& out() const { return this->out_tensor(); }
-      public:
-        Task_local(const std::array<const Index,7>& block, const std::array<std::shared_ptr<const Tensor>,4>& in, std::shared_ptr<Tensor>& out,
-                   std::array<std::shared_ptr<const IndexRange>,4>& ran)
-          : SubTask<7,4>(block, in, out), range_(ran) { }
+    class Task_local : public SubTask<5,2> {
+      protected:
+        const std::array<std::shared_ptr<const IndexRange>,4> range_;
+        const Index& b(const size_t& i) const { return this->block(i); }
+        const std::shared_ptr<const Tensor>& in(const size_t& i) const { return this->in_tensor(i); }
+        const std::shared_ptr<Tensor>& out() const { return this->out_tensor(); }
+      public:
+        Task_local(const std::array<const Index,5>& block, const std::array<std::shared_ptr<const Tensor>,2>& in, std::shared_ptr<Tensor>& out,
+                   std::array<std::shared_ptr<const IndexRange>,4>& ran)
+          : SubTask<5,2>(block, in, out), range_(ran) { }
         void compute() override;
     };
     std::vector<std::shared_ptr<Task_local>> subtasks_;
@@ -1333,16 +176,16 @@
 
 class Task56 : public Task {  // associated with gamma
   protected:
-    class Task_local : public SubTask<5,2> {
-      protected:
-        const std::array<std::shared_ptr<const IndexRange>,4> range_;
-        const Index& b(const size_t& i) const { return this->block(i); }
-        const std::shared_ptr<const Tensor>& in(const size_t& i) const { return this->in_tensor(i); }
-        const std::shared_ptr<Tensor>& out() const { return this->out_tensor(); }
-      public:
-        Task_local(const std::array<const Index,5>& block, const std::array<std::shared_ptr<const Tensor>,2>& in, std::shared_ptr<Tensor>& out,
-                   std::array<std::shared_ptr<const IndexRange>,4>& ran)
-          : SubTask<5,2>(block, in, out), range_(ran) { }
+    class Task_local : public SubTask<7,2> {
+      protected:
+        const std::array<std::shared_ptr<const IndexRange>,4> range_;
+        const Index& b(const size_t& i) const { return this->block(i); }
+        const std::shared_ptr<const Tensor>& in(const size_t& i) const { return this->in_tensor(i); }
+        const std::shared_ptr<Tensor>& out() const { return this->out_tensor(); }
+      public:
+        Task_local(const std::array<const Index,7>& block, const std::array<std::shared_ptr<const Tensor>,2>& in, std::shared_ptr<Tensor>& out,
+                   std::array<std::shared_ptr<const IndexRange>,4>& ran)
+          : SubTask<7,2>(block, in, out), range_(ran) { }
         void compute() override;
     };
     std::vector<std::shared_ptr<Task_local>> subtasks_;
@@ -1356,16 +199,16 @@
 
 class Task57 : public Task {  // associated with gamma
   protected:
-    class Task_local : public SubTask<7,2> {
-      protected:
-        const std::array<std::shared_ptr<const IndexRange>,4> range_;
-        const Index& b(const size_t& i) const { return this->block(i); }
-        const std::shared_ptr<const Tensor>& in(const size_t& i) const { return this->in_tensor(i); }
-        const std::shared_ptr<Tensor>& out() const { return this->out_tensor(); }
-      public:
-        Task_local(const std::array<const Index,7>& block, const std::array<std::shared_ptr<const Tensor>,2>& in, std::shared_ptr<Tensor>& out,
-                   std::array<std::shared_ptr<const IndexRange>,4>& ran)
-          : SubTask<7,2>(block, in, out), range_(ran) { }
+    class Task_local : public SubTask<3,1> {
+      protected:
+        const std::array<std::shared_ptr<const IndexRange>,4> range_;
+        const Index& b(const size_t& i) const { return this->block(i); }
+        const std::shared_ptr<const Tensor>& in(const size_t& i) const { return this->in_tensor(i); }
+        const std::shared_ptr<Tensor>& out() const { return this->out_tensor(); }
+      public:
+        Task_local(const std::array<const Index,3>& block, const std::array<std::shared_ptr<const Tensor>,1>& in, std::shared_ptr<Tensor>& out,
+                   std::array<std::shared_ptr<const IndexRange>,4>& ran)
+          : SubTask<3,1>(block, in, out), range_(ran) { }
         void compute() override;
     };
     std::vector<std::shared_ptr<Task_local>> subtasks_;
@@ -1379,16 +222,16 @@
 
 class Task58 : public Task {  // associated with gamma
   protected:
-    class Task_local : public SubTask<3,1> {
-      protected:
-        const std::array<std::shared_ptr<const IndexRange>,4> range_;
-        const Index& b(const size_t& i) const { return this->block(i); }
-        const std::shared_ptr<const Tensor>& in(const size_t& i) const { return this->in_tensor(i); }
-        const std::shared_ptr<Tensor>& out() const { return this->out_tensor(); }
-      public:
-        Task_local(const std::array<const Index,3>& block, const std::array<std::shared_ptr<const Tensor>,1>& in, std::shared_ptr<Tensor>& out,
-                   std::array<std::shared_ptr<const IndexRange>,4>& ran)
-          : SubTask<3,1>(block, in, out), range_(ran) { }
+    class Task_local : public SubTask<7,2> {
+      protected:
+        const std::array<std::shared_ptr<const IndexRange>,4> range_;
+        const Index& b(const size_t& i) const { return this->block(i); }
+        const std::shared_ptr<const Tensor>& in(const size_t& i) const { return this->in_tensor(i); }
+        const std::shared_ptr<Tensor>& out() const { return this->out_tensor(); }
+      public:
+        Task_local(const std::array<const Index,7>& block, const std::array<std::shared_ptr<const Tensor>,2>& in, std::shared_ptr<Tensor>& out,
+                   std::array<std::shared_ptr<const IndexRange>,4>& ran)
+          : SubTask<7,2>(block, in, out), range_(ran) { }
         void compute() override;
     };
     std::vector<std::shared_ptr<Task_local>> subtasks_;
@@ -1448,16 +291,16 @@
 
 class Task61 : public Task {  // associated with gamma
   protected:
-    class Task_local : public SubTask<7,2> {
-      protected:
-        const std::array<std::shared_ptr<const IndexRange>,4> range_;
-        const Index& b(const size_t& i) const { return this->block(i); }
-        const std::shared_ptr<const Tensor>& in(const size_t& i) const { return this->in_tensor(i); }
-        const std::shared_ptr<Tensor>& out() const { return this->out_tensor(); }
-      public:
-        Task_local(const std::array<const Index,7>& block, const std::array<std::shared_ptr<const Tensor>,2>& in, std::shared_ptr<Tensor>& out,
-                   std::array<std::shared_ptr<const IndexRange>,4>& ran)
-          : SubTask<7,2>(block, in, out), range_(ran) { }
+    class Task_local : public SubTask<9,4> {
+      protected:
+        const std::array<std::shared_ptr<const IndexRange>,4> range_;
+        const Index& b(const size_t& i) const { return this->block(i); }
+        const std::shared_ptr<const Tensor>& in(const size_t& i) const { return this->in_tensor(i); }
+        const std::shared_ptr<Tensor>& out() const { return this->out_tensor(); }
+      public:
+        Task_local(const std::array<const Index,9>& block, const std::array<std::shared_ptr<const Tensor>,4>& in, std::shared_ptr<Tensor>& out,
+                   std::array<std::shared_ptr<const IndexRange>,4>& ran)
+          : SubTask<9,4>(block, in, out), range_(ran) { }
         void compute() override;
     };
     std::vector<std::shared_ptr<Task_local>> subtasks_;
@@ -1471,16 +314,16 @@
 
 class Task62 : public Task {  // associated with gamma
   protected:
-    class Task_local : public SubTask<9,4> {
-      protected:
-        const std::array<std::shared_ptr<const IndexRange>,4> range_;
-        const Index& b(const size_t& i) const { return this->block(i); }
-        const std::shared_ptr<const Tensor>& in(const size_t& i) const { return this->in_tensor(i); }
-        const std::shared_ptr<Tensor>& out() const { return this->out_tensor(); }
-      public:
-        Task_local(const std::array<const Index,9>& block, const std::array<std::shared_ptr<const Tensor>,4>& in, std::shared_ptr<Tensor>& out,
-                   std::array<std::shared_ptr<const IndexRange>,4>& ran)
-          : SubTask<9,4>(block, in, out), range_(ran) { }
+    class Task_local : public SubTask<7,2> {
+      protected:
+        const std::array<std::shared_ptr<const IndexRange>,4> range_;
+        const Index& b(const size_t& i) const { return this->block(i); }
+        const std::shared_ptr<const Tensor>& in(const size_t& i) const { return this->in_tensor(i); }
+        const std::shared_ptr<Tensor>& out() const { return this->out_tensor(); }
+      public:
+        Task_local(const std::array<const Index,7>& block, const std::array<std::shared_ptr<const Tensor>,2>& in, std::shared_ptr<Tensor>& out,
+                   std::array<std::shared_ptr<const IndexRange>,4>& ran)
+          : SubTask<7,2>(block, in, out), range_(ran) { }
         void compute() override;
     };
     std::vector<std::shared_ptr<Task_local>> subtasks_;
@@ -1494,16 +337,16 @@
 
 class Task63 : public Task {  // associated with gamma
   protected:
-    class Task_local : public SubTask<7,2> {
-      protected:
-        const std::array<std::shared_ptr<const IndexRange>,4> range_;
-        const Index& b(const size_t& i) const { return this->block(i); }
-        const std::shared_ptr<const Tensor>& in(const size_t& i) const { return this->in_tensor(i); }
-        const std::shared_ptr<Tensor>& out() const { return this->out_tensor(); }
-      public:
-        Task_local(const std::array<const Index,7>& block, const std::array<std::shared_ptr<const Tensor>,2>& in, std::shared_ptr<Tensor>& out,
-                   std::array<std::shared_ptr<const IndexRange>,4>& ran)
-          : SubTask<7,2>(block, in, out), range_(ran) { }
+    class Task_local : public SubTask<5,1> {
+      protected:
+        const std::array<std::shared_ptr<const IndexRange>,4> range_;
+        const Index& b(const size_t& i) const { return this->block(i); }
+        const std::shared_ptr<const Tensor>& in(const size_t& i) const { return this->in_tensor(i); }
+        const std::shared_ptr<Tensor>& out() const { return this->out_tensor(); }
+      public:
+        Task_local(const std::array<const Index,5>& block, const std::array<std::shared_ptr<const Tensor>,1>& in, std::shared_ptr<Tensor>& out,
+                   std::array<std::shared_ptr<const IndexRange>,4>& ran)
+          : SubTask<5,1>(block, in, out), range_(ran) { }
         void compute() override;
     };
     std::vector<std::shared_ptr<Task_local>> subtasks_;
@@ -1517,16 +360,16 @@
 
 class Task64 : public Task {  // associated with gamma
   protected:
-    class Task_local : public SubTask<5,1> {
-      protected:
-        const std::array<std::shared_ptr<const IndexRange>,4> range_;
-        const Index& b(const size_t& i) const { return this->block(i); }
-        const std::shared_ptr<const Tensor>& in(const size_t& i) const { return this->in_tensor(i); }
-        const std::shared_ptr<Tensor>& out() const { return this->out_tensor(); }
-      public:
-        Task_local(const std::array<const Index,5>& block, const std::array<std::shared_ptr<const Tensor>,1>& in, std::shared_ptr<Tensor>& out,
-                   std::array<std::shared_ptr<const IndexRange>,4>& ran)
-          : SubTask<5,1>(block, in, out), range_(ran) { }
+    class Task_local : public SubTask<3,2> {
+      protected:
+        const std::array<std::shared_ptr<const IndexRange>,4> range_;
+        const Index& b(const size_t& i) const { return this->block(i); }
+        const std::shared_ptr<const Tensor>& in(const size_t& i) const { return this->in_tensor(i); }
+        const std::shared_ptr<Tensor>& out() const { return this->out_tensor(); }
+      public:
+        Task_local(const std::array<const Index,3>& block, const std::array<std::shared_ptr<const Tensor>,2>& in, std::shared_ptr<Tensor>& out,
+                   std::array<std::shared_ptr<const IndexRange>,4>& ran)
+          : SubTask<3,2>(block, in, out), range_(ran) { }
         void compute() override;
     };
     std::vector<std::shared_ptr<Task_local>> subtasks_;
@@ -1540,16 +383,16 @@
 
 class Task65 : public Task {  // associated with gamma
   protected:
-    class Task_local : public SubTask<3,2> {
-      protected:
-        const std::array<std::shared_ptr<const IndexRange>,4> range_;
-        const Index& b(const size_t& i) const { return this->block(i); }
-        const std::shared_ptr<const Tensor>& in(const size_t& i) const { return this->in_tensor(i); }
-        const std::shared_ptr<Tensor>& out() const { return this->out_tensor(); }
-      public:
-        Task_local(const std::array<const Index,3>& block, const std::array<std::shared_ptr<const Tensor>,2>& in, std::shared_ptr<Tensor>& out,
-                   std::array<std::shared_ptr<const IndexRange>,4>& ran)
-          : SubTask<3,2>(block, in, out), range_(ran) { }
+    class Task_local : public SubTask<5,2> {
+      protected:
+        const std::array<std::shared_ptr<const IndexRange>,4> range_;
+        const Index& b(const size_t& i) const { return this->block(i); }
+        const std::shared_ptr<const Tensor>& in(const size_t& i) const { return this->in_tensor(i); }
+        const std::shared_ptr<Tensor>& out() const { return this->out_tensor(); }
+      public:
+        Task_local(const std::array<const Index,5>& block, const std::array<std::shared_ptr<const Tensor>,2>& in, std::shared_ptr<Tensor>& out,
+                   std::array<std::shared_ptr<const IndexRange>,4>& ran)
+          : SubTask<5,2>(block, in, out), range_(ran) { }
         void compute() override;
     };
     std::vector<std::shared_ptr<Task_local>> subtasks_;
@@ -1563,16 +406,16 @@
 
 class Task66 : public Task {  // associated with gamma
   protected:
-    class Task_local : public SubTask<5,2> {
-      protected:
-        const std::array<std::shared_ptr<const IndexRange>,4> range_;
-        const Index& b(const size_t& i) const { return this->block(i); }
-        const std::shared_ptr<const Tensor>& in(const size_t& i) const { return this->in_tensor(i); }
-        const std::shared_ptr<Tensor>& out() const { return this->out_tensor(); }
-      public:
-        Task_local(const std::array<const Index,5>& block, const std::array<std::shared_ptr<const Tensor>,2>& in, std::shared_ptr<Tensor>& out,
-                   std::array<std::shared_ptr<const IndexRange>,4>& ran)
-          : SubTask<5,2>(block, in, out), range_(ran) { }
+    class Task_local : public SubTask<7,2> {
+      protected:
+        const std::array<std::shared_ptr<const IndexRange>,4> range_;
+        const Index& b(const size_t& i) const { return this->block(i); }
+        const std::shared_ptr<const Tensor>& in(const size_t& i) const { return this->in_tensor(i); }
+        const std::shared_ptr<Tensor>& out() const { return this->out_tensor(); }
+      public:
+        Task_local(const std::array<const Index,7>& block, const std::array<std::shared_ptr<const Tensor>,2>& in, std::shared_ptr<Tensor>& out,
+                   std::array<std::shared_ptr<const IndexRange>,4>& ran)
+          : SubTask<7,2>(block, in, out), range_(ran) { }
         void compute() override;
     };
     std::vector<std::shared_ptr<Task_local>> subtasks_;
@@ -1586,16 +429,16 @@
 
 class Task67 : public Task {  // associated with gamma
   protected:
-    class Task_local : public SubTask<7,2> {
-      protected:
-        const std::array<std::shared_ptr<const IndexRange>,4> range_;
-        const Index& b(const size_t& i) const { return this->block(i); }
-        const std::shared_ptr<const Tensor>& in(const size_t& i) const { return this->in_tensor(i); }
-        const std::shared_ptr<Tensor>& out() const { return this->out_tensor(); }
-      public:
-        Task_local(const std::array<const Index,7>& block, const std::array<std::shared_ptr<const Tensor>,2>& in, std::shared_ptr<Tensor>& out,
-                   std::array<std::shared_ptr<const IndexRange>,4>& ran)
-          : SubTask<7,2>(block, in, out), range_(ran) { }
+    class Task_local : public SubTask<7,3> {
+      protected:
+        const std::array<std::shared_ptr<const IndexRange>,4> range_;
+        const Index& b(const size_t& i) const { return this->block(i); }
+        const std::shared_ptr<const Tensor>& in(const size_t& i) const { return this->in_tensor(i); }
+        const std::shared_ptr<Tensor>& out() const { return this->out_tensor(); }
+      public:
+        Task_local(const std::array<const Index,7>& block, const std::array<std::shared_ptr<const Tensor>,3>& in, std::shared_ptr<Tensor>& out,
+                   std::array<std::shared_ptr<const IndexRange>,4>& ran)
+          : SubTask<7,3>(block, in, out), range_(ran) { }
         void compute() override;
     };
     std::vector<std::shared_ptr<Task_local>> subtasks_;
@@ -1630,30 +473,7 @@
     ~Task68() {}
 };
 
-class Task69 : public Task {  // associated with gamma
-  protected:
-    class Task_local : public SubTask<7,3> {
-      protected:
-        const std::array<std::shared_ptr<const IndexRange>,4> range_;
-        const Index& b(const size_t& i) const { return this->block(i); }
-        const std::shared_ptr<const Tensor>& in(const size_t& i) const { return this->in_tensor(i); }
-        const std::shared_ptr<Tensor>& out() const { return this->out_tensor(); }
-      public:
-        Task_local(const std::array<const Index,7>& block, const std::array<std::shared_ptr<const Tensor>,3>& in, std::shared_ptr<Tensor>& out,
-                   std::array<std::shared_ptr<const IndexRange>,4>& ran)
-          : SubTask<7,3>(block, in, out), range_(ran) { }
-        void compute() override;
-    };
-    std::vector<std::shared_ptr<Task_local>> subtasks_;
-    void compute_() override {
-      for (auto& i : subtasks_) i->compute();
-    }
-  public:
-    Task69(std::vector<std::shared_ptr<Tensor>> t,  std::array<std::shared_ptr<const IndexRange>,4> range);
-    ~Task69() {}
-};
-
-class Task70 : public Task {
+class Task69 : public Task {
   protected:
     std::shared_ptr<Tensor> r_;
     IndexRange closed_;
@@ -1663,22 +483,45 @@
       r_->zero();
     }
   public:
-    Task70(std::vector<std::shared_ptr<Tensor>> t);
+    Task69(std::vector<std::shared_ptr<Tensor>> t);
+    ~Task69() {}
+};
+
+class Task70 : public Task {
+  protected:
+    class Task_local : public SubTask<4,1> {
+      protected:
+        const std::array<std::shared_ptr<const IndexRange>,3> range_;
+        const Index& b(const size_t& i) const { return this->block(i); }
+        const std::shared_ptr<const Tensor>& in(const size_t& i) const { return this->in_tensor(i); }
+        const std::shared_ptr<Tensor>& out() const { return this->out_tensor(); }
+      public:
+        Task_local(const std::array<const Index,4>& block, const std::array<std::shared_ptr<const Tensor>,1>& in, std::shared_ptr<Tensor>& out,
+                   std::array<std::shared_ptr<const IndexRange>,3>& ran)
+          : SubTask<4,1>(block, in, out), range_(ran) { }
+        void compute() override;
+    };
+    std::vector<std::shared_ptr<Task_local>> subtasks_;
+    void compute_() override {
+      for (auto& i : subtasks_) i->compute();
+    }
+  public:
+    Task70(std::vector<std::shared_ptr<Tensor>> t,  std::array<std::shared_ptr<const IndexRange>,3> range);
     ~Task70() {}
 };
 
 class Task71 : public Task {
   protected:
-    class Task_local : public SubTask<4,1> {
-      protected:
-        const std::array<std::shared_ptr<const IndexRange>,3> range_;
-        const Index& b(const size_t& i) const { return this->block(i); }
-        const std::shared_ptr<const Tensor>& in(const size_t& i) const { return this->in_tensor(i); }
-        const std::shared_ptr<Tensor>& out() const { return this->out_tensor(); }
-      public:
-        Task_local(const std::array<const Index,4>& block, const std::array<std::shared_ptr<const Tensor>,1>& in, std::shared_ptr<Tensor>& out,
-                   std::array<std::shared_ptr<const IndexRange>,3>& ran)
-          : SubTask<4,1>(block, in, out), range_(ran) { }
+    class Task_local : public SubTask<4,2> {
+      protected:
+        const std::array<std::shared_ptr<const IndexRange>,3> range_;
+        const Index& b(const size_t& i) const { return this->block(i); }
+        const std::shared_ptr<const Tensor>& in(const size_t& i) const { return this->in_tensor(i); }
+        const std::shared_ptr<Tensor>& out() const { return this->out_tensor(); }
+      public:
+        Task_local(const std::array<const Index,4>& block, const std::array<std::shared_ptr<const Tensor>,2>& in, std::shared_ptr<Tensor>& out,
+                   std::array<std::shared_ptr<const IndexRange>,3>& ran)
+          : SubTask<4,2>(block, in, out), range_(ran) { }
         void compute() override;
     };
     std::vector<std::shared_ptr<Task_local>> subtasks_;
@@ -1692,16 +535,16 @@
 
 class Task72 : public Task {
   protected:
-    class Task_local : public SubTask<4,2> {
-      protected:
-        const std::array<std::shared_ptr<const IndexRange>,3> range_;
-        const Index& b(const size_t& i) const { return this->block(i); }
-        const std::shared_ptr<const Tensor>& in(const size_t& i) const { return this->in_tensor(i); }
-        const std::shared_ptr<Tensor>& out() const { return this->out_tensor(); }
-      public:
-        Task_local(const std::array<const Index,4>& block, const std::array<std::shared_ptr<const Tensor>,2>& in, std::shared_ptr<Tensor>& out,
-                   std::array<std::shared_ptr<const IndexRange>,3>& ran)
-          : SubTask<4,2>(block, in, out), range_(ran) { }
+    class Task_local : public SubTask<4,1> {
+      protected:
+        const std::array<std::shared_ptr<const IndexRange>,3> range_;
+        const Index& b(const size_t& i) const { return this->block(i); }
+        const std::shared_ptr<const Tensor>& in(const size_t& i) const { return this->in_tensor(i); }
+        const std::shared_ptr<Tensor>& out() const { return this->out_tensor(); }
+      public:
+        Task_local(const std::array<const Index,4>& block, const std::array<std::shared_ptr<const Tensor>,1>& in, std::shared_ptr<Tensor>& out,
+                   std::array<std::shared_ptr<const IndexRange>,3>& ran)
+          : SubTask<4,1>(block, in, out), range_(ran) { }
         void compute() override;
     };
     std::vector<std::shared_ptr<Task_local>> subtasks_;
@@ -1715,16 +558,16 @@
 
 class Task73 : public Task {
   protected:
-    class Task_local : public SubTask<4,1> {
-      protected:
-        const std::array<std::shared_ptr<const IndexRange>,3> range_;
-        const Index& b(const size_t& i) const { return this->block(i); }
-        const std::shared_ptr<const Tensor>& in(const size_t& i) const { return this->in_tensor(i); }
-        const std::shared_ptr<Tensor>& out() const { return this->out_tensor(); }
-      public:
-        Task_local(const std::array<const Index,4>& block, const std::array<std::shared_ptr<const Tensor>,1>& in, std::shared_ptr<Tensor>& out,
-                   std::array<std::shared_ptr<const IndexRange>,3>& ran)
-          : SubTask<4,1>(block, in, out), range_(ran) { }
+    class Task_local : public SubTask<4,2> {
+      protected:
+        const std::array<std::shared_ptr<const IndexRange>,3> range_;
+        const Index& b(const size_t& i) const { return this->block(i); }
+        const std::shared_ptr<const Tensor>& in(const size_t& i) const { return this->in_tensor(i); }
+        const std::shared_ptr<Tensor>& out() const { return this->out_tensor(); }
+      public:
+        Task_local(const std::array<const Index,4>& block, const std::array<std::shared_ptr<const Tensor>,2>& in, std::shared_ptr<Tensor>& out,
+                   std::array<std::shared_ptr<const IndexRange>,3>& ran)
+          : SubTask<4,2>(block, in, out), range_(ran) { }
         void compute() override;
     };
     std::vector<std::shared_ptr<Task_local>> subtasks_;
@@ -1744,29 +587,6 @@
         const Index& b(const size_t& i) const { return this->block(i); }
         const std::shared_ptr<const Tensor>& in(const size_t& i) const { return this->in_tensor(i); }
         const std::shared_ptr<Tensor>& out() const { return this->out_tensor(); }
-      public:
-        Task_local(const std::array<const Index,4>& block, const std::array<std::shared_ptr<const Tensor>,2>& in, std::shared_ptr<Tensor>& out,
-                   std::array<std::shared_ptr<const IndexRange>,3>& ran)
-          : SubTask<4,2>(block, in, out), range_(ran) { }
-        void compute() override;
-    };
-    std::vector<std::shared_ptr<Task_local>> subtasks_;
-    void compute_() override {
-      for (auto& i : subtasks_) i->compute();
-    }
-  public:
-    Task74(std::vector<std::shared_ptr<Tensor>> t,  std::array<std::shared_ptr<const IndexRange>,3> range);
-    ~Task74() {}
-};
-
-class Task75 : public Task {
-  protected:
-    class Task_local : public SubTask<4,2> {
-      protected:
-        const std::array<std::shared_ptr<const IndexRange>,3> range_;
-        const Index& b(const size_t& i) const { return this->block(i); }
-        const std::shared_ptr<const Tensor>& in(const size_t& i) const { return this->in_tensor(i); }
-        const std::shared_ptr<Tensor>& out() const { return this->out_tensor(); }
         const double e0_;
       public:
         Task_local(const std::array<const Index,4>& block, const std::array<std::shared_ptr<const Tensor>,2>& in, std::shared_ptr<Tensor>& out,
@@ -1779,22 +599,45 @@
       for (auto& i : subtasks_) i->compute();
     }
   public:
-    Task75(std::vector<std::shared_ptr<Tensor>> t,  std::array<std::shared_ptr<const IndexRange>,3> range, const double e);
+    Task74(std::vector<std::shared_ptr<Tensor>> t,  std::array<std::shared_ptr<const IndexRange>,3> range, const double e);
+    ~Task74() {}
+};
+
+class Task75 : public Task {
+  protected:
+    class Task_local : public SubTask<4,1> {
+      protected:
+        const std::array<std::shared_ptr<const IndexRange>,3> range_;
+        const Index& b(const size_t& i) const { return this->block(i); }
+        const std::shared_ptr<const Tensor>& in(const size_t& i) const { return this->in_tensor(i); }
+        const std::shared_ptr<Tensor>& out() const { return this->out_tensor(); }
+      public:
+        Task_local(const std::array<const Index,4>& block, const std::array<std::shared_ptr<const Tensor>,1>& in, std::shared_ptr<Tensor>& out,
+                   std::array<std::shared_ptr<const IndexRange>,3>& ran)
+          : SubTask<4,1>(block, in, out), range_(ran) { }
+        void compute() override;
+    };
+    std::vector<std::shared_ptr<Task_local>> subtasks_;
+    void compute_() override {
+      for (auto& i : subtasks_) i->compute();
+    }
+  public:
+    Task75(std::vector<std::shared_ptr<Tensor>> t,  std::array<std::shared_ptr<const IndexRange>,3> range);
     ~Task75() {}
 };
 
 class Task76 : public Task {
   protected:
-    class Task_local : public SubTask<4,1> {
-      protected:
-        const std::array<std::shared_ptr<const IndexRange>,3> range_;
-        const Index& b(const size_t& i) const { return this->block(i); }
-        const std::shared_ptr<const Tensor>& in(const size_t& i) const { return this->in_tensor(i); }
-        const std::shared_ptr<Tensor>& out() const { return this->out_tensor(); }
-      public:
-        Task_local(const std::array<const Index,4>& block, const std::array<std::shared_ptr<const Tensor>,1>& in, std::shared_ptr<Tensor>& out,
-                   std::array<std::shared_ptr<const IndexRange>,3>& ran)
-          : SubTask<4,1>(block, in, out), range_(ran) { }
+    class Task_local : public SubTask<4,2> {
+      protected:
+        const std::array<std::shared_ptr<const IndexRange>,3> range_;
+        const Index& b(const size_t& i) const { return this->block(i); }
+        const std::shared_ptr<const Tensor>& in(const size_t& i) const { return this->in_tensor(i); }
+        const std::shared_ptr<Tensor>& out() const { return this->out_tensor(); }
+      public:
+        Task_local(const std::array<const Index,4>& block, const std::array<std::shared_ptr<const Tensor>,2>& in, std::shared_ptr<Tensor>& out,
+                   std::array<std::shared_ptr<const IndexRange>,3>& ran)
+          : SubTask<4,2>(block, in, out), range_(ran) { }
         void compute() override;
     };
     std::vector<std::shared_ptr<Task_local>> subtasks_;
@@ -1831,16 +674,16 @@
 
 class Task78 : public Task {
   protected:
-    class Task_local : public SubTask<4,2> {
-      protected:
-        const std::array<std::shared_ptr<const IndexRange>,3> range_;
-        const Index& b(const size_t& i) const { return this->block(i); }
-        const std::shared_ptr<const Tensor>& in(const size_t& i) const { return this->in_tensor(i); }
-        const std::shared_ptr<Tensor>& out() const { return this->out_tensor(); }
-      public:
-        Task_local(const std::array<const Index,4>& block, const std::array<std::shared_ptr<const Tensor>,2>& in, std::shared_ptr<Tensor>& out,
-                   std::array<std::shared_ptr<const IndexRange>,3>& ran)
-          : SubTask<4,2>(block, in, out), range_(ran) { }
+    class Task_local : public SubTask<2,1> {
+      protected:
+        const std::array<std::shared_ptr<const IndexRange>,3> range_;
+        const Index& b(const size_t& i) const { return this->block(i); }
+        const std::shared_ptr<const Tensor>& in(const size_t& i) const { return this->in_tensor(i); }
+        const std::shared_ptr<Tensor>& out() const { return this->out_tensor(); }
+      public:
+        Task_local(const std::array<const Index,2>& block, const std::array<std::shared_ptr<const Tensor>,1>& in, std::shared_ptr<Tensor>& out,
+                   std::array<std::shared_ptr<const IndexRange>,3>& ran)
+          : SubTask<2,1>(block, in, out), range_(ran) { }
         void compute() override;
     };
     std::vector<std::shared_ptr<Task_local>> subtasks_;
@@ -1854,16 +697,16 @@
 
 class Task79 : public Task {
   protected:
-    class Task_local : public SubTask<2,1> {
-      protected:
-        const std::array<std::shared_ptr<const IndexRange>,3> range_;
-        const Index& b(const size_t& i) const { return this->block(i); }
-        const std::shared_ptr<const Tensor>& in(const size_t& i) const { return this->in_tensor(i); }
-        const std::shared_ptr<Tensor>& out() const { return this->out_tensor(); }
-      public:
-        Task_local(const std::array<const Index,2>& block, const std::array<std::shared_ptr<const Tensor>,1>& in, std::shared_ptr<Tensor>& out,
-                   std::array<std::shared_ptr<const IndexRange>,3>& ran)
-          : SubTask<2,1>(block, in, out), range_(ran) { }
+    class Task_local : public SubTask<4,2> {
+      protected:
+        const std::array<std::shared_ptr<const IndexRange>,3> range_;
+        const Index& b(const size_t& i) const { return this->block(i); }
+        const std::shared_ptr<const Tensor>& in(const size_t& i) const { return this->in_tensor(i); }
+        const std::shared_ptr<Tensor>& out() const { return this->out_tensor(); }
+      public:
+        Task_local(const std::array<const Index,4>& block, const std::array<std::shared_ptr<const Tensor>,2>& in, std::shared_ptr<Tensor>& out,
+                   std::array<std::shared_ptr<const IndexRange>,3>& ran)
+          : SubTask<4,2>(block, in, out), range_(ran) { }
         void compute() override;
     };
     std::vector<std::shared_ptr<Task_local>> subtasks_;
@@ -1900,16 +743,16 @@
 
 class Task81 : public Task {
   protected:
-    class Task_local : public SubTask<4,2> {
-      protected:
-        const std::array<std::shared_ptr<const IndexRange>,3> range_;
-        const Index& b(const size_t& i) const { return this->block(i); }
-        const std::shared_ptr<const Tensor>& in(const size_t& i) const { return this->in_tensor(i); }
-        const std::shared_ptr<Tensor>& out() const { return this->out_tensor(); }
-      public:
-        Task_local(const std::array<const Index,4>& block, const std::array<std::shared_ptr<const Tensor>,2>& in, std::shared_ptr<Tensor>& out,
-                   std::array<std::shared_ptr<const IndexRange>,3>& ran)
-          : SubTask<4,2>(block, in, out), range_(ran) { }
+    class Task_local : public SubTask<4,1> {
+      protected:
+        const std::array<std::shared_ptr<const IndexRange>,3> range_;
+        const Index& b(const size_t& i) const { return this->block(i); }
+        const std::shared_ptr<const Tensor>& in(const size_t& i) const { return this->in_tensor(i); }
+        const std::shared_ptr<Tensor>& out() const { return this->out_tensor(); }
+      public:
+        Task_local(const std::array<const Index,4>& block, const std::array<std::shared_ptr<const Tensor>,1>& in, std::shared_ptr<Tensor>& out,
+                   std::array<std::shared_ptr<const IndexRange>,3>& ran)
+          : SubTask<4,1>(block, in, out), range_(ran) { }
         void compute() override;
     };
     std::vector<std::shared_ptr<Task_local>> subtasks_;
@@ -1923,16 +766,16 @@
 
 class Task82 : public Task {
   protected:
-    class Task_local : public SubTask<4,1> {
-      protected:
-        const std::array<std::shared_ptr<const IndexRange>,3> range_;
-        const Index& b(const size_t& i) const { return this->block(i); }
-        const std::shared_ptr<const Tensor>& in(const size_t& i) const { return this->in_tensor(i); }
-        const std::shared_ptr<Tensor>& out() const { return this->out_tensor(); }
-      public:
-        Task_local(const std::array<const Index,4>& block, const std::array<std::shared_ptr<const Tensor>,1>& in, std::shared_ptr<Tensor>& out,
-                   std::array<std::shared_ptr<const IndexRange>,3>& ran)
-          : SubTask<4,1>(block, in, out), range_(ran) { }
+    class Task_local : public SubTask<4,2> {
+      protected:
+        const std::array<std::shared_ptr<const IndexRange>,3> range_;
+        const Index& b(const size_t& i) const { return this->block(i); }
+        const std::shared_ptr<const Tensor>& in(const size_t& i) const { return this->in_tensor(i); }
+        const std::shared_ptr<Tensor>& out() const { return this->out_tensor(); }
+      public:
+        Task_local(const std::array<const Index,4>& block, const std::array<std::shared_ptr<const Tensor>,2>& in, std::shared_ptr<Tensor>& out,
+                   std::array<std::shared_ptr<const IndexRange>,3>& ran)
+          : SubTask<4,2>(block, in, out), range_(ran) { }
         void compute() override;
     };
     std::vector<std::shared_ptr<Task_local>> subtasks_;
@@ -1969,16 +812,16 @@
 
 class Task84 : public Task {
   protected:
-    class Task_local : public SubTask<4,2> {
-      protected:
-        const std::array<std::shared_ptr<const IndexRange>,3> range_;
-        const Index& b(const size_t& i) const { return this->block(i); }
-        const std::shared_ptr<const Tensor>& in(const size_t& i) const { return this->in_tensor(i); }
-        const std::shared_ptr<Tensor>& out() const { return this->out_tensor(); }
-      public:
-        Task_local(const std::array<const Index,4>& block, const std::array<std::shared_ptr<const Tensor>,2>& in, std::shared_ptr<Tensor>& out,
-                   std::array<std::shared_ptr<const IndexRange>,3>& ran)
-          : SubTask<4,2>(block, in, out), range_(ran) { }
+    class Task_local : public SubTask<2,1> {
+      protected:
+        const std::array<std::shared_ptr<const IndexRange>,3> range_;
+        const Index& b(const size_t& i) const { return this->block(i); }
+        const std::shared_ptr<const Tensor>& in(const size_t& i) const { return this->in_tensor(i); }
+        const std::shared_ptr<Tensor>& out() const { return this->out_tensor(); }
+      public:
+        Task_local(const std::array<const Index,2>& block, const std::array<std::shared_ptr<const Tensor>,1>& in, std::shared_ptr<Tensor>& out,
+                   std::array<std::shared_ptr<const IndexRange>,3>& ran)
+          : SubTask<2,1>(block, in, out), range_(ran) { }
         void compute() override;
     };
     std::vector<std::shared_ptr<Task_local>> subtasks_;
@@ -1992,16 +835,16 @@
 
 class Task85 : public Task {
   protected:
-    class Task_local : public SubTask<2,1> {
-      protected:
-        const std::array<std::shared_ptr<const IndexRange>,3> range_;
-        const Index& b(const size_t& i) const { return this->block(i); }
-        const std::shared_ptr<const Tensor>& in(const size_t& i) const { return this->in_tensor(i); }
-        const std::shared_ptr<Tensor>& out() const { return this->out_tensor(); }
-      public:
-        Task_local(const std::array<const Index,2>& block, const std::array<std::shared_ptr<const Tensor>,1>& in, std::shared_ptr<Tensor>& out,
-                   std::array<std::shared_ptr<const IndexRange>,3>& ran)
-          : SubTask<2,1>(block, in, out), range_(ran) { }
+    class Task_local : public SubTask<4,1> {
+      protected:
+        const std::array<std::shared_ptr<const IndexRange>,3> range_;
+        const Index& b(const size_t& i) const { return this->block(i); }
+        const std::shared_ptr<const Tensor>& in(const size_t& i) const { return this->in_tensor(i); }
+        const std::shared_ptr<Tensor>& out() const { return this->out_tensor(); }
+      public:
+        Task_local(const std::array<const Index,4>& block, const std::array<std::shared_ptr<const Tensor>,1>& in, std::shared_ptr<Tensor>& out,
+                   std::array<std::shared_ptr<const IndexRange>,3>& ran)
+          : SubTask<4,1>(block, in, out), range_(ran) { }
         void compute() override;
     };
     std::vector<std::shared_ptr<Task_local>> subtasks_;
@@ -2015,16 +858,16 @@
 
 class Task86 : public Task {
   protected:
-    class Task_local : public SubTask<4,1> {
-      protected:
-        const std::array<std::shared_ptr<const IndexRange>,3> range_;
-        const Index& b(const size_t& i) const { return this->block(i); }
-        const std::shared_ptr<const Tensor>& in(const size_t& i) const { return this->in_tensor(i); }
-        const std::shared_ptr<Tensor>& out() const { return this->out_tensor(); }
-      public:
-        Task_local(const std::array<const Index,4>& block, const std::array<std::shared_ptr<const Tensor>,1>& in, std::shared_ptr<Tensor>& out,
-                   std::array<std::shared_ptr<const IndexRange>,3>& ran)
-          : SubTask<4,1>(block, in, out), range_(ran) { }
+    class Task_local : public SubTask<4,2> {
+      protected:
+        const std::array<std::shared_ptr<const IndexRange>,3> range_;
+        const Index& b(const size_t& i) const { return this->block(i); }
+        const std::shared_ptr<const Tensor>& in(const size_t& i) const { return this->in_tensor(i); }
+        const std::shared_ptr<Tensor>& out() const { return this->out_tensor(); }
+      public:
+        Task_local(const std::array<const Index,4>& block, const std::array<std::shared_ptr<const Tensor>,2>& in, std::shared_ptr<Tensor>& out,
+                   std::array<std::shared_ptr<const IndexRange>,3>& ran)
+          : SubTask<4,2>(block, in, out), range_(ran) { }
         void compute() override;
     };
     std::vector<std::shared_ptr<Task_local>> subtasks_;
@@ -2061,16 +904,16 @@
 
 class Task88 : public Task {
   protected:
-    class Task_local : public SubTask<4,2> {
-      protected:
-        const std::array<std::shared_ptr<const IndexRange>,3> range_;
-        const Index& b(const size_t& i) const { return this->block(i); }
-        const std::shared_ptr<const Tensor>& in(const size_t& i) const { return this->in_tensor(i); }
-        const std::shared_ptr<Tensor>& out() const { return this->out_tensor(); }
-      public:
-        Task_local(const std::array<const Index,4>& block, const std::array<std::shared_ptr<const Tensor>,2>& in, std::shared_ptr<Tensor>& out,
-                   std::array<std::shared_ptr<const IndexRange>,3>& ran)
-          : SubTask<4,2>(block, in, out), range_(ran) { }
+    class Task_local : public SubTask<2,1> {
+      protected:
+        const std::array<std::shared_ptr<const IndexRange>,3> range_;
+        const Index& b(const size_t& i) const { return this->block(i); }
+        const std::shared_ptr<const Tensor>& in(const size_t& i) const { return this->in_tensor(i); }
+        const std::shared_ptr<Tensor>& out() const { return this->out_tensor(); }
+      public:
+        Task_local(const std::array<const Index,2>& block, const std::array<std::shared_ptr<const Tensor>,1>& in, std::shared_ptr<Tensor>& out,
+                   std::array<std::shared_ptr<const IndexRange>,3>& ran)
+          : SubTask<2,1>(block, in, out), range_(ran) { }
         void compute() override;
     };
     std::vector<std::shared_ptr<Task_local>> subtasks_;
@@ -2084,16 +927,16 @@
 
 class Task89 : public Task {
   protected:
-    class Task_local : public SubTask<2,1> {
-      protected:
-        const std::array<std::shared_ptr<const IndexRange>,3> range_;
-        const Index& b(const size_t& i) const { return this->block(i); }
-        const std::shared_ptr<const Tensor>& in(const size_t& i) const { return this->in_tensor(i); }
-        const std::shared_ptr<Tensor>& out() const { return this->out_tensor(); }
-      public:
-        Task_local(const std::array<const Index,2>& block, const std::array<std::shared_ptr<const Tensor>,1>& in, std::shared_ptr<Tensor>& out,
-                   std::array<std::shared_ptr<const IndexRange>,3>& ran)
-          : SubTask<2,1>(block, in, out), range_(ran) { }
+    class Task_local : public SubTask<4,2> {
+      protected:
+        const std::array<std::shared_ptr<const IndexRange>,3> range_;
+        const Index& b(const size_t& i) const { return this->block(i); }
+        const std::shared_ptr<const Tensor>& in(const size_t& i) const { return this->in_tensor(i); }
+        const std::shared_ptr<Tensor>& out() const { return this->out_tensor(); }
+      public:
+        Task_local(const std::array<const Index,4>& block, const std::array<std::shared_ptr<const Tensor>,2>& in, std::shared_ptr<Tensor>& out,
+                   std::array<std::shared_ptr<const IndexRange>,3>& ran)
+          : SubTask<4,2>(block, in, out), range_(ran) { }
         void compute() override;
     };
     std::vector<std::shared_ptr<Task_local>> subtasks_;
@@ -2107,16 +950,16 @@
 
 class Task90 : public Task {
   protected:
-    class Task_local : public SubTask<4,2> {
-      protected:
-        const std::array<std::shared_ptr<const IndexRange>,3> range_;
-        const Index& b(const size_t& i) const { return this->block(i); }
-        const std::shared_ptr<const Tensor>& in(const size_t& i) const { return this->in_tensor(i); }
-        const std::shared_ptr<Tensor>& out() const { return this->out_tensor(); }
-      public:
-        Task_local(const std::array<const Index,4>& block, const std::array<std::shared_ptr<const Tensor>,2>& in, std::shared_ptr<Tensor>& out,
-                   std::array<std::shared_ptr<const IndexRange>,3>& ran)
-          : SubTask<4,2>(block, in, out), range_(ran) { }
+    class Task_local : public SubTask<4,1> {
+      protected:
+        const std::array<std::shared_ptr<const IndexRange>,3> range_;
+        const Index& b(const size_t& i) const { return this->block(i); }
+        const std::shared_ptr<const Tensor>& in(const size_t& i) const { return this->in_tensor(i); }
+        const std::shared_ptr<Tensor>& out() const { return this->out_tensor(); }
+      public:
+        Task_local(const std::array<const Index,4>& block, const std::array<std::shared_ptr<const Tensor>,1>& in, std::shared_ptr<Tensor>& out,
+                   std::array<std::shared_ptr<const IndexRange>,3>& ran)
+          : SubTask<4,1>(block, in, out), range_(ran) { }
         void compute() override;
     };
     std::vector<std::shared_ptr<Task_local>> subtasks_;
@@ -2130,16 +973,16 @@
 
 class Task91 : public Task {
   protected:
-    class Task_local : public SubTask<4,1> {
-      protected:
-        const std::array<std::shared_ptr<const IndexRange>,3> range_;
-        const Index& b(const size_t& i) const { return this->block(i); }
-        const std::shared_ptr<const Tensor>& in(const size_t& i) const { return this->in_tensor(i); }
-        const std::shared_ptr<Tensor>& out() const { return this->out_tensor(); }
-      public:
-        Task_local(const std::array<const Index,4>& block, const std::array<std::shared_ptr<const Tensor>,1>& in, std::shared_ptr<Tensor>& out,
-                   std::array<std::shared_ptr<const IndexRange>,3>& ran)
-          : SubTask<4,1>(block, in, out), range_(ran) { }
+    class Task_local : public SubTask<4,2> {
+      protected:
+        const std::array<std::shared_ptr<const IndexRange>,3> range_;
+        const Index& b(const size_t& i) const { return this->block(i); }
+        const std::shared_ptr<const Tensor>& in(const size_t& i) const { return this->in_tensor(i); }
+        const std::shared_ptr<Tensor>& out() const { return this->out_tensor(); }
+      public:
+        Task_local(const std::array<const Index,4>& block, const std::array<std::shared_ptr<const Tensor>,2>& in, std::shared_ptr<Tensor>& out,
+                   std::array<std::shared_ptr<const IndexRange>,3>& ran)
+          : SubTask<4,2>(block, in, out), range_(ran) { }
         void compute() override;
     };
     std::vector<std::shared_ptr<Task_local>> subtasks_;
@@ -2159,29 +1002,6 @@
         const Index& b(const size_t& i) const { return this->block(i); }
         const std::shared_ptr<const Tensor>& in(const size_t& i) const { return this->in_tensor(i); }
         const std::shared_ptr<Tensor>& out() const { return this->out_tensor(); }
-      public:
-        Task_local(const std::array<const Index,4>& block, const std::array<std::shared_ptr<const Tensor>,2>& in, std::shared_ptr<Tensor>& out,
-                   std::array<std::shared_ptr<const IndexRange>,3>& ran)
-          : SubTask<4,2>(block, in, out), range_(ran) { }
-        void compute() override;
-    };
-    std::vector<std::shared_ptr<Task_local>> subtasks_;
-    void compute_() override {
-      for (auto& i : subtasks_) i->compute();
-    }
-  public:
-    Task92(std::vector<std::shared_ptr<Tensor>> t,  std::array<std::shared_ptr<const IndexRange>,3> range);
-    ~Task92() {}
-};
-
-class Task93 : public Task {
-  protected:
-    class Task_local : public SubTask<4,2> {
-      protected:
-        const std::array<std::shared_ptr<const IndexRange>,3> range_;
-        const Index& b(const size_t& i) const { return this->block(i); }
-        const std::shared_ptr<const Tensor>& in(const size_t& i) const { return this->in_tensor(i); }
-        const std::shared_ptr<Tensor>& out() const { return this->out_tensor(); }
         const double e0_;
       public:
         Task_local(const std::array<const Index,4>& block, const std::array<std::shared_ptr<const Tensor>,2>& in, std::shared_ptr<Tensor>& out,
@@ -2194,22 +1014,45 @@
       for (auto& i : subtasks_) i->compute();
     }
   public:
-    Task93(std::vector<std::shared_ptr<Tensor>> t,  std::array<std::shared_ptr<const IndexRange>,3> range, const double e);
+    Task92(std::vector<std::shared_ptr<Tensor>> t,  std::array<std::shared_ptr<const IndexRange>,3> range, const double e);
+    ~Task92() {}
+};
+
+class Task93 : public Task {
+  protected:
+    class Task_local : public SubTask<4,2> {
+      protected:
+        const std::array<std::shared_ptr<const IndexRange>,3> range_;
+        const Index& b(const size_t& i) const { return this->block(i); }
+        const std::shared_ptr<const Tensor>& in(const size_t& i) const { return this->in_tensor(i); }
+        const std::shared_ptr<Tensor>& out() const { return this->out_tensor(); }
+      public:
+        Task_local(const std::array<const Index,4>& block, const std::array<std::shared_ptr<const Tensor>,2>& in, std::shared_ptr<Tensor>& out,
+                   std::array<std::shared_ptr<const IndexRange>,3>& ran)
+          : SubTask<4,2>(block, in, out), range_(ran) { }
+        void compute() override;
+    };
+    std::vector<std::shared_ptr<Task_local>> subtasks_;
+    void compute_() override {
+      for (auto& i : subtasks_) i->compute();
+    }
+  public:
+    Task93(std::vector<std::shared_ptr<Tensor>> t,  std::array<std::shared_ptr<const IndexRange>,3> range);
     ~Task93() {}
 };
 
 class Task94 : public Task {
   protected:
-    class Task_local : public SubTask<4,2> {
-      protected:
-        const std::array<std::shared_ptr<const IndexRange>,3> range_;
-        const Index& b(const size_t& i) const { return this->block(i); }
-        const std::shared_ptr<const Tensor>& in(const size_t& i) const { return this->in_tensor(i); }
-        const std::shared_ptr<Tensor>& out() const { return this->out_tensor(); }
-      public:
-        Task_local(const std::array<const Index,4>& block, const std::array<std::shared_ptr<const Tensor>,2>& in, std::shared_ptr<Tensor>& out,
-                   std::array<std::shared_ptr<const IndexRange>,3>& ran)
-          : SubTask<4,2>(block, in, out), range_(ran) { }
+    class Task_local : public SubTask<2,1> {
+      protected:
+        const std::array<std::shared_ptr<const IndexRange>,3> range_;
+        const Index& b(const size_t& i) const { return this->block(i); }
+        const std::shared_ptr<const Tensor>& in(const size_t& i) const { return this->in_tensor(i); }
+        const std::shared_ptr<Tensor>& out() const { return this->out_tensor(); }
+      public:
+        Task_local(const std::array<const Index,2>& block, const std::array<std::shared_ptr<const Tensor>,1>& in, std::shared_ptr<Tensor>& out,
+                   std::array<std::shared_ptr<const IndexRange>,3>& ran)
+          : SubTask<2,1>(block, in, out), range_(ran) { }
         void compute() override;
     };
     std::vector<std::shared_ptr<Task_local>> subtasks_;
@@ -2223,16 +1066,16 @@
 
 class Task95 : public Task {
   protected:
-    class Task_local : public SubTask<2,1> {
-      protected:
-        const std::array<std::shared_ptr<const IndexRange>,3> range_;
-        const Index& b(const size_t& i) const { return this->block(i); }
-        const std::shared_ptr<const Tensor>& in(const size_t& i) const { return this->in_tensor(i); }
-        const std::shared_ptr<Tensor>& out() const { return this->out_tensor(); }
-      public:
-        Task_local(const std::array<const Index,2>& block, const std::array<std::shared_ptr<const Tensor>,1>& in, std::shared_ptr<Tensor>& out,
-                   std::array<std::shared_ptr<const IndexRange>,3>& ran)
-          : SubTask<2,1>(block, in, out), range_(ran) { }
+    class Task_local : public SubTask<4,2> {
+      protected:
+        const std::array<std::shared_ptr<const IndexRange>,3> range_;
+        const Index& b(const size_t& i) const { return this->block(i); }
+        const std::shared_ptr<const Tensor>& in(const size_t& i) const { return this->in_tensor(i); }
+        const std::shared_ptr<Tensor>& out() const { return this->out_tensor(); }
+      public:
+        Task_local(const std::array<const Index,4>& block, const std::array<std::shared_ptr<const Tensor>,2>& in, std::shared_ptr<Tensor>& out,
+                   std::array<std::shared_ptr<const IndexRange>,3>& ran)
+          : SubTask<4,2>(block, in, out), range_(ran) { }
         void compute() override;
     };
     std::vector<std::shared_ptr<Task_local>> subtasks_;
@@ -2246,16 +1089,16 @@
 
 class Task96 : public Task {
   protected:
-    class Task_local : public SubTask<4,2> {
-      protected:
-        const std::array<std::shared_ptr<const IndexRange>,3> range_;
-        const Index& b(const size_t& i) const { return this->block(i); }
-        const std::shared_ptr<const Tensor>& in(const size_t& i) const { return this->in_tensor(i); }
-        const std::shared_ptr<Tensor>& out() const { return this->out_tensor(); }
-      public:
-        Task_local(const std::array<const Index,4>& block, const std::array<std::shared_ptr<const Tensor>,2>& in, std::shared_ptr<Tensor>& out,
-                   std::array<std::shared_ptr<const IndexRange>,3>& ran)
-          : SubTask<4,2>(block, in, out), range_(ran) { }
+    class Task_local : public SubTask<2,1> {
+      protected:
+        const std::array<std::shared_ptr<const IndexRange>,3> range_;
+        const Index& b(const size_t& i) const { return this->block(i); }
+        const std::shared_ptr<const Tensor>& in(const size_t& i) const { return this->in_tensor(i); }
+        const std::shared_ptr<Tensor>& out() const { return this->out_tensor(); }
+      public:
+        Task_local(const std::array<const Index,2>& block, const std::array<std::shared_ptr<const Tensor>,1>& in, std::shared_ptr<Tensor>& out,
+                   std::array<std::shared_ptr<const IndexRange>,3>& ran)
+          : SubTask<2,1>(block, in, out), range_(ran) { }
         void compute() override;
     };
     std::vector<std::shared_ptr<Task_local>> subtasks_;
@@ -2269,16 +1112,16 @@
 
 class Task97 : public Task {
   protected:
-    class Task_local : public SubTask<2,1> {
-      protected:
-        const std::array<std::shared_ptr<const IndexRange>,3> range_;
-        const Index& b(const size_t& i) const { return this->block(i); }
-        const std::shared_ptr<const Tensor>& in(const size_t& i) const { return this->in_tensor(i); }
-        const std::shared_ptr<Tensor>& out() const { return this->out_tensor(); }
-      public:
-        Task_local(const std::array<const Index,2>& block, const std::array<std::shared_ptr<const Tensor>,1>& in, std::shared_ptr<Tensor>& out,
-                   std::array<std::shared_ptr<const IndexRange>,3>& ran)
-          : SubTask<2,1>(block, in, out), range_(ran) { }
+    class Task_local : public SubTask<4,2> {
+      protected:
+        const std::array<std::shared_ptr<const IndexRange>,3> range_;
+        const Index& b(const size_t& i) const { return this->block(i); }
+        const std::shared_ptr<const Tensor>& in(const size_t& i) const { return this->in_tensor(i); }
+        const std::shared_ptr<Tensor>& out() const { return this->out_tensor(); }
+      public:
+        Task_local(const std::array<const Index,4>& block, const std::array<std::shared_ptr<const Tensor>,2>& in, std::shared_ptr<Tensor>& out,
+                   std::array<std::shared_ptr<const IndexRange>,3>& ran)
+          : SubTask<4,2>(block, in, out), range_(ran) { }
         void compute() override;
     };
     std::vector<std::shared_ptr<Task_local>> subtasks_;
@@ -2292,16 +1135,16 @@
 
 class Task98 : public Task {
   protected:
-    class Task_local : public SubTask<4,2> {
-      protected:
-        const std::array<std::shared_ptr<const IndexRange>,3> range_;
-        const Index& b(const size_t& i) const { return this->block(i); }
-        const std::shared_ptr<const Tensor>& in(const size_t& i) const { return this->in_tensor(i); }
-        const std::shared_ptr<Tensor>& out() const { return this->out_tensor(); }
-      public:
-        Task_local(const std::array<const Index,4>& block, const std::array<std::shared_ptr<const Tensor>,2>& in, std::shared_ptr<Tensor>& out,
-                   std::array<std::shared_ptr<const IndexRange>,3>& ran)
-          : SubTask<4,2>(block, in, out), range_(ran) { }
+    class Task_local : public SubTask<2,1> {
+      protected:
+        const std::array<std::shared_ptr<const IndexRange>,3> range_;
+        const Index& b(const size_t& i) const { return this->block(i); }
+        const std::shared_ptr<const Tensor>& in(const size_t& i) const { return this->in_tensor(i); }
+        const std::shared_ptr<Tensor>& out() const { return this->out_tensor(); }
+      public:
+        Task_local(const std::array<const Index,2>& block, const std::array<std::shared_ptr<const Tensor>,1>& in, std::shared_ptr<Tensor>& out,
+                   std::array<std::shared_ptr<const IndexRange>,3>& ran)
+          : SubTask<2,1>(block, in, out), range_(ran) { }
         void compute() override;
     };
     std::vector<std::shared_ptr<Task_local>> subtasks_;
@@ -2315,16 +1158,16 @@
 
 class Task99 : public Task {
   protected:
-    class Task_local : public SubTask<2,1> {
-      protected:
-        const std::array<std::shared_ptr<const IndexRange>,3> range_;
-        const Index& b(const size_t& i) const { return this->block(i); }
-        const std::shared_ptr<const Tensor>& in(const size_t& i) const { return this->in_tensor(i); }
-        const std::shared_ptr<Tensor>& out() const { return this->out_tensor(); }
-      public:
-        Task_local(const std::array<const Index,2>& block, const std::array<std::shared_ptr<const Tensor>,1>& in, std::shared_ptr<Tensor>& out,
-                   std::array<std::shared_ptr<const IndexRange>,3>& ran)
-          : SubTask<2,1>(block, in, out), range_(ran) { }
+    class Task_local : public SubTask<2,2> {
+      protected:
+        const std::array<std::shared_ptr<const IndexRange>,3> range_;
+        const Index& b(const size_t& i) const { return this->block(i); }
+        const std::shared_ptr<const Tensor>& in(const size_t& i) const { return this->in_tensor(i); }
+        const std::shared_ptr<Tensor>& out() const { return this->out_tensor(); }
+      public:
+        Task_local(const std::array<const Index,2>& block, const std::array<std::shared_ptr<const Tensor>,2>& in, std::shared_ptr<Tensor>& out,
+                   std::array<std::shared_ptr<const IndexRange>,3>& ran)
+          : SubTask<2,2>(block, in, out), range_(ran) { }
         void compute() override;
     };
     std::vector<std::shared_ptr<Task_local>> subtasks_;
