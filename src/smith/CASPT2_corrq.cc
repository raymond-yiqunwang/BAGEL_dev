//
// BAGEL - Parallel electron correlation program.
// Filename: CASPT2_corrqq.cc
// Copyright (C) 2014 Shiozaki group
//
// Author: Shiozaki group <shiozaki@northwestern.edu>
// Maintainer: Shiozaki group
//
// This file is part of the BAGEL package.
//
// The BAGEL package is free software; you can redistribute it and/or modify
// it under the terms of the GNU Library General Public License as published by
// the Free Software Foundation; either version 3, or (at your option)
// any later version.
//
// The BAGEL package is distributed in the hope that it will be useful,
// but WITHOUT ANY WARRANTY; without even the implied warranty of
// MERCHANTABILITY or FITNESS FOR A PARTICULAR PURPOSE.  See the
// GNU Library General Public License for more details.
//
// You should have received a copy of the GNU Library General Public License
// along with the BAGEL package; see COPYING.  If not, write to
// the Free Software Foundation, 675 Mass Ave, Cambridge, MA 02139, USA.
//


#include <src/smith/CASPT2.h>
#include <src/smith/CASPT2_tasks.h>

using namespace std;
using namespace bagel;
using namespace bagel::SMITH;

shared_ptr<Queue> CASPT2::CASPT2::make_corrq() {

  array<shared_ptr<const IndexRange>,3> pindex = {{rclosed_, ractive_, rvirt_}};
  auto corrq = make_shared<Queue>();
<<<<<<< HEAD
  vector<IndexRange> I418_index;
  auto I418 = make_shared<Tensor>(I418_index);
  vector<IndexRange> I419_index = {active_, active_, active_, active_};
  auto I419 = make_shared<Tensor>(I419_index);
  vector<shared_ptr<Tensor>> tensor392 = {I418, Gamma94_(), I419};
  auto task392 = make_shared<Task392>(tensor392, pindex);
  corrq->add_task(task392);

  vector<IndexRange> I420_index = {active_, closed_, active_, closed_};
  auto I420 = make_shared<Tensor>(I420_index);
  vector<shared_ptr<Tensor>> tensor393 = {I419, t2, I420};
  auto task393 = make_shared<Task393>(tensor393, pindex);
  task392->add_dep(task393);
  corrq->add_task(task393);

  vector<shared_ptr<Tensor>> tensor394 = {I420, t2};
  auto task394 = make_shared<Task394>(tensor394, pindex);
  task393->add_dep(task394);
  corrq->add_task(task394);

  vector<IndexRange> I422_index = {closed_, active_, active_, active_};
  auto I422 = make_shared<Tensor>(I422_index);
  vector<shared_ptr<Tensor>> tensor395 = {I418, t2, I422};
  auto task395 = make_shared<Task395>(tensor395, pindex);
  task392->add_dep(task395);
  corrq->add_task(task395);

  vector<IndexRange> I423_index = {active_, closed_, active_, active_};
  auto I423 = make_shared<Tensor>(I423_index);
  vector<shared_ptr<Tensor>> tensor396 = {I422, Gamma6_(), I423};
  auto task396 = make_shared<Task396>(tensor396, pindex);
  task395->add_dep(task396);
  corrq->add_task(task396);

  vector<shared_ptr<Tensor>> tensor397 = {I423, t2};
  auto task397 = make_shared<Task397>(tensor397, pindex);
  task396->add_dep(task397);
  corrq->add_task(task397);

  vector<IndexRange> I425_index = {active_, active_};
  auto I425 = make_shared<Tensor>(I425_index);
  vector<shared_ptr<Tensor>> tensor398 = {I418, Gamma16_(), I425};
  auto task398 = make_shared<Task398>(tensor398, pindex);
  task392->add_dep(task398);
  corrq->add_task(task398);

  vector<IndexRange> I426_index = {active_, closed_, virt_, closed_};
  auto I426 = make_shared<Tensor>(I426_index);
  vector<shared_ptr<Tensor>> tensor399 = {I425, t2, I426};
  auto task399 = make_shared<Task399>(tensor399, pindex);
  task398->add_dep(task399);
  corrq->add_task(task399);

  vector<shared_ptr<Tensor>> tensor400 = {I426, t2};
  auto task400 = make_shared<Task400>(tensor400, pindex);
  task399->add_dep(task400);
  corrq->add_task(task400);

  vector<IndexRange> I429_index = {active_, closed_, virt_, closed_};
  auto I429 = make_shared<Tensor>(I429_index);
  vector<shared_ptr<Tensor>> tensor401 = {I425, t2, I429};
  auto task401 = make_shared<Task401>(tensor401, pindex);
  task398->add_dep(task401);
  corrq->add_task(task401);

  vector<shared_ptr<Tensor>> tensor402 = {I429, t2};
  auto task402 = make_shared<Task402>(tensor402, pindex);
  task401->add_dep(task402);
  corrq->add_task(task402);

  vector<IndexRange> I431_index = {active_, active_, active_, active_};
  auto I431 = make_shared<Tensor>(I431_index);
  vector<shared_ptr<Tensor>> tensor403 = {I418, Gamma32_(), I431};
  auto task403 = make_shared<Task403>(tensor403, pindex);
  task392->add_dep(task403);
  corrq->add_task(task403);

  vector<IndexRange> I432_index = {active_, closed_, virt_, active_};
  auto I432 = make_shared<Tensor>(I432_index);
  vector<shared_ptr<Tensor>> tensor404 = {I431, t2, I432};
  auto task404 = make_shared<Task404>(tensor404, pindex);
  task403->add_dep(task404);
  corrq->add_task(task404);

  vector<shared_ptr<Tensor>> tensor405 = {I432, t2};
  auto task405 = make_shared<Task405>(tensor405, pindex);
  task404->add_dep(task405);
  corrq->add_task(task405);

  vector<IndexRange> I434_index = {active_, active_, active_, active_};
  auto I434 = make_shared<Tensor>(I434_index);
  vector<shared_ptr<Tensor>> tensor406 = {I418, Gamma35_(), I434};
  auto task406 = make_shared<Task406>(tensor406, pindex);
  task392->add_dep(task406);
  corrq->add_task(task406);

  vector<IndexRange> I435_index = {active_, closed_, virt_, active_};
  auto I435 = make_shared<Tensor>(I435_index);
  vector<shared_ptr<Tensor>> tensor407 = {I434, t2, I435};
  auto task407 = make_shared<Task407>(tensor407, pindex);
  task406->add_dep(task407);
  corrq->add_task(task407);

  vector<shared_ptr<Tensor>> tensor408 = {I435, t2};
  auto task408 = make_shared<Task408>(tensor408, pindex);
  task407->add_dep(task408);
  corrq->add_task(task408);

  vector<IndexRange> I438_index = {active_, active_, virt_, closed_};
  auto I438 = make_shared<Tensor>(I438_index);
  vector<shared_ptr<Tensor>> tensor409 = {I434, t2, I438};
  auto task409 = make_shared<Task409>(tensor409, pindex);
  task406->add_dep(task409);
  corrq->add_task(task409);

  vector<shared_ptr<Tensor>> tensor410 = {I438, t2};
  auto task410 = make_shared<Task410>(tensor410, pindex);
  task409->add_dep(task410);
  corrq->add_task(task410);

  vector<IndexRange> I441_index = {active_, active_, virt_, closed_};
  auto I441 = make_shared<Tensor>(I441_index);
  vector<shared_ptr<Tensor>> tensor411 = {I434, t2, I441};
  auto task411 = make_shared<Task411>(tensor411, pindex);
  task406->add_dep(task411);
  corrq->add_task(task411);

  vector<shared_ptr<Tensor>> tensor412 = {I441, t2};
  auto task412 = make_shared<Task412>(tensor412, pindex);
  task411->add_dep(task412);
  corrq->add_task(task412);

  vector<IndexRange> I443_index = {active_, active_, active_, active_, active_, active_};
  auto I443 = make_shared<Tensor>(I443_index);
  vector<shared_ptr<Tensor>> tensor413 = {I418, Gamma59_(), I443};
  auto task413 = make_shared<Task413>(tensor413, pindex);
  task392->add_dep(task413);
  corrq->add_task(task413);

  vector<IndexRange> I444_index = {active_, active_, virt_, active_};
  auto I444 = make_shared<Tensor>(I444_index);
  vector<shared_ptr<Tensor>> tensor414 = {I443, t2, I444};
  auto task414 = make_shared<Task414>(tensor414, pindex);
  task413->add_dep(task414);
  corrq->add_task(task414);

  vector<shared_ptr<Tensor>> tensor415 = {I444, t2};
  auto task415 = make_shared<Task415>(tensor415, pindex);
  task414->add_dep(task415);
  corrq->add_task(task415);

  vector<IndexRange> I446_index = {virt_, closed_, virt_, closed_};
  auto I446 = make_shared<Tensor>(I446_index);
  vector<shared_ptr<Tensor>> tensor416 = {I418, t2, I446};
  auto task416 = make_shared<Task416>(tensor416, pindex);
  task392->add_dep(task416);
  corrq->add_task(task416);

  vector<shared_ptr<Tensor>> tensor417 = {I446, t2};
  auto task417 = make_shared<Task417>(tensor417, pindex);
  task416->add_dep(task417);
  corrq->add_task(task417);

  vector<IndexRange> I448_index = {virt_, closed_, virt_, closed_};
  auto I448 = make_shared<Tensor>(I448_index);
  vector<shared_ptr<Tensor>> tensor418 = {I418, t2, I448};
  auto task418 = make_shared<Task418>(tensor418, pindex);
  task392->add_dep(task418);
  corrq->add_task(task418);

  vector<shared_ptr<Tensor>> tensor419 = {I448, t2};
  auto task419 = make_shared<Task419>(tensor419, pindex);
  task418->add_dep(task419);
  corrq->add_task(task419);

  vector<IndexRange> I450_index = {active_, active_};
  auto I450 = make_shared<Tensor>(I450_index);
  vector<shared_ptr<Tensor>> tensor420 = {I418, Gamma38_(), I450};
  auto task420 = make_shared<Task420>(tensor420, pindex);
  task392->add_dep(task420);
  corrq->add_task(task420);

  vector<IndexRange> I451_index = {virt_, closed_, virt_, active_};
  auto I451 = make_shared<Tensor>(I451_index);
  vector<shared_ptr<Tensor>> tensor421 = {I450, t2, I451};
  auto task421 = make_shared<Task421>(tensor421, pindex);
  task420->add_dep(task421);
  corrq->add_task(task421);

  vector<shared_ptr<Tensor>> tensor422 = {I451, t2};
  auto task422 = make_shared<Task422>(tensor422, pindex);
  task421->add_dep(task422);
  corrq->add_task(task422);

  vector<IndexRange> I454_index = {virt_, closed_, virt_, active_};
  auto I454 = make_shared<Tensor>(I454_index);
  vector<shared_ptr<Tensor>> tensor423 = {I450, t2, I454};
  auto task423 = make_shared<Task423>(tensor423, pindex);
  task420->add_dep(task423);
  corrq->add_task(task423);

  vector<shared_ptr<Tensor>> tensor424 = {I454, t2};
  auto task424 = make_shared<Task424>(tensor424, pindex);
  task423->add_dep(task424);
  corrq->add_task(task424);

  vector<IndexRange> I456_index = {active_, active_, active_, active_};
  auto I456 = make_shared<Tensor>(I456_index);
  vector<shared_ptr<Tensor>> tensor425 = {I418, Gamma60_(), I456};
  auto task425 = make_shared<Task425>(tensor425, pindex);
  task392->add_dep(task425);
  corrq->add_task(task425);

  vector<IndexRange> I457_index = {virt_, active_, virt_, active_};
  auto I457 = make_shared<Tensor>(I457_index);
  vector<shared_ptr<Tensor>> tensor426 = {I456, t2, I457};
  auto task426 = make_shared<Task426>(tensor426, pindex);
  task425->add_dep(task426);
  corrq->add_task(task426);

  vector<shared_ptr<Tensor>> tensor427 = {I457, t2};
  auto task427 = make_shared<Task427>(tensor427, pindex);
  task426->add_dep(task427);
  corrq->add_task(task427);
=======
  vector<IndexRange> I54_index;
  auto I54 = make_shared<Tensor>(I54_index);
  vector<IndexRange> I55_index = {virt_, closed_, virt_, closed_};
  auto I55 = make_shared<Tensor>(I55_index);
  vector<shared_ptr<Tensor>> tensor48 = {I54, t2, I55};
  auto task48 = make_shared<Task48>(tensor48, pindex);
  corrq->add_task(task48);

  vector<shared_ptr<Tensor>> tensor49 = {I55, t2};
  auto task49 = make_shared<Task49>(tensor49, pindex);
  task48->add_dep(task49);
  corrq->add_task(task49);

  vector<IndexRange> I57_index = {closed_, virt_, closed_, virt_};
  auto I57 = make_shared<Tensor>(I57_index);
  vector<shared_ptr<Tensor>> tensor50 = {I54, t2, I57};
  auto task50 = make_shared<Task50>(tensor50, pindex);
  task48->add_dep(task50);
  corrq->add_task(task50);

  vector<shared_ptr<Tensor>> tensor51 = {I57, t2};
  auto task51 = make_shared<Task51>(tensor51, pindex);
  task50->add_dep(task51);
  corrq->add_task(task51);

  vector<IndexRange> I59_index = {active_, active_};
  auto I59 = make_shared<Tensor>(I59_index);
  vector<shared_ptr<Tensor>> tensor52 = {I54, Gamma0_(), I59};
  auto task52 = make_shared<Task52>(tensor52, pindex);
  task48->add_dep(task52);
  corrq->add_task(task52);

  vector<IndexRange> I60_index = {virt_, closed_, virt_, active_};
  auto I60 = make_shared<Tensor>(I60_index);
  vector<shared_ptr<Tensor>> tensor53 = {I59, t2, I60};
  auto task53 = make_shared<Task53>(tensor53, pindex);
  task52->add_dep(task53);
  corrq->add_task(task53);

  vector<shared_ptr<Tensor>> tensor54 = {I60, t2};
  auto task54 = make_shared<Task54>(tensor54, pindex);
  task53->add_dep(task54);
  corrq->add_task(task54);

  vector<IndexRange> I63_index = {virt_, closed_, virt_, active_};
  auto I63 = make_shared<Tensor>(I63_index);
  vector<shared_ptr<Tensor>> tensor55 = {I59, t2, I63};
  auto task55 = make_shared<Task55>(tensor55, pindex);
  task52->add_dep(task55);
  corrq->add_task(task55);

  vector<shared_ptr<Tensor>> tensor56 = {I63, t2};
  auto task56 = make_shared<Task56>(tensor56, pindex);
  task55->add_dep(task56);
  corrq->add_task(task56);
>>>>>>> b4426750

  return corrq;
}

<|MERGE_RESOLUTION|>--- conflicted
+++ resolved
@@ -35,288 +35,230 @@
 
   array<shared_ptr<const IndexRange>,3> pindex = {{rclosed_, ractive_, rvirt_}};
   auto corrq = make_shared<Queue>();
-<<<<<<< HEAD
-  vector<IndexRange> I418_index;
+  vector<IndexRange> I404_index;
+  auto I404 = make_shared<Tensor>(I404_index);
+  vector<IndexRange> I405_index = {active_, active_, active_, active_};
+  auto I405 = make_shared<Tensor>(I405_index);
+  vector<shared_ptr<Tensor>> tensor381 = {I404, Gamma92_(), I405};
+  auto task381 = make_shared<Task381>(tensor381, pindex);
+  corrq->add_task(task381);
+
+  vector<IndexRange> I406_index = {active_, closed_, active_, closed_};
+  auto I406 = make_shared<Tensor>(I406_index);
+  vector<shared_ptr<Tensor>> tensor382 = {I405, t2, I406};
+  auto task382 = make_shared<Task382>(tensor382, pindex);
+  task381->add_dep(task382);
+  corrq->add_task(task382);
+
+  vector<shared_ptr<Tensor>> tensor383 = {I406, t2};
+  auto task383 = make_shared<Task383>(tensor383, pindex);
+  task382->add_dep(task383);
+  corrq->add_task(task383);
+
+  vector<IndexRange> I408_index = {closed_, active_, active_, active_};
+  auto I408 = make_shared<Tensor>(I408_index);
+  vector<shared_ptr<Tensor>> tensor384 = {I404, t2, I408};
+  auto task384 = make_shared<Task384>(tensor384, pindex);
+  task381->add_dep(task384);
+  corrq->add_task(task384);
+
+  vector<IndexRange> I409_index = {active_, closed_, active_, active_};
+  auto I409 = make_shared<Tensor>(I409_index);
+  vector<shared_ptr<Tensor>> tensor385 = {I408, Gamma6_(), I409};
+  auto task385 = make_shared<Task385>(tensor385, pindex);
+  task384->add_dep(task385);
+  corrq->add_task(task385);
+
+  vector<shared_ptr<Tensor>> tensor386 = {I409, t2};
+  auto task386 = make_shared<Task386>(tensor386, pindex);
+  task385->add_dep(task386);
+  corrq->add_task(task386);
+
+  vector<IndexRange> I411_index = {active_, active_};
+  auto I411 = make_shared<Tensor>(I411_index);
+  vector<shared_ptr<Tensor>> tensor387 = {I404, Gamma16_(), I411};
+  auto task387 = make_shared<Task387>(tensor387, pindex);
+  task381->add_dep(task387);
+  corrq->add_task(task387);
+
+  vector<IndexRange> I412_index = {active_, closed_, virt_, closed_};
+  auto I412 = make_shared<Tensor>(I412_index);
+  vector<shared_ptr<Tensor>> tensor388 = {I411, t2, I412};
+  auto task388 = make_shared<Task388>(tensor388, pindex);
+  task387->add_dep(task388);
+  corrq->add_task(task388);
+
+  vector<shared_ptr<Tensor>> tensor389 = {I412, t2};
+  auto task389 = make_shared<Task389>(tensor389, pindex);
+  task388->add_dep(task389);
+  corrq->add_task(task389);
+
+  vector<IndexRange> I415_index = {active_, closed_, virt_, closed_};
+  auto I415 = make_shared<Tensor>(I415_index);
+  vector<shared_ptr<Tensor>> tensor390 = {I411, t2, I415};
+  auto task390 = make_shared<Task390>(tensor390, pindex);
+  task387->add_dep(task390);
+  corrq->add_task(task390);
+
+  vector<shared_ptr<Tensor>> tensor391 = {I415, t2};
+  auto task391 = make_shared<Task391>(tensor391, pindex);
+  task390->add_dep(task391);
+  corrq->add_task(task391);
+
+  vector<IndexRange> I417_index = {active_, active_, active_, active_};
+  auto I417 = make_shared<Tensor>(I417_index);
+  vector<shared_ptr<Tensor>> tensor392 = {I404, Gamma32_(), I417};
+  auto task392 = make_shared<Task392>(tensor392, pindex);
+  task381->add_dep(task392);
+  corrq->add_task(task392);
+
+  vector<IndexRange> I418_index = {active_, closed_, virt_, active_};
   auto I418 = make_shared<Tensor>(I418_index);
-  vector<IndexRange> I419_index = {active_, active_, active_, active_};
-  auto I419 = make_shared<Tensor>(I419_index);
-  vector<shared_ptr<Tensor>> tensor392 = {I418, Gamma94_(), I419};
-  auto task392 = make_shared<Task392>(tensor392, pindex);
-  corrq->add_task(task392);
-
-  vector<IndexRange> I420_index = {active_, closed_, active_, closed_};
-  auto I420 = make_shared<Tensor>(I420_index);
-  vector<shared_ptr<Tensor>> tensor393 = {I419, t2, I420};
+  vector<shared_ptr<Tensor>> tensor393 = {I417, t2, I418};
   auto task393 = make_shared<Task393>(tensor393, pindex);
   task392->add_dep(task393);
   corrq->add_task(task393);
 
-  vector<shared_ptr<Tensor>> tensor394 = {I420, t2};
+  vector<shared_ptr<Tensor>> tensor394 = {I418, t2};
   auto task394 = make_shared<Task394>(tensor394, pindex);
   task393->add_dep(task394);
   corrq->add_task(task394);
 
-  vector<IndexRange> I422_index = {closed_, active_, active_, active_};
-  auto I422 = make_shared<Tensor>(I422_index);
-  vector<shared_ptr<Tensor>> tensor395 = {I418, t2, I422};
+  vector<IndexRange> I420_index = {active_, active_, active_, active_};
+  auto I420 = make_shared<Tensor>(I420_index);
+  vector<shared_ptr<Tensor>> tensor395 = {I404, Gamma35_(), I420};
   auto task395 = make_shared<Task395>(tensor395, pindex);
-  task392->add_dep(task395);
+  task381->add_dep(task395);
   corrq->add_task(task395);
 
-  vector<IndexRange> I423_index = {active_, closed_, active_, active_};
-  auto I423 = make_shared<Tensor>(I423_index);
-  vector<shared_ptr<Tensor>> tensor396 = {I422, Gamma6_(), I423};
+  vector<IndexRange> I421_index = {active_, closed_, virt_, active_};
+  auto I421 = make_shared<Tensor>(I421_index);
+  vector<shared_ptr<Tensor>> tensor396 = {I420, t2, I421};
   auto task396 = make_shared<Task396>(tensor396, pindex);
   task395->add_dep(task396);
   corrq->add_task(task396);
 
-  vector<shared_ptr<Tensor>> tensor397 = {I423, t2};
+  vector<shared_ptr<Tensor>> tensor397 = {I421, t2};
   auto task397 = make_shared<Task397>(tensor397, pindex);
   task396->add_dep(task397);
   corrq->add_task(task397);
 
-  vector<IndexRange> I425_index = {active_, active_};
-  auto I425 = make_shared<Tensor>(I425_index);
-  vector<shared_ptr<Tensor>> tensor398 = {I418, Gamma16_(), I425};
+  vector<IndexRange> I424_index = {active_, active_, virt_, closed_};
+  auto I424 = make_shared<Tensor>(I424_index);
+  vector<shared_ptr<Tensor>> tensor398 = {I420, t2, I424};
   auto task398 = make_shared<Task398>(tensor398, pindex);
-  task392->add_dep(task398);
+  task395->add_dep(task398);
   corrq->add_task(task398);
 
-  vector<IndexRange> I426_index = {active_, closed_, virt_, closed_};
-  auto I426 = make_shared<Tensor>(I426_index);
-  vector<shared_ptr<Tensor>> tensor399 = {I425, t2, I426};
+  vector<shared_ptr<Tensor>> tensor399 = {I424, t2};
   auto task399 = make_shared<Task399>(tensor399, pindex);
   task398->add_dep(task399);
   corrq->add_task(task399);
 
-  vector<shared_ptr<Tensor>> tensor400 = {I426, t2};
+  vector<IndexRange> I427_index = {active_, active_, virt_, closed_};
+  auto I427 = make_shared<Tensor>(I427_index);
+  vector<shared_ptr<Tensor>> tensor400 = {I420, t2, I427};
   auto task400 = make_shared<Task400>(tensor400, pindex);
-  task399->add_dep(task400);
+  task395->add_dep(task400);
   corrq->add_task(task400);
 
-  vector<IndexRange> I429_index = {active_, closed_, virt_, closed_};
+  vector<shared_ptr<Tensor>> tensor401 = {I427, t2};
+  auto task401 = make_shared<Task401>(tensor401, pindex);
+  task400->add_dep(task401);
+  corrq->add_task(task401);
+
+  vector<IndexRange> I429_index = {active_, active_, active_, active_, active_, active_};
   auto I429 = make_shared<Tensor>(I429_index);
-  vector<shared_ptr<Tensor>> tensor401 = {I425, t2, I429};
-  auto task401 = make_shared<Task401>(tensor401, pindex);
-  task398->add_dep(task401);
-  corrq->add_task(task401);
-
-  vector<shared_ptr<Tensor>> tensor402 = {I429, t2};
+  vector<shared_ptr<Tensor>> tensor402 = {I404, Gamma59_(), I429};
   auto task402 = make_shared<Task402>(tensor402, pindex);
-  task401->add_dep(task402);
+  task381->add_dep(task402);
   corrq->add_task(task402);
 
-  vector<IndexRange> I431_index = {active_, active_, active_, active_};
-  auto I431 = make_shared<Tensor>(I431_index);
-  vector<shared_ptr<Tensor>> tensor403 = {I418, Gamma32_(), I431};
+  vector<IndexRange> I430_index = {active_, active_, virt_, active_};
+  auto I430 = make_shared<Tensor>(I430_index);
+  vector<shared_ptr<Tensor>> tensor403 = {I429, t2, I430};
   auto task403 = make_shared<Task403>(tensor403, pindex);
-  task392->add_dep(task403);
+  task402->add_dep(task403);
   corrq->add_task(task403);
 
-  vector<IndexRange> I432_index = {active_, closed_, virt_, active_};
-  auto I432 = make_shared<Tensor>(I432_index);
-  vector<shared_ptr<Tensor>> tensor404 = {I431, t2, I432};
+  vector<shared_ptr<Tensor>> tensor404 = {I430, t2};
   auto task404 = make_shared<Task404>(tensor404, pindex);
   task403->add_dep(task404);
   corrq->add_task(task404);
 
-  vector<shared_ptr<Tensor>> tensor405 = {I432, t2};
+  vector<IndexRange> I432_index = {virt_, closed_, virt_, closed_};
+  auto I432 = make_shared<Tensor>(I432_index);
+  vector<shared_ptr<Tensor>> tensor405 = {I404, t2, I432};
   auto task405 = make_shared<Task405>(tensor405, pindex);
-  task404->add_dep(task405);
+  task381->add_dep(task405);
   corrq->add_task(task405);
 
-  vector<IndexRange> I434_index = {active_, active_, active_, active_};
+  vector<shared_ptr<Tensor>> tensor406 = {I432, t2};
+  auto task406 = make_shared<Task406>(tensor406, pindex);
+  task405->add_dep(task406);
+  corrq->add_task(task406);
+
+  vector<IndexRange> I434_index = {virt_, closed_, virt_, closed_};
   auto I434 = make_shared<Tensor>(I434_index);
-  vector<shared_ptr<Tensor>> tensor406 = {I418, Gamma35_(), I434};
-  auto task406 = make_shared<Task406>(tensor406, pindex);
-  task392->add_dep(task406);
-  corrq->add_task(task406);
-
-  vector<IndexRange> I435_index = {active_, closed_, virt_, active_};
-  auto I435 = make_shared<Tensor>(I435_index);
-  vector<shared_ptr<Tensor>> tensor407 = {I434, t2, I435};
+  vector<shared_ptr<Tensor>> tensor407 = {I404, t2, I434};
   auto task407 = make_shared<Task407>(tensor407, pindex);
-  task406->add_dep(task407);
+  task381->add_dep(task407);
   corrq->add_task(task407);
 
-  vector<shared_ptr<Tensor>> tensor408 = {I435, t2};
+  vector<shared_ptr<Tensor>> tensor408 = {I434, t2};
   auto task408 = make_shared<Task408>(tensor408, pindex);
   task407->add_dep(task408);
   corrq->add_task(task408);
 
-  vector<IndexRange> I438_index = {active_, active_, virt_, closed_};
-  auto I438 = make_shared<Tensor>(I438_index);
-  vector<shared_ptr<Tensor>> tensor409 = {I434, t2, I438};
+  vector<IndexRange> I436_index = {active_, active_};
+  auto I436 = make_shared<Tensor>(I436_index);
+  vector<shared_ptr<Tensor>> tensor409 = {I404, Gamma38_(), I436};
   auto task409 = make_shared<Task409>(tensor409, pindex);
-  task406->add_dep(task409);
+  task381->add_dep(task409);
   corrq->add_task(task409);
 
-  vector<shared_ptr<Tensor>> tensor410 = {I438, t2};
+  vector<IndexRange> I437_index = {virt_, closed_, virt_, active_};
+  auto I437 = make_shared<Tensor>(I437_index);
+  vector<shared_ptr<Tensor>> tensor410 = {I436, t2, I437};
   auto task410 = make_shared<Task410>(tensor410, pindex);
   task409->add_dep(task410);
   corrq->add_task(task410);
 
-  vector<IndexRange> I441_index = {active_, active_, virt_, closed_};
-  auto I441 = make_shared<Tensor>(I441_index);
-  vector<shared_ptr<Tensor>> tensor411 = {I434, t2, I441};
+  vector<shared_ptr<Tensor>> tensor411 = {I437, t2};
   auto task411 = make_shared<Task411>(tensor411, pindex);
-  task406->add_dep(task411);
+  task410->add_dep(task411);
   corrq->add_task(task411);
 
-  vector<shared_ptr<Tensor>> tensor412 = {I441, t2};
+  vector<IndexRange> I440_index = {virt_, closed_, virt_, active_};
+  auto I440 = make_shared<Tensor>(I440_index);
+  vector<shared_ptr<Tensor>> tensor412 = {I436, t2, I440};
   auto task412 = make_shared<Task412>(tensor412, pindex);
-  task411->add_dep(task412);
+  task409->add_dep(task412);
   corrq->add_task(task412);
 
-  vector<IndexRange> I443_index = {active_, active_, active_, active_, active_, active_};
+  vector<shared_ptr<Tensor>> tensor413 = {I440, t2};
+  auto task413 = make_shared<Task413>(tensor413, pindex);
+  task412->add_dep(task413);
+  corrq->add_task(task413);
+
+  vector<IndexRange> I442_index = {active_, active_, active_, active_};
+  auto I442 = make_shared<Tensor>(I442_index);
+  vector<shared_ptr<Tensor>> tensor414 = {I404, Gamma60_(), I442};
+  auto task414 = make_shared<Task414>(tensor414, pindex);
+  task381->add_dep(task414);
+  corrq->add_task(task414);
+
+  vector<IndexRange> I443_index = {virt_, active_, virt_, active_};
   auto I443 = make_shared<Tensor>(I443_index);
-  vector<shared_ptr<Tensor>> tensor413 = {I418, Gamma59_(), I443};
-  auto task413 = make_shared<Task413>(tensor413, pindex);
-  task392->add_dep(task413);
-  corrq->add_task(task413);
-
-  vector<IndexRange> I444_index = {active_, active_, virt_, active_};
-  auto I444 = make_shared<Tensor>(I444_index);
-  vector<shared_ptr<Tensor>> tensor414 = {I443, t2, I444};
-  auto task414 = make_shared<Task414>(tensor414, pindex);
-  task413->add_dep(task414);
-  corrq->add_task(task414);
-
-  vector<shared_ptr<Tensor>> tensor415 = {I444, t2};
+  vector<shared_ptr<Tensor>> tensor415 = {I442, t2, I443};
   auto task415 = make_shared<Task415>(tensor415, pindex);
   task414->add_dep(task415);
   corrq->add_task(task415);
 
-  vector<IndexRange> I446_index = {virt_, closed_, virt_, closed_};
-  auto I446 = make_shared<Tensor>(I446_index);
-  vector<shared_ptr<Tensor>> tensor416 = {I418, t2, I446};
+  vector<shared_ptr<Tensor>> tensor416 = {I443, t2};
   auto task416 = make_shared<Task416>(tensor416, pindex);
-  task392->add_dep(task416);
+  task415->add_dep(task416);
   corrq->add_task(task416);
-
-  vector<shared_ptr<Tensor>> tensor417 = {I446, t2};
-  auto task417 = make_shared<Task417>(tensor417, pindex);
-  task416->add_dep(task417);
-  corrq->add_task(task417);
-
-  vector<IndexRange> I448_index = {virt_, closed_, virt_, closed_};
-  auto I448 = make_shared<Tensor>(I448_index);
-  vector<shared_ptr<Tensor>> tensor418 = {I418, t2, I448};
-  auto task418 = make_shared<Task418>(tensor418, pindex);
-  task392->add_dep(task418);
-  corrq->add_task(task418);
-
-  vector<shared_ptr<Tensor>> tensor419 = {I448, t2};
-  auto task419 = make_shared<Task419>(tensor419, pindex);
-  task418->add_dep(task419);
-  corrq->add_task(task419);
-
-  vector<IndexRange> I450_index = {active_, active_};
-  auto I450 = make_shared<Tensor>(I450_index);
-  vector<shared_ptr<Tensor>> tensor420 = {I418, Gamma38_(), I450};
-  auto task420 = make_shared<Task420>(tensor420, pindex);
-  task392->add_dep(task420);
-  corrq->add_task(task420);
-
-  vector<IndexRange> I451_index = {virt_, closed_, virt_, active_};
-  auto I451 = make_shared<Tensor>(I451_index);
-  vector<shared_ptr<Tensor>> tensor421 = {I450, t2, I451};
-  auto task421 = make_shared<Task421>(tensor421, pindex);
-  task420->add_dep(task421);
-  corrq->add_task(task421);
-
-  vector<shared_ptr<Tensor>> tensor422 = {I451, t2};
-  auto task422 = make_shared<Task422>(tensor422, pindex);
-  task421->add_dep(task422);
-  corrq->add_task(task422);
-
-  vector<IndexRange> I454_index = {virt_, closed_, virt_, active_};
-  auto I454 = make_shared<Tensor>(I454_index);
-  vector<shared_ptr<Tensor>> tensor423 = {I450, t2, I454};
-  auto task423 = make_shared<Task423>(tensor423, pindex);
-  task420->add_dep(task423);
-  corrq->add_task(task423);
-
-  vector<shared_ptr<Tensor>> tensor424 = {I454, t2};
-  auto task424 = make_shared<Task424>(tensor424, pindex);
-  task423->add_dep(task424);
-  corrq->add_task(task424);
-
-  vector<IndexRange> I456_index = {active_, active_, active_, active_};
-  auto I456 = make_shared<Tensor>(I456_index);
-  vector<shared_ptr<Tensor>> tensor425 = {I418, Gamma60_(), I456};
-  auto task425 = make_shared<Task425>(tensor425, pindex);
-  task392->add_dep(task425);
-  corrq->add_task(task425);
-
-  vector<IndexRange> I457_index = {virt_, active_, virt_, active_};
-  auto I457 = make_shared<Tensor>(I457_index);
-  vector<shared_ptr<Tensor>> tensor426 = {I456, t2, I457};
-  auto task426 = make_shared<Task426>(tensor426, pindex);
-  task425->add_dep(task426);
-  corrq->add_task(task426);
-
-  vector<shared_ptr<Tensor>> tensor427 = {I457, t2};
-  auto task427 = make_shared<Task427>(tensor427, pindex);
-  task426->add_dep(task427);
-  corrq->add_task(task427);
-=======
-  vector<IndexRange> I54_index;
-  auto I54 = make_shared<Tensor>(I54_index);
-  vector<IndexRange> I55_index = {virt_, closed_, virt_, closed_};
-  auto I55 = make_shared<Tensor>(I55_index);
-  vector<shared_ptr<Tensor>> tensor48 = {I54, t2, I55};
-  auto task48 = make_shared<Task48>(tensor48, pindex);
-  corrq->add_task(task48);
-
-  vector<shared_ptr<Tensor>> tensor49 = {I55, t2};
-  auto task49 = make_shared<Task49>(tensor49, pindex);
-  task48->add_dep(task49);
-  corrq->add_task(task49);
-
-  vector<IndexRange> I57_index = {closed_, virt_, closed_, virt_};
-  auto I57 = make_shared<Tensor>(I57_index);
-  vector<shared_ptr<Tensor>> tensor50 = {I54, t2, I57};
-  auto task50 = make_shared<Task50>(tensor50, pindex);
-  task48->add_dep(task50);
-  corrq->add_task(task50);
-
-  vector<shared_ptr<Tensor>> tensor51 = {I57, t2};
-  auto task51 = make_shared<Task51>(tensor51, pindex);
-  task50->add_dep(task51);
-  corrq->add_task(task51);
-
-  vector<IndexRange> I59_index = {active_, active_};
-  auto I59 = make_shared<Tensor>(I59_index);
-  vector<shared_ptr<Tensor>> tensor52 = {I54, Gamma0_(), I59};
-  auto task52 = make_shared<Task52>(tensor52, pindex);
-  task48->add_dep(task52);
-  corrq->add_task(task52);
-
-  vector<IndexRange> I60_index = {virt_, closed_, virt_, active_};
-  auto I60 = make_shared<Tensor>(I60_index);
-  vector<shared_ptr<Tensor>> tensor53 = {I59, t2, I60};
-  auto task53 = make_shared<Task53>(tensor53, pindex);
-  task52->add_dep(task53);
-  corrq->add_task(task53);
-
-  vector<shared_ptr<Tensor>> tensor54 = {I60, t2};
-  auto task54 = make_shared<Task54>(tensor54, pindex);
-  task53->add_dep(task54);
-  corrq->add_task(task54);
-
-  vector<IndexRange> I63_index = {virt_, closed_, virt_, active_};
-  auto I63 = make_shared<Tensor>(I63_index);
-  vector<shared_ptr<Tensor>> tensor55 = {I59, t2, I63};
-  auto task55 = make_shared<Task55>(tensor55, pindex);
-  task52->add_dep(task55);
-  corrq->add_task(task55);
-
-  vector<shared_ptr<Tensor>> tensor56 = {I63, t2};
-  auto task56 = make_shared<Task56>(tensor56, pindex);
-  task55->add_dep(task56);
-  corrq->add_task(task56);
->>>>>>> b4426750
 
   return corrq;
 }
