//
// BAGEL - Parallel electron correlation program.
// Filename: CASPT2_tasks1.cc
// Copyright (C) 2014 Shiozaki group
//
// Author: Shiozaki group <shiozaki@northwestern.edu>
// Maintainer: Shiozaki group
//
// This file is part of the BAGEL package.
//
// The BAGEL package is free software; you can redistribute it and/or modify
// it under the terms of the GNU Library General Public License as published by
// the Free Software Foundation; either version 3, or (at your option)
// any later version.
//
// The BAGEL package is distributed in the hope that it will be useful,
// but WITHOUT ANY WARRANTY; without even the implied warranty of
// MERCHANTABILITY or FITNESS FOR A PARTICULAR PURPOSE.  See the
// GNU Library General Public License for more details.
//
// You should have received a copy of the GNU Library General Public License
// along with the BAGEL package; see COPYING.  If not, write to
// the Free Software Foundation, 675 Mass Ave, Cambridge, MA 02139, USA.
//


#include <src/smith/CASPT2_tasks1.h>

using namespace std;
using namespace bagel;
using namespace bagel::SMITH;
using namespace bagel::SMITH::CASPT2;

void Task0::Task_local::compute() {
  const Index x4 = b(0);
  const Index x1 = b(1);
<<<<<<< HEAD
  const Index x5 = b(2);
  const Index x0 = b(3);
  const Index x2 = b(4);
  const Index x3 = b(5);
  // tensor label: Gamma0
  std::unique_ptr<double[]> odata = out()->move_block(x0, x5, x1, x4);
  // associated with merged
  std::unique_ptr<double[]> fdata = in(3)->get_block(x3, x2);
  if (x1 == x5 && x0 == x4) {
    std::unique_ptr<double[]> i0data = in(0)->get_block(x3, x2);
    for (int i2 = 0; i2 != x2.size(); ++i2) {
      for (int i3 = 0; i3 != x3.size(); ++i3) {
        for (int i5 = 0; i5 != x5.size(); ++i5) {
          for (int i4 = 0; i4 != x4.size(); ++i4) {
            odata[i4+x0.size()*(i5+x5.size()*(i5+x1.size()*(i4)))]
              += (-2.0) * i0data[i3+x3.size()*(i2)] * fdata[i3+x3.size()*(i2)];
          }
        }
      }
    }
  }
  if (x1 == x4 && x0 == x5) {
    std::unique_ptr<double[]> i0data = in(0)->get_block(x3, x2);
    for (int i2 = 0; i2 != x2.size(); ++i2) {
      for (int i3 = 0; i3 != x3.size(); ++i3) {
        for (int i4 = 0; i4 != x4.size(); ++i4) {
          for (int i5 = 0; i5 != x5.size(); ++i5) {
            odata[i5+x0.size()*(i5+x5.size()*(i4+x1.size()*(i4)))]
              += (4.0) * i0data[i3+x3.size()*(i2)] * fdata[i3+x3.size()*(i2)];
          }
        }
      }
    }
  }
  // rdm0 merged case
  if (x0 == x2 && x1 == x4 && x3 == x5) {
    for (int i2 = 0; i2 != x2.size(); ++i2) {
      for (int i4 = 0; i4 != x4.size(); ++i4) {
        for (int i5 = 0; i5 != x5.size(); ++i5) {
          odata[i2+x0.size()*(i5+x5.size()*(i4+x1.size()*(i4)))]  += 4.0 * fdata[i5+x3.size()*(i2)];
        }
      }
    }
  }
  if (x0 == x2 && x1 == x4) {
    std::unique_ptr<double[]> i0data = in(0)->get_block(x3, x5);
    for (int i5 = 0; i5 != x5.size(); ++i5) {
      for (int i3 = 0; i3 != x3.size(); ++i3) {
        for (int i2 = 0; i2 != x2.size(); ++i2) {
          for (int i4 = 0; i4 != x4.size(); ++i4) {
            odata[i2+x0.size()*(i5+x5.size()*(i4+x1.size()*(i4)))]
              += (-2.0) * i0data[i3+x3.size()*(i5)] * fdata[i3+x3.size()*(i2)];
          }
        }
      }
    }
  }
  // rdm0 merged case
  if (x3 == x4 && x1 == x5 && x0 == x2) {
    for (int i4 = 0; i4 != x4.size(); ++i4) {
      for (int i5 = 0; i5 != x5.size(); ++i5) {
        for (int i2 = 0; i2 != x2.size(); ++i2) {
          odata[i2+x0.size()*(i5+x5.size()*(i5+x1.size()*(i4)))]  += -2.0 * fdata[i4+x3.size()*(i2)];
        }
      }
    }
  }
  if (x1 == x5 && x0 == x2) {
    std::unique_ptr<double[]> i0data = in(0)->get_block(x3, x4);
    for (int i4 = 0; i4 != x4.size(); ++i4) {
      for (int i3 = 0; i3 != x3.size(); ++i3) {
        for (int i5 = 0; i5 != x5.size(); ++i5) {
          for (int i2 = 0; i2 != x2.size(); ++i2) {
            odata[i2+x0.size()*(i5+x5.size()*(i5+x1.size()*(i4)))]
              += (1.0) * i0data[i3+x3.size()*(i4)] * fdata[i3+x3.size()*(i2)];
          }
        }
      }
    }
  }
  if (x3 == x4 && x0 == x2) {
    std::unique_ptr<double[]> i0data = in(0)->get_block(x1, x5);
    for (int i5 = 0; i5 != x5.size(); ++i5) {
      for (int i1 = 0; i1 != x1.size(); ++i1) {
        for (int i4 = 0; i4 != x4.size(); ++i4) {
          for (int i2 = 0; i2 != x2.size(); ++i2) {
            odata[i2+x0.size()*(i5+x5.size()*(i1+x1.size()*(i4)))]
              += (1.0) * i0data[i1+x1.size()*(i5)] * fdata[i4+x3.size()*(i2)];
          }
        }
      }
    }
  }
  if (x3 == x5 && x0 == x2) {
    std::unique_ptr<double[]> i0data = in(0)->get_block(x1, x4);
    for (int i4 = 0; i4 != x4.size(); ++i4) {
      for (int i1 = 0; i1 != x1.size(); ++i1) {
        for (int i5 = 0; i5 != x5.size(); ++i5) {
          for (int i2 = 0; i2 != x2.size(); ++i2) {
            odata[i2+x0.size()*(i5+x5.size()*(i1+x1.size()*(i4)))]
              += (-2.0) * i0data[i1+x1.size()*(i4)] * fdata[i5+x3.size()*(i2)];
          }
        }
      }
    }
  }
  if (x0 == x2) {
    std::unique_ptr<double[]> i0data = in(1)->get_block(x3, x5, x1, x4);
    for (int i4 = 0; i4 != x4.size(); ++i4) {
      for (int i1 = 0; i1 != x1.size(); ++i1) {
        for (int i5 = 0; i5 != x5.size(); ++i5) {
          for (int i3 = 0; i3 != x3.size(); ++i3) {
            for (int i2 = 0; i2 != x2.size(); ++i2) {
              odata[i2+x0.size()*(i5+x5.size()*(i1+x1.size()*(i4)))]
                += (1.0) * i0data[i3+x3.size()*(i5+x5.size()*(i1+x1.size()*(i4)))] * fdata[i3+x3.size()*(i2)];
            }
          }
        }
      }
    }
  }
  // rdm0 merged case
  if (x3 == x5 && x1 == x2 && x0 == x4) {
    for (int i5 = 0; i5 != x5.size(); ++i5) {
      for (int i2 = 0; i2 != x2.size(); ++i2) {
        for (int i4 = 0; i4 != x4.size(); ++i4) {
          odata[i4+x0.size()*(i5+x5.size()*(i2+x1.size()*(i4)))]  += -2.0 * fdata[i5+x3.size()*(i2)];
        }
      }
    }
  }
  if (x1 == x2 && x0 == x4) {
    std::unique_ptr<double[]> i0data = in(0)->get_block(x3, x5);
    for (int i5 = 0; i5 != x5.size(); ++i5) {
      for (int i3 = 0; i3 != x3.size(); ++i3) {
        for (int i2 = 0; i2 != x2.size(); ++i2) {
          for (int i4 = 0; i4 != x4.size(); ++i4) {
            odata[i4+x0.size()*(i5+x5.size()*(i2+x1.size()*(i4)))]
              += (1.0) * i0data[i3+x3.size()*(i5)] * fdata[i3+x3.size()*(i2)];
          }
        }
      }
    }
  }
  if (x3 == x5 && x0 == x4) {
    std::unique_ptr<double[]> i0data = in(0)->get_block(x1, x2);
    for (int i2 = 0; i2 != x2.size(); ++i2) {
      for (int i1 = 0; i1 != x1.size(); ++i1) {
        for (int i5 = 0; i5 != x5.size(); ++i5) {
          for (int i4 = 0; i4 != x4.size(); ++i4) {
            odata[i4+x0.size()*(i5+x5.size()*(i1+x1.size()*(i4)))]
              += (1.0) * i0data[i1+x1.size()*(i2)] * fdata[i5+x3.size()*(i2)];
          }
        }
      }
    }
  }
  if (x0 == x4) {
    std::unique_ptr<double[]> i0data = in(1)->get_block(x1, x5, x3, x2);
    for (int i2 = 0; i2 != x2.size(); ++i2) {
      for (int i3 = 0; i3 != x3.size(); ++i3) {
        for (int i5 = 0; i5 != x5.size(); ++i5) {
          for (int i1 = 0; i1 != x1.size(); ++i1) {
            for (int i4 = 0; i4 != x4.size(); ++i4) {
              odata[i4+x0.size()*(i5+x5.size()*(i1+x1.size()*(i4)))]
                += (1.0) * i0data[i1+x1.size()*(i5+x5.size()*(i3+x3.size()*(i2)))] * fdata[i3+x3.size()*(i2)];
            }
          }
        }
      }
    }
  }
  // rdm0 merged case
  if (x3 == x4 && x0 == x5 && x1 == x2) {
    for (int i4 = 0; i4 != x4.size(); ++i4) {
      for (int i5 = 0; i5 != x5.size(); ++i5) {
        for (int i2 = 0; i2 != x2.size(); ++i2) {
          odata[i5+x0.size()*(i5+x5.size()*(i2+x1.size()*(i4)))]  += 4.0 * fdata[i4+x3.size()*(i2)];
        }
      }
    }
  }
  if (x0 == x5 && x1 == x2) {
    std::unique_ptr<double[]> i0data = in(0)->get_block(x3, x4);
    for (int i4 = 0; i4 != x4.size(); ++i4) {
      for (int i3 = 0; i3 != x3.size(); ++i3) {
        for (int i5 = 0; i5 != x5.size(); ++i5) {
          for (int i2 = 0; i2 != x2.size(); ++i2) {
            odata[i5+x0.size()*(i5+x5.size()*(i2+x1.size()*(i4)))]
              += (-2.0) * i0data[i3+x3.size()*(i4)] * fdata[i3+x3.size()*(i2)];
          }
        }
      }
    }
  }
  if (x3 == x4 && x0 == x5) {
    std::unique_ptr<double[]> i0data = in(0)->get_block(x1, x2);
    for (int i2 = 0; i2 != x2.size(); ++i2) {
      for (int i1 = 0; i1 != x1.size(); ++i1) {
        for (int i4 = 0; i4 != x4.size(); ++i4) {
          for (int i5 = 0; i5 != x5.size(); ++i5) {
            odata[i5+x0.size()*(i5+x5.size()*(i1+x1.size()*(i4)))]
              += (-2.0) * i0data[i1+x1.size()*(i2)] * fdata[i4+x3.size()*(i2)];
          }
        }
      }
    }
  }
  if (x0 == x5) {
    std::unique_ptr<double[]> i0data = in(1)->get_block(x1, x4, x3, x2);
    for (int i2 = 0; i2 != x2.size(); ++i2) {
      for (int i3 = 0; i3 != x3.size(); ++i3) {
        for (int i4 = 0; i4 != x4.size(); ++i4) {
          for (int i1 = 0; i1 != x1.size(); ++i1) {
            for (int i5 = 0; i5 != x5.size(); ++i5) {
              odata[i5+x0.size()*(i5+x5.size()*(i1+x1.size()*(i4)))]
                += (-2.0) * i0data[i1+x1.size()*(i4+x4.size()*(i3+x3.size()*(i2)))] * fdata[i3+x3.size()*(i2)];
            }
          }
        }
      }
    }
  }
  if (x3 == x4 && x1 == x2) {
    std::unique_ptr<double[]> i0data = in(0)->get_block(x0, x5);
    for (int i5 = 0; i5 != x5.size(); ++i5) {
      for (int i0 = 0; i0 != x0.size(); ++i0) {
        for (int i4 = 0; i4 != x4.size(); ++i4) {
          for (int i2 = 0; i2 != x2.size(); ++i2) {
            odata[i0+x0.size()*(i5+x5.size()*(i2+x1.size()*(i4)))]
              += (-2.0) * i0data[i0+x0.size()*(i5)] * fdata[i4+x3.size()*(i2)];
          }
        }
      }
    }
  }
  if (x3 == x5 && x1 == x2) {
    std::unique_ptr<double[]> i0data = in(0)->get_block(x0, x4);
    for (int i4 = 0; i4 != x4.size(); ++i4) {
      for (int i0 = 0; i0 != x0.size(); ++i0) {
        for (int i5 = 0; i5 != x5.size(); ++i5) {
          for (int i2 = 0; i2 != x2.size(); ++i2) {
            odata[i0+x0.size()*(i5+x5.size()*(i2+x1.size()*(i4)))]
              += (1.0) * i0data[i0+x0.size()*(i4)] * fdata[i5+x3.size()*(i2)];
          }
        }
      }
    }
  }
  if (x1 == x2) {
    std::unique_ptr<double[]> i0data = in(1)->get_block(x0, x5, x3, x4);
    for (int i4 = 0; i4 != x4.size(); ++i4) {
      for (int i3 = 0; i3 != x3.size(); ++i3) {
        for (int i5 = 0; i5 != x5.size(); ++i5) {
          for (int i0 = 0; i0 != x0.size(); ++i0) {
            for (int i2 = 0; i2 != x2.size(); ++i2) {
              odata[i0+x0.size()*(i5+x5.size()*(i2+x1.size()*(i4)))]
                += (1.0) * i0data[i0+x0.size()*(i5+x5.size()*(i3+x3.size()*(i4)))] * fdata[i3+x3.size()*(i2)];
            }
          }
        }
      }
    }
  }
  if (x3 == x5 && x1 == x4) {
    std::unique_ptr<double[]> i0data = in(0)->get_block(x0, x2);
    for (int i2 = 0; i2 != x2.size(); ++i2) {
      for (int i0 = 0; i0 != x0.size(); ++i0) {
        for (int i5 = 0; i5 != x5.size(); ++i5) {
          for (int i4 = 0; i4 != x4.size(); ++i4) {
            odata[i0+x0.size()*(i5+x5.size()*(i4+x1.size()*(i4)))]
              += (-2.0) * i0data[i0+x0.size()*(i2)] * fdata[i5+x3.size()*(i2)];
          }
        }
      }
    }
  }
  if (x1 == x4) {
    std::unique_ptr<double[]> i0data = in(1)->get_block(x0, x5, x3, x2);
    for (int i2 = 0; i2 != x2.size(); ++i2) {
      for (int i3 = 0; i3 != x3.size(); ++i3) {
        for (int i5 = 0; i5 != x5.size(); ++i5) {
          for (int i0 = 0; i0 != x0.size(); ++i0) {
            for (int i4 = 0; i4 != x4.size(); ++i4) {
              odata[i0+x0.size()*(i5+x5.size()*(i4+x1.size()*(i4)))]
                += (-2.0) * i0data[i0+x0.size()*(i5+x5.size()*(i3+x3.size()*(i2)))] * fdata[i3+x3.size()*(i2)];
            }
          }
        }
      }
    }
  }
  if (x3 == x4 && x1 == x5) {
    std::unique_ptr<double[]> i0data = in(0)->get_block(x0, x2);
    for (int i2 = 0; i2 != x2.size(); ++i2) {
      for (int i0 = 0; i0 != x0.size(); ++i0) {
        for (int i4 = 0; i4 != x4.size(); ++i4) {
          for (int i5 = 0; i5 != x5.size(); ++i5) {
            odata[i0+x0.size()*(i5+x5.size()*(i5+x1.size()*(i4)))]
              += (1.0) * i0data[i0+x0.size()*(i2)] * fdata[i4+x3.size()*(i2)];
          }
        }
      }
    }
  }
  if (x1 == x5) {
    std::unique_ptr<double[]> i0data = in(1)->get_block(x0, x4, x3, x2);
    for (int i2 = 0; i2 != x2.size(); ++i2) {
      for (int i3 = 0; i3 != x3.size(); ++i3) {
        for (int i4 = 0; i4 != x4.size(); ++i4) {
          for (int i0 = 0; i0 != x0.size(); ++i0) {
            for (int i5 = 0; i5 != x5.size(); ++i5) {
              odata[i0+x0.size()*(i5+x5.size()*(i5+x1.size()*(i4)))]
                += (1.0) * i0data[i0+x0.size()*(i4+x4.size()*(i3+x3.size()*(i2)))] * fdata[i3+x3.size()*(i2)];
            }
          }
        }
      }
    }
  }
  if (x3 == x4) {
    std::unique_ptr<double[]> i0data = in(1)->get_block(x0, x5, x1, x2);
    for (int i2 = 0; i2 != x2.size(); ++i2) {
      for (int i1 = 0; i1 != x1.size(); ++i1) {
        for (int i5 = 0; i5 != x5.size(); ++i5) {
          for (int i0 = 0; i0 != x0.size(); ++i0) {
            for (int i4 = 0; i4 != x4.size(); ++i4) {
              odata[i0+x0.size()*(i5+x5.size()*(i1+x1.size()*(i4)))]
                += (1.0) * i0data[i0+x0.size()*(i5+x5.size()*(i1+x1.size()*(i2)))] * fdata[i4+x3.size()*(i2)];
            }
          }
        }
      }
    }
  }
  if (x3 == x5) {
    std::unique_ptr<double[]> i0data = in(1)->get_block(x1, x4, x0, x2);
    for (int i2 = 0; i2 != x2.size(); ++i2) {
      for (int i0 = 0; i0 != x0.size(); ++i0) {
        for (int i4 = 0; i4 != x4.size(); ++i4) {
          for (int i1 = 0; i1 != x1.size(); ++i1) {
            for (int i5 = 0; i5 != x5.size(); ++i5) {
              odata[i0+x0.size()*(i5+x5.size()*(i1+x1.size()*(i4)))]
                += (1.0) * i0data[i1+x1.size()*(i4+x4.size()*(i0+x0.size()*(i2)))] * fdata[i5+x3.size()*(i2)];
            }
          }
        }
      }
    }
  }
  {
    std::unique_ptr<double[]> i0data = in(2)->get_block(x0, x5, x1, x4, x3, x2);
    for (int i2 = 0; i2 != x2.size(); ++i2) {
      for (int i3 = 0; i3 != x3.size(); ++i3) {
        for (int i4 = 0; i4 != x4.size(); ++i4) {
          for (int i1 = 0; i1 != x1.size(); ++i1) {
            for (int i5 = 0; i5 != x5.size(); ++i5) {
              for (int i0 = 0; i0 != x0.size(); ++i0) {
                odata[i0+x0.size()*(i5+x5.size()*(i1+x1.size()*(i4)))]
                  += (1.0) * i0data[i0+x0.size()*(i5+x5.size()*(i1+x1.size()*(i4+x4.size()*(i3+x3.size()*(i2)))))] * fdata[i3+x3.size()*(i2)];
              }
            }
          }
        }
      }
    }
  }
  out()->put_block(odata, x0, x5, x1, x4);
}

void Task1::Task_local::compute() {
  const Index x2 = b(0);
  const Index x1 = b(1);
  const Index x3 = b(2);
  const Index x0 = b(3);
  // tensor label: Gamma94
  std::unique_ptr<double[]> odata = out()->move_block(x0, x3, x1, x2);
  {
    // rdm0 non-merged case
    if (x1 == x3 && x0 == x2) {
      for (int i2 = 0; i2 != x2.size(); ++i2) {
        for (int i3 = 0; i3 != x3.size(); ++i3) {
          odata[i2+x0.size()*(i3+x3.size()*(i3+x1.size()*(i2)))]  += -2.0;
        }
      }
    }
  }
  {
    if (x0 == x2) {
      std::unique_ptr<double[]> i0data = in(0)->get_block(x1, x3);
      for (int i2 = 0; i2 != x2.size(); ++i2) {
        for (int i1 = 0; i1 != x1.size(); ++i1) {
          for (int i3 = 0; i3 != x3.size(); ++i3) {
            odata[i2+x0.size()*(i3+x3.size()*(i1+x1.size()*(i2)))]
              += (1.0) * i0data[i1+x1.size()*(i3)];
          }
        }
      }
    }
  }
  {
    // rdm0 non-merged case
    if (x1 == x2 && x0 == x3) {
      for (int i2 = 0; i2 != x2.size(); ++i2) {
        for (int i3 = 0; i3 != x3.size(); ++i3) {
          odata[i3+x0.size()*(i3+x3.size()*(i2+x1.size()*(i2)))]  += 4.0;
        }
      }
    }
  }
  {
    if (x0 == x3) {
      std::unique_ptr<double[]> i0data = in(0)->get_block(x1, x2);
      for (int i2 = 0; i2 != x2.size(); ++i2) {
        for (int i1 = 0; i1 != x1.size(); ++i1) {
          for (int i3 = 0; i3 != x3.size(); ++i3) {
            odata[i3+x0.size()*(i3+x3.size()*(i1+x1.size()*(i2)))]
              += (-2.0) * i0data[i1+x1.size()*(i2)];
          }
        }
      }
    }
  }
  {
    if (x1 == x2) {
      std::unique_ptr<double[]> i0data = in(0)->get_block(x0, x3);
      for (int i2 = 0; i2 != x2.size(); ++i2) {
        for (int i3 = 0; i3 != x3.size(); ++i3) {
          for (int i0 = 0; i0 != x0.size(); ++i0) {
            odata[i0+x0.size()*(i3+x3.size()*(i2+x1.size()*(i2)))]
              += (-2.0) * i0data[i0+x0.size()*(i3)];
          }
        }
      }
    }
  }
  {
    if (x1 == x3) {
      std::unique_ptr<double[]> i0data = in(0)->get_block(x0, x2);
      for (int i2 = 0; i2 != x2.size(); ++i2) {
        for (int i3 = 0; i3 != x3.size(); ++i3) {
          for (int i0 = 0; i0 != x0.size(); ++i0) {
            odata[i0+x0.size()*(i3+x3.size()*(i3+x1.size()*(i2)))]
              += (1.0) * i0data[i0+x0.size()*(i2)];
          }
        }
      }
    }
  }
  {
    std::unique_ptr<double[]> i0data = in(1)->get_block(x0, x3, x1, x2);
    sort_indices<0,1,2,3,1,1,1,1>(i0data, odata, x0.size(), x3.size(), x1.size(), x2.size());
  }
  out()->put_block(odata, x0, x3, x1, x2);
}

void Task2::Task_local::compute() {
  const Index x2 = b(0);
  const Index x1 = b(1);
  const Index x3 = b(2);
  const Index x0 = b(3);
  const Index x4 = b(4);
  const Index x5 = b(5);
  // tensor label: Gamma2
  std::unique_ptr<double[]> odata = out()->move_block(x5, x4, x0, x3, x1, x2);
  {
    if (x1 == x3 && x0 == x2) {
      std::unique_ptr<double[]> i0data = in(0)->get_block(x5, x4);
      for (int i2 = 0; i2 != x2.size(); ++i2) {
        for (int i3 = 0; i3 != x3.size(); ++i3) {
          for (int i4 = 0; i4 != x4.size(); ++i4) {
            for (int i5 = 0; i5 != x5.size(); ++i5) {
              odata[i5+x5.size()*(i4+x4.size()*(i2+x0.size()*(i3+x3.size()*(i3+x1.size()*(i2)))))]
                += (-2.0) * i0data[i5+x5.size()*(i4)];
            }
          }
        }
      }
    }
  }
  {
    if (x1 == x4 && x0 == x2) {
      std::unique_ptr<double[]> i0data = in(0)->get_block(x5, x3);
      for (int i2 = 0; i2 != x2.size(); ++i2) {
        for (int i3 = 0; i3 != x3.size(); ++i3) {
          for (int i4 = 0; i4 != x4.size(); ++i4) {
            for (int i5 = 0; i5 != x5.size(); ++i5) {
              odata[i5+x5.size()*(i4+x4.size()*(i2+x0.size()*(i3+x3.size()*(i4+x1.size()*(i2)))))]
                += (1.0) * i0data[i5+x5.size()*(i3)];
            }
          }
        }
      }
    }
  }
  {
    if (x0 == x2) {
      std::unique_ptr<double[]> i0data = in(1)->get_block(x5, x4, x1, x3);
      for (int i2 = 0; i2 != x2.size(); ++i2) {
        for (int i1 = 0; i1 != x1.size(); ++i1) {
          for (int i3 = 0; i3 != x3.size(); ++i3) {
            for (int i4 = 0; i4 != x4.size(); ++i4) {
              for (int i5 = 0; i5 != x5.size(); ++i5) {
                odata[i5+x5.size()*(i4+x4.size()*(i2+x0.size()*(i3+x3.size()*(i1+x1.size()*(i2)))))]
                  += (1.0) * i0data[i5+x5.size()*(i4+x4.size()*(i1+x1.size()*(i3)))];
              }
            }
          }
        }
      }
    }
  }
  {
    if (x1 == x2 && x0 == x3) {
      std::unique_ptr<double[]> i0data = in(0)->get_block(x5, x4);
      for (int i2 = 0; i2 != x2.size(); ++i2) {
        for (int i3 = 0; i3 != x3.size(); ++i3) {
          for (int i4 = 0; i4 != x4.size(); ++i4) {
            for (int i5 = 0; i5 != x5.size(); ++i5) {
              odata[i5+x5.size()*(i4+x4.size()*(i3+x0.size()*(i3+x3.size()*(i2+x1.size()*(i2)))))]
                += (4.0) * i0data[i5+x5.size()*(i4)];
            }
          }
        }
      }
    }
  }
  {
    if (x1 == x4 && x0 == x3) {
      std::unique_ptr<double[]> i0data = in(0)->get_block(x5, x2);
      for (int i2 = 0; i2 != x2.size(); ++i2) {
        for (int i3 = 0; i3 != x3.size(); ++i3) {
          for (int i4 = 0; i4 != x4.size(); ++i4) {
            for (int i5 = 0; i5 != x5.size(); ++i5) {
              odata[i5+x5.size()*(i4+x4.size()*(i3+x0.size()*(i3+x3.size()*(i4+x1.size()*(i2)))))]
                += (-2.0) * i0data[i5+x5.size()*(i2)];
            }
          }
        }
      }
    }
  }
  {
    if (x0 == x3) {
      std::unique_ptr<double[]> i0data = in(1)->get_block(x5, x4, x1, x2);
      for (int i2 = 0; i2 != x2.size(); ++i2) {
        for (int i1 = 0; i1 != x1.size(); ++i1) {
          for (int i3 = 0; i3 != x3.size(); ++i3) {
            for (int i4 = 0; i4 != x4.size(); ++i4) {
              for (int i5 = 0; i5 != x5.size(); ++i5) {
                odata[i5+x5.size()*(i4+x4.size()*(i3+x0.size()*(i3+x3.size()*(i1+x1.size()*(i2)))))]
                  += (-2.0) * i0data[i5+x5.size()*(i4+x4.size()*(i1+x1.size()*(i2)))];
              }
            }
          }
        }
      }
    }
  }
  {
    if (x1 == x2 && x0 == x4) {
      std::unique_ptr<double[]> i0data = in(0)->get_block(x5, x3);
      for (int i2 = 0; i2 != x2.size(); ++i2) {
        for (int i3 = 0; i3 != x3.size(); ++i3) {
          for (int i4 = 0; i4 != x4.size(); ++i4) {
            for (int i5 = 0; i5 != x5.size(); ++i5) {
              odata[i5+x5.size()*(i4+x4.size()*(i4+x0.size()*(i3+x3.size()*(i2+x1.size()*(i2)))))]
                += (-2.0) * i0data[i5+x5.size()*(i3)];
            }
          }
        }
      }
    }
  }
  {
    if (x1 == x3 && x0 == x4) {
      std::unique_ptr<double[]> i0data = in(0)->get_block(x5, x2);
      for (int i2 = 0; i2 != x2.size(); ++i2) {
        for (int i3 = 0; i3 != x3.size(); ++i3) {
          for (int i4 = 0; i4 != x4.size(); ++i4) {
            for (int i5 = 0; i5 != x5.size(); ++i5) {
              odata[i5+x5.size()*(i4+x4.size()*(i4+x0.size()*(i3+x3.size()*(i3+x1.size()*(i2)))))]
                += (1.0) * i0data[i5+x5.size()*(i2)];
            }
          }
        }
      }
    }
  }
  {
    if (x0 == x4) {
      std::unique_ptr<double[]> i0data = in(1)->get_block(x5, x3, x1, x2);
      for (int i2 = 0; i2 != x2.size(); ++i2) {
        for (int i1 = 0; i1 != x1.size(); ++i1) {
          for (int i3 = 0; i3 != x3.size(); ++i3) {
            for (int i4 = 0; i4 != x4.size(); ++i4) {
              for (int i5 = 0; i5 != x5.size(); ++i5) {
                odata[i5+x5.size()*(i4+x4.size()*(i4+x0.size()*(i3+x3.size()*(i1+x1.size()*(i2)))))]
                  += (1.0) * i0data[i5+x5.size()*(i3+x3.size()*(i1+x1.size()*(i2)))];
              }
            }
          }
        }
      }
    }
  }
  {
    if (x1 == x2) {
      std::unique_ptr<double[]> i0data = in(1)->get_block(x5, x4, x0, x3);
      for (int i2 = 0; i2 != x2.size(); ++i2) {
        for (int i3 = 0; i3 != x3.size(); ++i3) {
          for (int i0 = 0; i0 != x0.size(); ++i0) {
            for (int i4 = 0; i4 != x4.size(); ++i4) {
              for (int i5 = 0; i5 != x5.size(); ++i5) {
                odata[i5+x5.size()*(i4+x4.size()*(i0+x0.size()*(i3+x3.size()*(i2+x1.size()*(i2)))))]
                  += (-2.0) * i0data[i5+x5.size()*(i4+x4.size()*(i0+x0.size()*(i3)))];
              }
            }
          }
        }
      }
    }
  }
  {
    if (x1 == x3) {
      std::unique_ptr<double[]> i0data = in(1)->get_block(x5, x4, x0, x2);
      for (int i2 = 0; i2 != x2.size(); ++i2) {
        for (int i3 = 0; i3 != x3.size(); ++i3) {
          for (int i0 = 0; i0 != x0.size(); ++i0) {
            for (int i4 = 0; i4 != x4.size(); ++i4) {
              for (int i5 = 0; i5 != x5.size(); ++i5) {
                odata[i5+x5.size()*(i4+x4.size()*(i0+x0.size()*(i3+x3.size()*(i3+x1.size()*(i2)))))]
                  += (1.0) * i0data[i5+x5.size()*(i4+x4.size()*(i0+x0.size()*(i2)))];
              }
            }
          }
        }
      }
    }
  }
  {
    if (x1 == x4) {
      std::unique_ptr<double[]> i0data = in(1)->get_block(x5, x2, x0, x3);
      for (int i2 = 0; i2 != x2.size(); ++i2) {
        for (int i3 = 0; i3 != x3.size(); ++i3) {
          for (int i0 = 0; i0 != x0.size(); ++i0) {
            for (int i4 = 0; i4 != x4.size(); ++i4) {
              for (int i5 = 0; i5 != x5.size(); ++i5) {
                odata[i5+x5.size()*(i4+x4.size()*(i0+x0.size()*(i3+x3.size()*(i4+x1.size()*(i2)))))]
                  += (1.0) * i0data[i5+x5.size()*(i2+x2.size()*(i0+x0.size()*(i3)))];
              }
            }
          }
        }
      }
    }
  }
  {
    std::unique_ptr<double[]> i0data = in(2)->get_block(x5, x4, x0, x3, x1, x2);
    sort_indices<0,1,2,3,4,5,1,1,1,1>(i0data, odata, x5.size(), x4.size(), x0.size(), x3.size(), x1.size(), x2.size());
  }
  out()->put_block(odata, x5, x4, x0, x3, x1, x2);
}

void Task3::Task_local::compute() {
  const Index x2 = b(0);
  const Index x0 = b(1);
  const Index x3 = b(2);
  const Index x1 = b(3);
  // tensor label: Gamma3
  std::unique_ptr<double[]> odata = out()->move_block(x1, x3, x0, x2);
  {
    // rdm0 non-merged case
    if (x1 == x3 && x0 == x2) {
      for (int i2 = 0; i2 != x2.size(); ++i2) {
        for (int i3 = 0; i3 != x3.size(); ++i3) {
          odata[i3+x1.size()*(i3+x3.size()*(i2+x0.size()*(i2)))]  += -4.0;
        }
      }
    }
  }
  {
    if (x0 == x2) {
      std::unique_ptr<double[]> i0data = in(0)->get_block(x1, x3);
      for (int i2 = 0; i2 != x2.size(); ++i2) {
        for (int i3 = 0; i3 != x3.size(); ++i3) {
          for (int i1 = 0; i1 != x1.size(); ++i1) {
            odata[i1+x1.size()*(i3+x3.size()*(i2+x0.size()*(i2)))]
              += (2.0) * i0data[i1+x1.size()*(i3)];
          }
        }
      }
    }
  }
  {
    // rdm0 non-merged case
    if (x1 == x2 && x0 == x3) {
      for (int i2 = 0; i2 != x2.size(); ++i2) {
        for (int i3 = 0; i3 != x3.size(); ++i3) {
          odata[i2+x1.size()*(i3+x3.size()*(i3+x0.size()*(i2)))]  += 2.0;
        }
      }
    }
  }
  {
    if (x0 == x3) {
      std::unique_ptr<double[]> i0data = in(0)->get_block(x1, x2);
      for (int i2 = 0; i2 != x2.size(); ++i2) {
        for (int i3 = 0; i3 != x3.size(); ++i3) {
          for (int i1 = 0; i1 != x1.size(); ++i1) {
            odata[i1+x1.size()*(i3+x3.size()*(i3+x0.size()*(i2)))]
              += (-1.0) * i0data[i1+x1.size()*(i2)];
          }
        }
      }
    }
  }
  {
    if (x1 == x2) {
      std::unique_ptr<double[]> i0data = in(0)->get_block(x0, x3);
      for (int i2 = 0; i2 != x2.size(); ++i2) {
        for (int i0 = 0; i0 != x0.size(); ++i0) {
          for (int i3 = 0; i3 != x3.size(); ++i3) {
            odata[i2+x1.size()*(i3+x3.size()*(i0+x0.size()*(i2)))]
              += (-1.0) * i0data[i0+x0.size()*(i3)];
          }
        }
      }
    }
  }
  {
    if (x1 == x3) {
      std::unique_ptr<double[]> i0data = in(0)->get_block(x0, x2);
      for (int i2 = 0; i2 != x2.size(); ++i2) {
        for (int i0 = 0; i0 != x0.size(); ++i0) {
          for (int i3 = 0; i3 != x3.size(); ++i3) {
            odata[i3+x1.size()*(i3+x3.size()*(i0+x0.size()*(i2)))]
              += (2.0) * i0data[i0+x0.size()*(i2)];
          }
        }
      }
    }
  }
  {
    std::unique_ptr<double[]> i0data = in(1)->get_block(x1, x3, x0, x2);
    sort_indices<0,1,2,3,1,1,-1,1>(i0data, odata, x1.size(), x3.size(), x0.size(), x2.size());
  }
  out()->put_block(odata, x1, x3, x0, x2);
}

void Task4::Task_local::compute() {
  const Index x0 = b(0);
  const Index x1 = b(1);
  const Index x4 = b(2);
  const Index x3 = b(3);
  const Index x5 = b(4);
  const Index x2 = b(5);
  // tensor label: Gamma4
  std::unique_ptr<double[]> odata = out()->move_block(x2, x5, x3, x4, x1, x0);
  {
    if (x2 == x5 && x1 == x4) {
      std::unique_ptr<double[]> i0data = in(0)->get_block(x3, x0);
      for (int i0 = 0; i0 != x0.size(); ++i0) {
        for (int i4 = 0; i4 != x4.size(); ++i4) {
          for (int i3 = 0; i3 != x3.size(); ++i3) {
            for (int i5 = 0; i5 != x5.size(); ++i5) {
              odata[i5+x2.size()*(i5+x5.size()*(i3+x3.size()*(i4+x4.size()*(i4+x1.size()*(i0)))))]
                += (-2.0) * i0data[i3+x3.size()*(i0)];
            }
          }
        }
      }
    }
  }
  {
    if (x2 == x4 && x1 == x5) {
      std::unique_ptr<double[]> i0data = in(0)->get_block(x3, x0);
      for (int i0 = 0; i0 != x0.size(); ++i0) {
        for (int i4 = 0; i4 != x4.size(); ++i4) {
          for (int i3 = 0; i3 != x3.size(); ++i3) {
            for (int i5 = 0; i5 != x5.size(); ++i5) {
              odata[i4+x2.size()*(i5+x5.size()*(i3+x3.size()*(i4+x4.size()*(i5+x1.size()*(i0)))))]
                += (1.0) * i0data[i3+x3.size()*(i0)];
            }
          }
        }
      }
    }
  }
  {
    if (x3 == x5 && x1 == x4) {
      std::unique_ptr<double[]> i0data = in(0)->get_block(x2, x0);
      for (int i0 = 0; i0 != x0.size(); ++i0) {
        for (int i4 = 0; i4 != x4.size(); ++i4) {
          for (int i5 = 0; i5 != x5.size(); ++i5) {
            for (int i2 = 0; i2 != x2.size(); ++i2) {
              odata[i2+x2.size()*(i5+x5.size()*(i5+x3.size()*(i4+x4.size()*(i4+x1.size()*(i0)))))]
                += (1.0) * i0data[i2+x2.size()*(i0)];
            }
          }
        }
      }
    }
  }
  {
    if (x1 == x4) {
      std::unique_ptr<double[]> i0data = in(1)->get_block(x2, x5, x3, x0);
      for (int i0 = 0; i0 != x0.size(); ++i0) {
        for (int i4 = 0; i4 != x4.size(); ++i4) {
          for (int i3 = 0; i3 != x3.size(); ++i3) {
            for (int i5 = 0; i5 != x5.size(); ++i5) {
              for (int i2 = 0; i2 != x2.size(); ++i2) {
                odata[i2+x2.size()*(i5+x5.size()*(i3+x3.size()*(i4+x4.size()*(i4+x1.size()*(i0)))))]
                  += (1.0) * i0data[i2+x2.size()*(i5+x5.size()*(i3+x3.size()*(i0)))];
              }
            }
          }
        }
      }
    }
  }
  {
    if (x3 == x4 && x1 == x5) {
      std::unique_ptr<double[]> i0data = in(0)->get_block(x2, x0);
      for (int i0 = 0; i0 != x0.size(); ++i0) {
        for (int i4 = 0; i4 != x4.size(); ++i4) {
          for (int i5 = 0; i5 != x5.size(); ++i5) {
            for (int i2 = 0; i2 != x2.size(); ++i2) {
              odata[i2+x2.size()*(i5+x5.size()*(i4+x3.size()*(i4+x4.size()*(i5+x1.size()*(i0)))))]
                += (-2.0) * i0data[i2+x2.size()*(i0)];
            }
          }
        }
      }
    }
  }
  {
    if (x1 == x5) {
      std::unique_ptr<double[]> i0data = in(1)->get_block(x3, x4, x2, x0);
      for (int i0 = 0; i0 != x0.size(); ++i0) {
        for (int i4 = 0; i4 != x4.size(); ++i4) {
          for (int i3 = 0; i3 != x3.size(); ++i3) {
            for (int i5 = 0; i5 != x5.size(); ++i5) {
              for (int i2 = 0; i2 != x2.size(); ++i2) {
                odata[i2+x2.size()*(i5+x5.size()*(i3+x3.size()*(i4+x4.size()*(i5+x1.size()*(i0)))))]
                  += (1.0) * i0data[i3+x3.size()*(i4+x4.size()*(i2+x2.size()*(i0)))];
              }
            }
          }
        }
      }
    }
  }
  {
    if (x3 == x5 && x2 == x4) {
      std::unique_ptr<double[]> i0data = in(0)->get_block(x1, x0);
      for (int i0 = 0; i0 != x0.size(); ++i0) {
        for (int i1 = 0; i1 != x1.size(); ++i1) {
          for (int i4 = 0; i4 != x4.size(); ++i4) {
            for (int i5 = 0; i5 != x5.size(); ++i5) {
              odata[i4+x2.size()*(i5+x5.size()*(i5+x3.size()*(i4+x4.size()*(i1+x1.size()*(i0)))))]
                += (-2.0) * i0data[i1+x1.size()*(i0)];
            }
          }
        }
      }
    }
  }
  {
    if (x2 == x4) {
      std::unique_ptr<double[]> i0data = in(1)->get_block(x3, x5, x1, x0);
      for (int i0 = 0; i0 != x0.size(); ++i0) {
        for (int i1 = 0; i1 != x1.size(); ++i1) {
          for (int i4 = 0; i4 != x4.size(); ++i4) {
            for (int i3 = 0; i3 != x3.size(); ++i3) {
              for (int i5 = 0; i5 != x5.size(); ++i5) {
                odata[i4+x2.size()*(i5+x5.size()*(i3+x3.size()*(i4+x4.size()*(i1+x1.size()*(i0)))))]
                  += (1.0) * i0data[i3+x3.size()*(i5+x5.size()*(i1+x1.size()*(i0)))];
              }
            }
          }
        }
      }
    }
  }
  {
    if (x3 == x4 && x2 == x5) {
      std::unique_ptr<double[]> i0data = in(0)->get_block(x1, x0);
      for (int i0 = 0; i0 != x0.size(); ++i0) {
        for (int i1 = 0; i1 != x1.size(); ++i1) {
          for (int i4 = 0; i4 != x4.size(); ++i4) {
            for (int i5 = 0; i5 != x5.size(); ++i5) {
              odata[i5+x2.size()*(i5+x5.size()*(i4+x3.size()*(i4+x4.size()*(i1+x1.size()*(i0)))))]
                += (4.0) * i0data[i1+x1.size()*(i0)];
            }
          }
        }
      }
    }
  }
  {
    if (x2 == x5) {
      std::unique_ptr<double[]> i0data = in(1)->get_block(x3, x4, x1, x0);
      for (int i0 = 0; i0 != x0.size(); ++i0) {
        for (int i1 = 0; i1 != x1.size(); ++i1) {
          for (int i4 = 0; i4 != x4.size(); ++i4) {
            for (int i3 = 0; i3 != x3.size(); ++i3) {
              for (int i5 = 0; i5 != x5.size(); ++i5) {
                odata[i5+x2.size()*(i5+x5.size()*(i3+x3.size()*(i4+x4.size()*(i1+x1.size()*(i0)))))]
                  += (-2.0) * i0data[i3+x3.size()*(i4+x4.size()*(i1+x1.size()*(i0)))];
              }
            }
          }
        }
      }
    }
  }
  {
    if (x3 == x4) {
      std::unique_ptr<double[]> i0data = in(1)->get_block(x2, x5, x1, x0);
      for (int i0 = 0; i0 != x0.size(); ++i0) {
        for (int i1 = 0; i1 != x1.size(); ++i1) {
          for (int i4 = 0; i4 != x4.size(); ++i4) {
            for (int i5 = 0; i5 != x5.size(); ++i5) {
              for (int i2 = 0; i2 != x2.size(); ++i2) {
                odata[i2+x2.size()*(i5+x5.size()*(i4+x3.size()*(i4+x4.size()*(i1+x1.size()*(i0)))))]
                  += (-2.0) * i0data[i2+x2.size()*(i5+x5.size()*(i1+x1.size()*(i0)))];
              }
            }
          }
        }
      }
    }
  }
  {
    if (x3 == x5) {
      std::unique_ptr<double[]> i0data = in(1)->get_block(x2, x4, x1, x0);
      for (int i0 = 0; i0 != x0.size(); ++i0) {
        for (int i1 = 0; i1 != x1.size(); ++i1) {
          for (int i4 = 0; i4 != x4.size(); ++i4) {
            for (int i5 = 0; i5 != x5.size(); ++i5) {
              for (int i2 = 0; i2 != x2.size(); ++i2) {
                odata[i2+x2.size()*(i5+x5.size()*(i5+x3.size()*(i4+x4.size()*(i1+x1.size()*(i0)))))]
                  += (1.0) * i0data[i2+x2.size()*(i4+x4.size()*(i1+x1.size()*(i0)))];
              }
            }
          }
        }
      }
    }
  }
  {
    std::unique_ptr<double[]> i0data = in(2)->get_block(x2, x5, x3, x4, x1, x0);
    sort_indices<0,1,2,3,4,5,1,1,1,1>(i0data, odata, x2.size(), x5.size(), x3.size(), x4.size(), x1.size(), x0.size());
  }
  out()->put_block(odata, x2, x5, x3, x4, x1, x0);
}

void Task5::Task_local::compute() {
  const Index x0 = b(0);
  const Index x1 = b(1);
  const Index x5 = b(2);
  const Index x2 = b(3);
  const Index x6 = b(4);
  const Index x7 = b(5);
  const Index x3 = b(6);
  const Index x4 = b(7);
  // tensor label: Gamma5
  std::unique_ptr<double[]> odata = out()->move_block(x7, x6, x2, x5, x1, x0);
  // associated with merged
  std::unique_ptr<double[]> fdata = in(4)->get_block(x4, x3);
  if (x2 == x6 && x1 == x5) {
    std::unique_ptr<double[]> i0data = in(1)->get_block(x7, x0, x4, x3);
    for (int i3 = 0; i3 != x3.size(); ++i3) {
      for (int i4 = 0; i4 != x4.size(); ++i4) {
        for (int i0 = 0; i0 != x0.size(); ++i0) {
          for (int i7 = 0; i7 != x7.size(); ++i7) {
            for (int i6 = 0; i6 != x6.size(); ++i6) {
              for (int i5 = 0; i5 != x5.size(); ++i5) {
                odata[i7+x7.size()*(i6+x6.size()*(i6+x2.size()*(i5+x5.size()*(i5+x1.size()*(i0)))))]
                  += (-1.0) * i0data[i7+x7.size()*(i0+x0.size()*(i4+x4.size()*(i3)))] * fdata[i4+x4.size()*(i3)];
              }
            }
          }
        }
      }
    }
  }
  if (x2 == x5 && x1 == x6) {
    std::unique_ptr<double[]> i0data = in(1)->get_block(x7, x0, x4, x3);
    for (int i3 = 0; i3 != x3.size(); ++i3) {
      for (int i4 = 0; i4 != x4.size(); ++i4) {
        for (int i0 = 0; i0 != x0.size(); ++i0) {
          for (int i7 = 0; i7 != x7.size(); ++i7) {
            for (int i5 = 0; i5 != x5.size(); ++i5) {
              for (int i6 = 0; i6 != x6.size(); ++i6) {
                odata[i7+x7.size()*(i6+x6.size()*(i5+x2.size()*(i5+x5.size()*(i6+x1.size()*(i0)))))]
                  += (2.0) * i0data[i7+x7.size()*(i0+x0.size()*(i4+x4.size()*(i3)))] * fdata[i4+x4.size()*(i3)];
              }
            }
          }
        }
      }
    }
  }
  if (x2 == x5 && x1 == x3 && x4 == x6) {
    std::unique_ptr<double[]> i0data = in(0)->get_block(x7, x0);
    for (int i0 = 0; i0 != x0.size(); ++i0) {
      for (int i7 = 0; i7 != x7.size(); ++i7) {
        for (int i5 = 0; i5 != x5.size(); ++i5) {
          for (int i3 = 0; i3 != x3.size(); ++i3) {
            for (int i6 = 0; i6 != x6.size(); ++i6) {
              odata[i7+x7.size()*(i6+x6.size()*(i5+x2.size()*(i5+x5.size()*(i3+x1.size()*(i0)))))]
                += (2.0) * i0data[i7+x7.size()*(i0)] * fdata[i6+x4.size()*(i3)];
            }
          }
        }
      }
    }
  }
  if (x2 == x5 && x1 == x3) {
    std::unique_ptr<double[]> i0data = in(1)->get_block(x7, x6, x4, x0);
    for (int i0 = 0; i0 != x0.size(); ++i0) {
      for (int i4 = 0; i4 != x4.size(); ++i4) {
        for (int i6 = 0; i6 != x6.size(); ++i6) {
          for (int i7 = 0; i7 != x7.size(); ++i7) {
            for (int i5 = 0; i5 != x5.size(); ++i5) {
              for (int i3 = 0; i3 != x3.size(); ++i3) {
                odata[i7+x7.size()*(i6+x6.size()*(i5+x2.size()*(i5+x5.size()*(i3+x1.size()*(i0)))))]
                  += (2.0) * i0data[i7+x7.size()*(i6+x6.size()*(i4+x4.size()*(i0)))] * fdata[i4+x4.size()*(i3)];
              }
            }
          }
        }
      }
    }
  }
  if (x4 == x5 && x2 == x6 && x1 == x3) {
    std::unique_ptr<double[]> i0data = in(0)->get_block(x7, x0);
    for (int i0 = 0; i0 != x0.size(); ++i0) {
      for (int i7 = 0; i7 != x7.size(); ++i7) {
        for (int i5 = 0; i5 != x5.size(); ++i5) {
          for (int i6 = 0; i6 != x6.size(); ++i6) {
            for (int i3 = 0; i3 != x3.size(); ++i3) {
              odata[i7+x7.size()*(i6+x6.size()*(i6+x2.size()*(i5+x5.size()*(i3+x1.size()*(i0)))))]
                += (-1.0) * i0data[i7+x7.size()*(i0)] * fdata[i5+x4.size()*(i3)];
            }
          }
        }
      }
    }
  }
  if (x2 == x6 && x1 == x3) {
    std::unique_ptr<double[]> i0data = in(1)->get_block(x7, x5, x4, x0);
    for (int i0 = 0; i0 != x0.size(); ++i0) {
      for (int i4 = 0; i4 != x4.size(); ++i4) {
        for (int i5 = 0; i5 != x5.size(); ++i5) {
          for (int i7 = 0; i7 != x7.size(); ++i7) {
            for (int i6 = 0; i6 != x6.size(); ++i6) {
              for (int i3 = 0; i3 != x3.size(); ++i3) {
                odata[i7+x7.size()*(i6+x6.size()*(i6+x2.size()*(i5+x5.size()*(i3+x1.size()*(i0)))))]
                  += (-1.0) * i0data[i7+x7.size()*(i5+x5.size()*(i4+x4.size()*(i0)))] * fdata[i4+x4.size()*(i3)];
              }
            }
          }
        }
      }
    }
  }
  if (x4 == x5 && x1 == x3) {
    std::unique_ptr<double[]> i0data = in(1)->get_block(x7, x6, x2, x0);
    for (int i0 = 0; i0 != x0.size(); ++i0) {
      for (int i2 = 0; i2 != x2.size(); ++i2) {
        for (int i6 = 0; i6 != x6.size(); ++i6) {
          for (int i7 = 0; i7 != x7.size(); ++i7) {
            for (int i5 = 0; i5 != x5.size(); ++i5) {
              for (int i3 = 0; i3 != x3.size(); ++i3) {
                odata[i7+x7.size()*(i6+x6.size()*(i2+x2.size()*(i5+x5.size()*(i3+x1.size()*(i0)))))]
                  += (-1.0) * i0data[i7+x7.size()*(i6+x6.size()*(i2+x2.size()*(i0)))] * fdata[i5+x4.size()*(i3)];
              }
            }
          }
        }
      }
    }
  }
  if (x4 == x6 && x1 == x3) {
    std::unique_ptr<double[]> i0data = in(1)->get_block(x7, x0, x2, x5);
    for (int i5 = 0; i5 != x5.size(); ++i5) {
      for (int i2 = 0; i2 != x2.size(); ++i2) {
        for (int i0 = 0; i0 != x0.size(); ++i0) {
          for (int i7 = 0; i7 != x7.size(); ++i7) {
            for (int i6 = 0; i6 != x6.size(); ++i6) {
              for (int i3 = 0; i3 != x3.size(); ++i3) {
                odata[i7+x7.size()*(i6+x6.size()*(i2+x2.size()*(i5+x5.size()*(i3+x1.size()*(i0)))))]
                  += (-1.0) * i0data[i7+x7.size()*(i0+x0.size()*(i2+x2.size()*(i5)))] * fdata[i6+x4.size()*(i3)];
              }
            }
          }
        }
      }
    }
  }
  if (x1 == x3) {
    std::unique_ptr<double[]> i0data = in(2)->get_block(x7, x6, x2, x5, x4, x0);
    for (int i0 = 0; i0 != x0.size(); ++i0) {
      for (int i4 = 0; i4 != x4.size(); ++i4) {
        for (int i5 = 0; i5 != x5.size(); ++i5) {
          for (int i2 = 0; i2 != x2.size(); ++i2) {
            for (int i6 = 0; i6 != x6.size(); ++i6) {
              for (int i7 = 0; i7 != x7.size(); ++i7) {
                for (int i3 = 0; i3 != x3.size(); ++i3) {
                  odata[i7+x7.size()*(i6+x6.size()*(i2+x2.size()*(i5+x5.size()*(i3+x1.size()*(i0)))))]
                    += (-1.0) * i0data[i7+x7.size()*(i6+x6.size()*(i2+x2.size()*(i5+x5.size()*(i4+x4.size()*(i0)))))] * fdata[i4+x4.size()*(i3)];
                }
              }
            }
          }
        }
      }
    }
  }
  if (x4 == x6 && x2 == x3 && x1 == x5) {
    std::unique_ptr<double[]> i0data = in(0)->get_block(x7, x0);
    for (int i0 = 0; i0 != x0.size(); ++i0) {
      for (int i7 = 0; i7 != x7.size(); ++i7) {
        for (int i6 = 0; i6 != x6.size(); ++i6) {
          for (int i3 = 0; i3 != x3.size(); ++i3) {
            for (int i5 = 0; i5 != x5.size(); ++i5) {
              odata[i7+x7.size()*(i6+x6.size()*(i3+x2.size()*(i5+x5.size()*(i5+x1.size()*(i0)))))]
                += (-1.0) * i0data[i7+x7.size()*(i0)] * fdata[i6+x4.size()*(i3)];
            }
          }
        }
      }
    }
  }
  if (x2 == x3 && x1 == x5) {
    std::unique_ptr<double[]> i0data = in(1)->get_block(x7, x6, x4, x0);
    for (int i0 = 0; i0 != x0.size(); ++i0) {
      for (int i4 = 0; i4 != x4.size(); ++i4) {
        for (int i6 = 0; i6 != x6.size(); ++i6) {
          for (int i7 = 0; i7 != x7.size(); ++i7) {
            for (int i3 = 0; i3 != x3.size(); ++i3) {
              for (int i5 = 0; i5 != x5.size(); ++i5) {
                odata[i7+x7.size()*(i6+x6.size()*(i3+x2.size()*(i5+x5.size()*(i5+x1.size()*(i0)))))]
                  += (-1.0) * i0data[i7+x7.size()*(i6+x6.size()*(i4+x4.size()*(i0)))] * fdata[i4+x4.size()*(i3)];
              }
            }
          }
        }
      }
    }
  }
  if (x4 == x6 && x1 == x5) {
    std::unique_ptr<double[]> i0data = in(1)->get_block(x7, x3, x2, x0);
    for (int i0 = 0; i0 != x0.size(); ++i0) {
      for (int i2 = 0; i2 != x2.size(); ++i2) {
        for (int i3 = 0; i3 != x3.size(); ++i3) {
          for (int i7 = 0; i7 != x7.size(); ++i7) {
            for (int i6 = 0; i6 != x6.size(); ++i6) {
              for (int i5 = 0; i5 != x5.size(); ++i5) {
                odata[i7+x7.size()*(i6+x6.size()*(i2+x2.size()*(i5+x5.size()*(i5+x1.size()*(i0)))))]
                  += (-1.0) * i0data[i7+x7.size()*(i3+x3.size()*(i2+x2.size()*(i0)))] * fdata[i6+x4.size()*(i3)];
              }
            }
          }
        }
      }
    }
  }
  if (x1 == x5) {
    std::unique_ptr<double[]> i0data = in(2)->get_block(x7, x6, x4, x3, x2, x0);
    for (int i0 = 0; i0 != x0.size(); ++i0) {
      for (int i2 = 0; i2 != x2.size(); ++i2) {
        for (int i3 = 0; i3 != x3.size(); ++i3) {
          for (int i4 = 0; i4 != x4.size(); ++i4) {
            for (int i6 = 0; i6 != x6.size(); ++i6) {
              for (int i7 = 0; i7 != x7.size(); ++i7) {
                for (int i5 = 0; i5 != x5.size(); ++i5) {
                  odata[i7+x7.size()*(i6+x6.size()*(i2+x2.size()*(i5+x5.size()*(i5+x1.size()*(i0)))))]
                    += (-1.0) * i0data[i7+x7.size()*(i6+x6.size()*(i4+x4.size()*(i3+x3.size()*(i2+x2.size()*(i0)))))] * fdata[i4+x4.size()*(i3)];
                }
              }
            }
          }
        }
      }
    }
  }
  if (x4 == x5 && x2 == x3 && x1 == x6) {
    std::unique_ptr<double[]> i0data = in(0)->get_block(x7, x0);
    for (int i0 = 0; i0 != x0.size(); ++i0) {
      for (int i7 = 0; i7 != x7.size(); ++i7) {
        for (int i5 = 0; i5 != x5.size(); ++i5) {
          for (int i3 = 0; i3 != x3.size(); ++i3) {
            for (int i6 = 0; i6 != x6.size(); ++i6) {
              odata[i7+x7.size()*(i6+x6.size()*(i3+x2.size()*(i5+x5.size()*(i6+x1.size()*(i0)))))]
                += (2.0) * i0data[i7+x7.size()*(i0)] * fdata[i5+x4.size()*(i3)];
            }
          }
        }
      }
    }
  }
  if (x2 == x3 && x1 == x6) {
    std::unique_ptr<double[]> i0data = in(1)->get_block(x7, x0, x4, x5);
    for (int i5 = 0; i5 != x5.size(); ++i5) {
      for (int i4 = 0; i4 != x4.size(); ++i4) {
        for (int i0 = 0; i0 != x0.size(); ++i0) {
          for (int i7 = 0; i7 != x7.size(); ++i7) {
            for (int i3 = 0; i3 != x3.size(); ++i3) {
              for (int i6 = 0; i6 != x6.size(); ++i6) {
                odata[i7+x7.size()*(i6+x6.size()*(i3+x2.size()*(i5+x5.size()*(i6+x1.size()*(i0)))))]
                  += (-1.0) * i0data[i7+x7.size()*(i0+x0.size()*(i4+x4.size()*(i5)))] * fdata[i4+x4.size()*(i3)];
              }
            }
          }
        }
      }
    }
  }
  if (x4 == x5 && x1 == x6) {
    std::unique_ptr<double[]> i0data = in(1)->get_block(x7, x0, x2, x3);
    for (int i3 = 0; i3 != x3.size(); ++i3) {
      for (int i2 = 0; i2 != x2.size(); ++i2) {
        for (int i0 = 0; i0 != x0.size(); ++i0) {
          for (int i7 = 0; i7 != x7.size(); ++i7) {
            for (int i5 = 0; i5 != x5.size(); ++i5) {
              for (int i6 = 0; i6 != x6.size(); ++i6) {
                odata[i7+x7.size()*(i6+x6.size()*(i2+x2.size()*(i5+x5.size()*(i6+x1.size()*(i0)))))]
                  += (-1.0) * i0data[i7+x7.size()*(i0+x0.size()*(i2+x2.size()*(i3)))] * fdata[i5+x4.size()*(i3)];
              }
            }
          }
        }
      }
    }
  }
  if (x1 == x6) {
    std::unique_ptr<double[]> i0data = in(2)->get_block(x7, x0, x2, x5, x4, x3);
    for (int i3 = 0; i3 != x3.size(); ++i3) {
      for (int i4 = 0; i4 != x4.size(); ++i4) {
        for (int i5 = 0; i5 != x5.size(); ++i5) {
          for (int i2 = 0; i2 != x2.size(); ++i2) {
            for (int i0 = 0; i0 != x0.size(); ++i0) {
              for (int i7 = 0; i7 != x7.size(); ++i7) {
                for (int i6 = 0; i6 != x6.size(); ++i6) {
                  odata[i7+x7.size()*(i6+x6.size()*(i2+x2.size()*(i5+x5.size()*(i6+x1.size()*(i0)))))]
                    += (-1.0) * i0data[i7+x7.size()*(i0+x0.size()*(i2+x2.size()*(i5+x5.size()*(i4+x4.size()*(i3)))))] * fdata[i4+x4.size()*(i3)];
                }
              }
            }
          }
        }
      }
    }
  }
  if (x4 == x5 && x2 == x3) {
    std::unique_ptr<double[]> i0data = in(1)->get_block(x7, x6, x1, x0);
    for (int i0 = 0; i0 != x0.size(); ++i0) {
      for (int i1 = 0; i1 != x1.size(); ++i1) {
        for (int i6 = 0; i6 != x6.size(); ++i6) {
          for (int i7 = 0; i7 != x7.size(); ++i7) {
            for (int i5 = 0; i5 != x5.size(); ++i5) {
              for (int i3 = 0; i3 != x3.size(); ++i3) {
                odata[i7+x7.size()*(i6+x6.size()*(i3+x2.size()*(i5+x5.size()*(i1+x1.size()*(i0)))))]
                  += (2.0) * i0data[i7+x7.size()*(i6+x6.size()*(i1+x1.size()*(i0)))] * fdata[i5+x4.size()*(i3)];
              }
            }
          }
        }
      }
    }
  }
  if (x4 == x6 && x2 == x3) {
    std::unique_ptr<double[]> i0data = in(1)->get_block(x7, x5, x1, x0);
    for (int i0 = 0; i0 != x0.size(); ++i0) {
      for (int i1 = 0; i1 != x1.size(); ++i1) {
        for (int i5 = 0; i5 != x5.size(); ++i5) {
          for (int i7 = 0; i7 != x7.size(); ++i7) {
            for (int i6 = 0; i6 != x6.size(); ++i6) {
              for (int i3 = 0; i3 != x3.size(); ++i3) {
                odata[i7+x7.size()*(i6+x6.size()*(i3+x2.size()*(i5+x5.size()*(i1+x1.size()*(i0)))))]
                  += (-1.0) * i0data[i7+x7.size()*(i5+x5.size()*(i1+x1.size()*(i0)))] * fdata[i6+x4.size()*(i3)];
              }
            }
          }
        }
      }
    }
  }
  if (x2 == x3) {
    std::unique_ptr<double[]> i0data = in(2)->get_block(x7, x6, x4, x5, x1, x0);
    for (int i0 = 0; i0 != x0.size(); ++i0) {
      for (int i1 = 0; i1 != x1.size(); ++i1) {
        for (int i5 = 0; i5 != x5.size(); ++i5) {
          for (int i4 = 0; i4 != x4.size(); ++i4) {
            for (int i6 = 0; i6 != x6.size(); ++i6) {
              for (int i7 = 0; i7 != x7.size(); ++i7) {
                for (int i3 = 0; i3 != x3.size(); ++i3) {
                  odata[i7+x7.size()*(i6+x6.size()*(i3+x2.size()*(i5+x5.size()*(i1+x1.size()*(i0)))))]
                    += (-1.0) * i0data[i7+x7.size()*(i6+x6.size()*(i4+x4.size()*(i5+x5.size()*(i1+x1.size()*(i0)))))] * fdata[i4+x4.size()*(i3)];
                }
              }
            }
          }
        }
      }
    }
  }
  if (x4 == x6 && x2 == x5) {
    std::unique_ptr<double[]> i0data = in(1)->get_block(x7, x3, x1, x0);
    for (int i0 = 0; i0 != x0.size(); ++i0) {
      for (int i1 = 0; i1 != x1.size(); ++i1) {
        for (int i3 = 0; i3 != x3.size(); ++i3) {
          for (int i7 = 0; i7 != x7.size(); ++i7) {
            for (int i6 = 0; i6 != x6.size(); ++i6) {
              for (int i5 = 0; i5 != x5.size(); ++i5) {
                odata[i7+x7.size()*(i6+x6.size()*(i5+x2.size()*(i5+x5.size()*(i1+x1.size()*(i0)))))]
                  += (2.0) * i0data[i7+x7.size()*(i3+x3.size()*(i1+x1.size()*(i0)))] * fdata[i6+x4.size()*(i3)];
              }
            }
          }
        }
      }
    }
  }
  if (x2 == x5) {
    std::unique_ptr<double[]> i0data = in(2)->get_block(x7, x6, x4, x3, x1, x0);
    for (int i0 = 0; i0 != x0.size(); ++i0) {
      for (int i1 = 0; i1 != x1.size(); ++i1) {
        for (int i3 = 0; i3 != x3.size(); ++i3) {
          for (int i4 = 0; i4 != x4.size(); ++i4) {
            for (int i6 = 0; i6 != x6.size(); ++i6) {
              for (int i7 = 0; i7 != x7.size(); ++i7) {
                for (int i5 = 0; i5 != x5.size(); ++i5) {
                  odata[i7+x7.size()*(i6+x6.size()*(i5+x2.size()*(i5+x5.size()*(i1+x1.size()*(i0)))))]
                    += (2.0) * i0data[i7+x7.size()*(i6+x6.size()*(i4+x4.size()*(i3+x3.size()*(i1+x1.size()*(i0)))))] * fdata[i4+x4.size()*(i3)];
                }
              }
            }
          }
        }
      }
    }
  }
  if (x4 == x5 && x2 == x6) {
    std::unique_ptr<double[]> i0data = in(1)->get_block(x7, x3, x1, x0);
    for (int i0 = 0; i0 != x0.size(); ++i0) {
      for (int i1 = 0; i1 != x1.size(); ++i1) {
        for (int i3 = 0; i3 != x3.size(); ++i3) {
          for (int i7 = 0; i7 != x7.size(); ++i7) {
            for (int i5 = 0; i5 != x5.size(); ++i5) {
              for (int i6 = 0; i6 != x6.size(); ++i6) {
                odata[i7+x7.size()*(i6+x6.size()*(i6+x2.size()*(i5+x5.size()*(i1+x1.size()*(i0)))))]
                  += (-1.0) * i0data[i7+x7.size()*(i3+x3.size()*(i1+x1.size()*(i0)))] * fdata[i5+x4.size()*(i3)];
              }
            }
          }
        }
      }
    }
  }
  if (x2 == x6) {
    std::unique_ptr<double[]> i0data = in(2)->get_block(x7, x5, x4, x3, x1, x0);
    for (int i0 = 0; i0 != x0.size(); ++i0) {
      for (int i1 = 0; i1 != x1.size(); ++i1) {
        for (int i3 = 0; i3 != x3.size(); ++i3) {
          for (int i4 = 0; i4 != x4.size(); ++i4) {
            for (int i5 = 0; i5 != x5.size(); ++i5) {
              for (int i7 = 0; i7 != x7.size(); ++i7) {
                for (int i6 = 0; i6 != x6.size(); ++i6) {
                  odata[i7+x7.size()*(i6+x6.size()*(i6+x2.size()*(i5+x5.size()*(i1+x1.size()*(i0)))))]
                    += (-1.0) * i0data[i7+x7.size()*(i5+x5.size()*(i4+x4.size()*(i3+x3.size()*(i1+x1.size()*(i0)))))] * fdata[i4+x4.size()*(i3)];
                }
              }
            }
          }
        }
      }
    }
  }
  if (x4 == x5) {
    std::unique_ptr<double[]> i0data = in(2)->get_block(x7, x6, x2, x3, x1, x0);
    for (int i0 = 0; i0 != x0.size(); ++i0) {
      for (int i1 = 0; i1 != x1.size(); ++i1) {
        for (int i3 = 0; i3 != x3.size(); ++i3) {
          for (int i2 = 0; i2 != x2.size(); ++i2) {
            for (int i6 = 0; i6 != x6.size(); ++i6) {
              for (int i7 = 0; i7 != x7.size(); ++i7) {
                for (int i5 = 0; i5 != x5.size(); ++i5) {
                  odata[i7+x7.size()*(i6+x6.size()*(i2+x2.size()*(i5+x5.size()*(i1+x1.size()*(i0)))))]
                    += (-1.0) * i0data[i7+x7.size()*(i6+x6.size()*(i2+x2.size()*(i3+x3.size()*(i1+x1.size()*(i0)))))] * fdata[i5+x4.size()*(i3)];
                }
              }
            }
          }
        }
      }
    }
  }
  if (x4 == x6) {
    std::unique_ptr<double[]> i0data = in(2)->get_block(x7, x3, x2, x5, x1, x0);
    for (int i0 = 0; i0 != x0.size(); ++i0) {
      for (int i1 = 0; i1 != x1.size(); ++i1) {
        for (int i5 = 0; i5 != x5.size(); ++i5) {
          for (int i2 = 0; i2 != x2.size(); ++i2) {
            for (int i3 = 0; i3 != x3.size(); ++i3) {
              for (int i7 = 0; i7 != x7.size(); ++i7) {
                for (int i6 = 0; i6 != x6.size(); ++i6) {
                  odata[i7+x7.size()*(i6+x6.size()*(i2+x2.size()*(i5+x5.size()*(i1+x1.size()*(i0)))))]
                    += (-1.0) * i0data[i7+x7.size()*(i3+x3.size()*(i2+x2.size()*(i5+x5.size()*(i1+x1.size()*(i0)))))] * fdata[i6+x4.size()*(i3)];
                }
              }
            }
          }
        }
      }
    }
  }
  {
    std::unique_ptr<double[]> i0data = in(3)->get_block(x7, x6, x2, x5, x4, x3, x1, x0);
    for (int i0 = 0; i0 != x0.size(); ++i0) {
      for (int i1 = 0; i1 != x1.size(); ++i1) {
        for (int i3 = 0; i3 != x3.size(); ++i3) {
          for (int i4 = 0; i4 != x4.size(); ++i4) {
            for (int i5 = 0; i5 != x5.size(); ++i5) {
              for (int i2 = 0; i2 != x2.size(); ++i2) {
                for (int i6 = 0; i6 != x6.size(); ++i6) {
                  for (int i7 = 0; i7 != x7.size(); ++i7) {
                    odata[i7+x7.size()*(i6+x6.size()*(i2+x2.size()*(i5+x5.size()*(i1+x1.size()*(i0)))))]
                      += (-1.0) * i0data[i7+x7.size()*(i6+x6.size()*(i2+x2.size()*(i5+x5.size()*(i4+x4.size()*(i3+x3.size()*(i1+x1.size()*(i0)))))))] * fdata[i4+x4.size()*(i3)];
                  }
                }
              }
            }
          }
        }
      }
    }
  }
  out()->put_block(odata, x7, x6, x2, x5, x1, x0);
}

void Task6::Task_local::compute() {
  const Index x0 = b(0);
  const Index x1 = b(1);
  const Index x3 = b(2);
  const Index x2 = b(3);
  const Index x4 = b(4);
  const Index x5 = b(5);
  // tensor label: Gamma6
  std::unique_ptr<double[]> odata = out()->move_block(x5, x4, x2, x3, x1, x0);
  {
    if (x2 == x4 && x1 == x3) {
      std::unique_ptr<double[]> i0data = in(0)->get_block(x5, x0);
      for (int i0 = 0; i0 != x0.size(); ++i0) {
        for (int i3 = 0; i3 != x3.size(); ++i3) {
          for (int i4 = 0; i4 != x4.size(); ++i4) {
            for (int i5 = 0; i5 != x5.size(); ++i5) {
              odata[i5+x5.size()*(i4+x4.size()*(i4+x2.size()*(i3+x3.size()*(i3+x1.size()*(i0)))))]
                += (-1.0) * i0data[i5+x5.size()*(i0)];
            }
          }
        }
      }
    }
  }
  {
    if (x1 == x3) {
      std::unique_ptr<double[]> i0data = in(1)->get_block(x5, x4, x2, x0);
      for (int i0 = 0; i0 != x0.size(); ++i0) {
        for (int i3 = 0; i3 != x3.size(); ++i3) {
          for (int i2 = 0; i2 != x2.size(); ++i2) {
            for (int i4 = 0; i4 != x4.size(); ++i4) {
              for (int i5 = 0; i5 != x5.size(); ++i5) {
                odata[i5+x5.size()*(i4+x4.size()*(i2+x2.size()*(i3+x3.size()*(i3+x1.size()*(i0)))))]
                  += (-1.0) * i0data[i5+x5.size()*(i4+x4.size()*(i2+x2.size()*(i0)))];
              }
            }
          }
        }
      }
    }
  }
  {
    if (x2 == x3 && x1 == x4) {
      std::unique_ptr<double[]> i0data = in(0)->get_block(x5, x0);
      for (int i0 = 0; i0 != x0.size(); ++i0) {
        for (int i3 = 0; i3 != x3.size(); ++i3) {
          for (int i4 = 0; i4 != x4.size(); ++i4) {
            for (int i5 = 0; i5 != x5.size(); ++i5) {
              odata[i5+x5.size()*(i4+x4.size()*(i3+x2.size()*(i3+x3.size()*(i4+x1.size()*(i0)))))]
                += (2.0) * i0data[i5+x5.size()*(i0)];
            }
          }
        }
      }
    }
  }
  {
    if (x1 == x4) {
      std::unique_ptr<double[]> i0data = in(1)->get_block(x5, x0, x2, x3);
      for (int i0 = 0; i0 != x0.size(); ++i0) {
        for (int i3 = 0; i3 != x3.size(); ++i3) {
          for (int i2 = 0; i2 != x2.size(); ++i2) {
            for (int i4 = 0; i4 != x4.size(); ++i4) {
              for (int i5 = 0; i5 != x5.size(); ++i5) {
                odata[i5+x5.size()*(i4+x4.size()*(i2+x2.size()*(i3+x3.size()*(i4+x1.size()*(i0)))))]
                  += (-1.0) * i0data[i5+x5.size()*(i0+x0.size()*(i2+x2.size()*(i3)))];
              }
            }
          }
        }
      }
    }
  }
  {
    if (x2 == x3) {
      std::unique_ptr<double[]> i0data = in(1)->get_block(x5, x4, x1, x0);
      for (int i0 = 0; i0 != x0.size(); ++i0) {
        for (int i1 = 0; i1 != x1.size(); ++i1) {
          for (int i3 = 0; i3 != x3.size(); ++i3) {
            for (int i4 = 0; i4 != x4.size(); ++i4) {
              for (int i5 = 0; i5 != x5.size(); ++i5) {
                odata[i5+x5.size()*(i4+x4.size()*(i3+x2.size()*(i3+x3.size()*(i1+x1.size()*(i0)))))]
                  += (2.0) * i0data[i5+x5.size()*(i4+x4.size()*(i1+x1.size()*(i0)))];
              }
            }
          }
        }
      }
    }
  }
  {
    if (x2 == x4) {
      std::unique_ptr<double[]> i0data = in(1)->get_block(x5, x3, x1, x0);
      for (int i0 = 0; i0 != x0.size(); ++i0) {
        for (int i1 = 0; i1 != x1.size(); ++i1) {
          for (int i3 = 0; i3 != x3.size(); ++i3) {
            for (int i4 = 0; i4 != x4.size(); ++i4) {
              for (int i5 = 0; i5 != x5.size(); ++i5) {
                odata[i5+x5.size()*(i4+x4.size()*(i4+x2.size()*(i3+x3.size()*(i1+x1.size()*(i0)))))]
                  += (-1.0) * i0data[i5+x5.size()*(i3+x3.size()*(i1+x1.size()*(i0)))];
              }
            }
          }
        }
      }
    }
  }
  {
    std::unique_ptr<double[]> i0data = in(2)->get_block(x5, x4, x2, x3, x1, x0);
    sort_indices<0,1,2,3,4,5,1,1,-1,1>(i0data, odata, x5.size(), x4.size(), x2.size(), x3.size(), x1.size(), x0.size());
  }
  out()->put_block(odata, x5, x4, x2, x3, x1, x0);
}

void Task7::Task_local::compute() {
  const Index x0 = b(0);
  const Index x1 = b(1);
  const Index x3 = b(2);
  const Index x2 = b(3);
  // tensor label: Gamma7
  std::unique_ptr<double[]> odata = out()->move_block(x2, x3, x1, x0);
  {
    if (x1 == x3) {
      std::unique_ptr<double[]> i0data = in(0)->get_block(x2, x0);
      for (int i0 = 0; i0 != x0.size(); ++i0) {
        for (int i3 = 0; i3 != x3.size(); ++i3) {
          for (int i2 = 0; i2 != x2.size(); ++i2) {
            odata[i2+x2.size()*(i3+x3.size()*(i3+x1.size()*(i0)))]
              += (-1.0) * i0data[i2+x2.size()*(i0)];
          }
        }
      }
    }
  }
  {
    if (x2 == x3) {
      std::unique_ptr<double[]> i0data = in(0)->get_block(x1, x0);
      for (int i0 = 0; i0 != x0.size(); ++i0) {
        for (int i1 = 0; i1 != x1.size(); ++i1) {
          for (int i3 = 0; i3 != x3.size(); ++i3) {
            odata[i3+x2.size()*(i3+x3.size()*(i1+x1.size()*(i0)))]
              += (2.0) * i0data[i1+x1.size()*(i0)];
          }
        }
      }
    }
  }
  {
    std::unique_ptr<double[]> i0data = in(1)->get_block(x2, x3, x1, x0);
    sort_indices<0,1,2,3,1,1,-1,1>(i0data, odata, x2.size(), x3.size(), x1.size(), x0.size());
  }
  out()->put_block(odata, x2, x3, x1, x0);
}

void Task8::Task_local::compute() {
  const Index x0 = b(0);
  const Index x1 = b(1);
  const Index x4 = b(2);
  const Index x2 = b(3);
  const Index x3 = b(4);
  const Index x5 = b(5);
  // tensor label: Gamma9
  std::unique_ptr<double[]> odata = out()->move_block(x5, x3, x2, x4, x1, x0);
  {
    if (x2 == x4 && x1 == x3) {
      std::unique_ptr<double[]> i0data = in(0)->get_block(x5, x0);
      for (int i0 = 0; i0 != x0.size(); ++i0) {
        for (int i4 = 0; i4 != x4.size(); ++i4) {
          for (int i3 = 0; i3 != x3.size(); ++i3) {
            for (int i5 = 0; i5 != x5.size(); ++i5) {
              odata[i5+x5.size()*(i3+x3.size()*(i4+x2.size()*(i4+x4.size()*(i3+x1.size()*(i0)))))]
                += (-2.0) * i0data[i5+x5.size()*(i0)];
            }
          }
        }
      }
    }
  }
  {
    if (x1 == x3) {
      std::unique_ptr<double[]> i0data = in(1)->get_block(x5, x0, x2, x4);
      for (int i0 = 0; i0 != x0.size(); ++i0) {
        for (int i4 = 0; i4 != x4.size(); ++i4) {
          for (int i2 = 0; i2 != x2.size(); ++i2) {
            for (int i3 = 0; i3 != x3.size(); ++i3) {
              for (int i5 = 0; i5 != x5.size(); ++i5) {
                odata[i5+x5.size()*(i3+x3.size()*(i2+x2.size()*(i4+x4.size()*(i3+x1.size()*(i0)))))]
                  += (1.0) * i0data[i5+x5.size()*(i0+x0.size()*(i2+x2.size()*(i4)))];
              }
            }
          }
        }
      }
    }
  }
  {
    if (x2 == x3 && x1 == x4) {
      std::unique_ptr<double[]> i0data = in(0)->get_block(x5, x0);
      for (int i0 = 0; i0 != x0.size(); ++i0) {
        for (int i4 = 0; i4 != x4.size(); ++i4) {
          for (int i3 = 0; i3 != x3.size(); ++i3) {
            for (int i5 = 0; i5 != x5.size(); ++i5) {
              odata[i5+x5.size()*(i3+x3.size()*(i3+x2.size()*(i4+x4.size()*(i4+x1.size()*(i0)))))]
                += (1.0) * i0data[i5+x5.size()*(i0)];
            }
          }
        }
      }
    }
  }
  {
    if (x1 == x4) {
      std::unique_ptr<double[]> i0data = in(1)->get_block(x5, x3, x2, x0);
      for (int i0 = 0; i0 != x0.size(); ++i0) {
        for (int i4 = 0; i4 != x4.size(); ++i4) {
          for (int i2 = 0; i2 != x2.size(); ++i2) {
            for (int i3 = 0; i3 != x3.size(); ++i3) {
              for (int i5 = 0; i5 != x5.size(); ++i5) {
                odata[i5+x5.size()*(i3+x3.size()*(i2+x2.size()*(i4+x4.size()*(i4+x1.size()*(i0)))))]
                  += (1.0) * i0data[i5+x5.size()*(i3+x3.size()*(i2+x2.size()*(i0)))];
              }
            }
          }
        }
      }
    }
  }
  {
    if (x2 == x3) {
      std::unique_ptr<double[]> i0data = in(1)->get_block(x5, x4, x1, x0);
      for (int i0 = 0; i0 != x0.size(); ++i0) {
        for (int i1 = 0; i1 != x1.size(); ++i1) {
          for (int i4 = 0; i4 != x4.size(); ++i4) {
            for (int i3 = 0; i3 != x3.size(); ++i3) {
              for (int i5 = 0; i5 != x5.size(); ++i5) {
                odata[i5+x5.size()*(i3+x3.size()*(i3+x2.size()*(i4+x4.size()*(i1+x1.size()*(i0)))))]
                  += (1.0) * i0data[i5+x5.size()*(i4+x4.size()*(i1+x1.size()*(i0)))];
              }
            }
          }
        }
      }
    }
  }
  {
    if (x2 == x4) {
      std::unique_ptr<double[]> i0data = in(1)->get_block(x5, x3, x1, x0);
      for (int i0 = 0; i0 != x0.size(); ++i0) {
        for (int i1 = 0; i1 != x1.size(); ++i1) {
          for (int i4 = 0; i4 != x4.size(); ++i4) {
            for (int i3 = 0; i3 != x3.size(); ++i3) {
              for (int i5 = 0; i5 != x5.size(); ++i5) {
                odata[i5+x5.size()*(i3+x3.size()*(i4+x2.size()*(i4+x4.size()*(i1+x1.size()*(i0)))))]
                  += (-2.0) * i0data[i5+x5.size()*(i3+x3.size()*(i1+x1.size()*(i0)))];
              }
            }
          }
        }
      }
    }
  }
  {
    std::unique_ptr<double[]> i0data = in(2)->get_block(x5, x3, x2, x4, x1, x0);
    sort_indices<0,1,2,3,4,5,1,1,1,1>(i0data, odata, x5.size(), x3.size(), x2.size(), x4.size(), x1.size(), x0.size());
  }
  out()->put_block(odata, x5, x3, x2, x4, x1, x0);
}

void Task9::Task_local::compute() {
  const Index x0 = b(0);
  const Index x1 = b(1);
  const Index x3 = b(2);
  const Index x4 = b(3);
  const Index x5 = b(4);
  const Index x2 = b(5);
  // tensor label: Gamma107
  std::unique_ptr<double[]> odata = out()->move_block(x2, x5, x4, x3, x1, x0);
  {
    if (x2 == x5 && x1 == x3) {
      std::unique_ptr<double[]> i0data = in(0)->get_block(x4, x0);
      for (int i0 = 0; i0 != x0.size(); ++i0) {
        for (int i3 = 0; i3 != x3.size(); ++i3) {
          for (int i4 = 0; i4 != x4.size(); ++i4) {
            for (int i5 = 0; i5 != x5.size(); ++i5) {
              odata[i5+x2.size()*(i5+x5.size()*(i4+x4.size()*(i3+x3.size()*(i3+x1.size()*(i0)))))]
                += (2.0) * i0data[i4+x4.size()*(i0)];
            }
          }
        }
      }
    }
  }
  {
    if (x2 == x3 && x1 == x5) {
      std::unique_ptr<double[]> i0data = in(0)->get_block(x4, x0);
      for (int i0 = 0; i0 != x0.size(); ++i0) {
        for (int i3 = 0; i3 != x3.size(); ++i3) {
          for (int i4 = 0; i4 != x4.size(); ++i4) {
            for (int i5 = 0; i5 != x5.size(); ++i5) {
              odata[i3+x2.size()*(i5+x5.size()*(i4+x4.size()*(i3+x3.size()*(i5+x1.size()*(i0)))))]
                += (-1.0) * i0data[i4+x4.size()*(i0)];
            }
          }
        }
      }
    }
  }
  {
    if (x1 == x5) {
      std::unique_ptr<double[]> i0data = in(1)->get_block(x4, x3, x2, x0);
      for (int i0 = 0; i0 != x0.size(); ++i0) {
        for (int i3 = 0; i3 != x3.size(); ++i3) {
          for (int i4 = 0; i4 != x4.size(); ++i4) {
            for (int i5 = 0; i5 != x5.size(); ++i5) {
              for (int i2 = 0; i2 != x2.size(); ++i2) {
                odata[i2+x2.size()*(i5+x5.size()*(i4+x4.size()*(i3+x3.size()*(i5+x1.size()*(i0)))))]
                  += (-1.0) * i0data[i4+x4.size()*(i3+x3.size()*(i2+x2.size()*(i0)))];
              }
            }
          }
        }
      }
    }
  }
  {
    if (x2 == x5) {
      std::unique_ptr<double[]> i0data = in(1)->get_block(x4, x3, x1, x0);
      for (int i0 = 0; i0 != x0.size(); ++i0) {
        for (int i1 = 0; i1 != x1.size(); ++i1) {
          for (int i3 = 0; i3 != x3.size(); ++i3) {
            for (int i4 = 0; i4 != x4.size(); ++i4) {
              for (int i5 = 0; i5 != x5.size(); ++i5) {
                odata[i5+x2.size()*(i5+x5.size()*(i4+x4.size()*(i3+x3.size()*(i1+x1.size()*(i0)))))]
                  += (2.0) * i0data[i4+x4.size()*(i3+x3.size()*(i1+x1.size()*(i0)))];
              }
            }
          }
        }
      }
    }
  }
  {
    if (x4 == x5 && x1 == x3) {
      std::unique_ptr<double[]> i0data = in(0)->get_block(x2, x0);
      for (int i0 = 0; i0 != x0.size(); ++i0) {
        for (int i3 = 0; i3 != x3.size(); ++i3) {
          for (int i5 = 0; i5 != x5.size(); ++i5) {
            for (int i2 = 0; i2 != x2.size(); ++i2) {
              odata[i2+x2.size()*(i5+x5.size()*(i5+x4.size()*(i3+x3.size()*(i3+x1.size()*(i0)))))]
                += (-1.0) * i0data[i2+x2.size()*(i0)];
            }
          }
        }
      }
    }
  }
  {
    if (x1 == x3) {
      std::unique_ptr<double[]> i0data = in(1)->get_block(x2, x5, x4, x0);
      for (int i0 = 0; i0 != x0.size(); ++i0) {
        for (int i3 = 0; i3 != x3.size(); ++i3) {
          for (int i4 = 0; i4 != x4.size(); ++i4) {
            for (int i5 = 0; i5 != x5.size(); ++i5) {
              for (int i2 = 0; i2 != x2.size(); ++i2) {
                odata[i2+x2.size()*(i5+x5.size()*(i4+x4.size()*(i3+x3.size()*(i3+x1.size()*(i0)))))]
                  += (-1.0) * i0data[i2+x2.size()*(i5+x5.size()*(i4+x4.size()*(i0)))];
              }
            }
          }
        }
      }
    }
  }
  {
    if (x4 == x5 && x2 == x3) {
      std::unique_ptr<double[]> i0data = in(0)->get_block(x1, x0);
      for (int i0 = 0; i0 != x0.size(); ++i0) {
        for (int i1 = 0; i1 != x1.size(); ++i1) {
          for (int i3 = 0; i3 != x3.size(); ++i3) {
            for (int i5 = 0; i5 != x5.size(); ++i5) {
              odata[i3+x2.size()*(i5+x5.size()*(i5+x4.size()*(i3+x3.size()*(i1+x1.size()*(i0)))))]
                += (2.0) * i0data[i1+x1.size()*(i0)];
            }
          }
        }
      }
    }
  }
  {
    if (x2 == x3) {
      std::unique_ptr<double[]> i0data = in(1)->get_block(x4, x5, x1, x0);
      for (int i0 = 0; i0 != x0.size(); ++i0) {
        for (int i1 = 0; i1 != x1.size(); ++i1) {
          for (int i3 = 0; i3 != x3.size(); ++i3) {
            for (int i4 = 0; i4 != x4.size(); ++i4) {
              for (int i5 = 0; i5 != x5.size(); ++i5) {
                odata[i3+x2.size()*(i5+x5.size()*(i4+x4.size()*(i3+x3.size()*(i1+x1.size()*(i0)))))]
                  += (-1.0) * i0data[i4+x4.size()*(i5+x5.size()*(i1+x1.size()*(i0)))];
              }
            }
          }
        }
      }
    }
  }
  {
    if (x4 == x5) {
      std::unique_ptr<double[]> i0data = in(1)->get_block(x2, x3, x1, x0);
      for (int i0 = 0; i0 != x0.size(); ++i0) {
        for (int i1 = 0; i1 != x1.size(); ++i1) {
          for (int i3 = 0; i3 != x3.size(); ++i3) {
            for (int i5 = 0; i5 != x5.size(); ++i5) {
              for (int i2 = 0; i2 != x2.size(); ++i2) {
                odata[i2+x2.size()*(i5+x5.size()*(i5+x4.size()*(i3+x3.size()*(i1+x1.size()*(i0)))))]
                  += (-1.0) * i0data[i2+x2.size()*(i3+x3.size()*(i1+x1.size()*(i0)))];
              }
            }
          }
        }
      }
    }
  }
  {
    std::unique_ptr<double[]> i0data = in(2)->get_block(x2, x5, x4, x3, x1, x0);
    sort_indices<0,1,2,3,4,5,1,1,-1,1>(i0data, odata, x2.size(), x5.size(), x4.size(), x3.size(), x1.size(), x0.size());
  }
  out()->put_block(odata, x2, x5, x4, x3, x1, x0);
}

void Task10::Task_local::compute() {
  const Index x1 = b(0);
  const Index x0 = b(1);
  const Index x2 = b(2);
  const Index x3 = b(3);
  // tensor label: Gamma12
  std::unique_ptr<double[]> odata = out()->move_block(x3, x2, x0, x1);
  {
    if (x0 == x1) {
      std::unique_ptr<double[]> i0data = in(0)->get_block(x3, x2);
      for (int i1 = 0; i1 != x1.size(); ++i1) {
        for (int i2 = 0; i2 != x2.size(); ++i2) {
          for (int i3 = 0; i3 != x3.size(); ++i3) {
            odata[i3+x3.size()*(i2+x2.size()*(i1+x0.size()*(i1)))]
              += (2.0) * i0data[i3+x3.size()*(i2)];
          }
        }
      }
    }
  }
  {
    if (x0 == x2) {
      std::unique_ptr<double[]> i0data = in(0)->get_block(x3, x1);
      for (int i1 = 0; i1 != x1.size(); ++i1) {
        for (int i2 = 0; i2 != x2.size(); ++i2) {
          for (int i3 = 0; i3 != x3.size(); ++i3) {
            odata[i3+x3.size()*(i2+x2.size()*(i2+x0.size()*(i1)))]
              += (-1.0) * i0data[i3+x3.size()*(i1)];
          }
        }
      }
    }
  }
  {
    std::unique_ptr<double[]> i0data = in(1)->get_block(x3, x2, x0, x1);
    sort_indices<0,1,2,3,1,1,-1,1>(i0data, odata, x3.size(), x2.size(), x0.size(), x1.size());
  }
  out()->put_block(odata, x3, x2, x0, x1);
}

void Task11::Task_local::compute() {
  const Index x3 = b(0);
  const Index x0 = b(1);
  const Index x1 = b(2);
  const Index x2 = b(3);
  // tensor label: Gamma14
  std::unique_ptr<double[]> odata = out()->move_block(x0, x3);
  // associated with merged
  std::unique_ptr<double[]> fdata = in(2)->get_block(x2, x1);
  if (x0 == x3) {
    std::unique_ptr<double[]> i0data = in(0)->get_block(x2, x1);
    for (int i1 = 0; i1 != x1.size(); ++i1) {
      for (int i2 = 0; i2 != x2.size(); ++i2) {
        for (int i3 = 0; i3 != x3.size(); ++i3) {
          odata[i3+x0.size()*(i3)]
            += (2.0) * i0data[i2+x2.size()*(i1)] * fdata[i2+x2.size()*(i1)];
        }
      }
    }
  }
  // rdm0 merged case
  if (x2 == x3 && x0 == x1) {
    for (int i3 = 0; i3 != x3.size(); ++i3) {
      for (int i1 = 0; i1 != x1.size(); ++i1) {
        odata[i1+x0.size()*(i3)]  += 2.0 * fdata[i3+x2.size()*(i1)];
      }
    }
  }
  if (x0 == x1) {
    std::unique_ptr<double[]> i0data = in(0)->get_block(x2, x3);
    for (int i3 = 0; i3 != x3.size(); ++i3) {
      for (int i2 = 0; i2 != x2.size(); ++i2) {
        for (int i1 = 0; i1 != x1.size(); ++i1) {
          odata[i1+x0.size()*(i3)]
            += (-1.0) * i0data[i2+x2.size()*(i3)] * fdata[i2+x2.size()*(i1)];
        }
      }
    }
  }
  if (x2 == x3) {
    std::unique_ptr<double[]> i0data = in(0)->get_block(x0, x1);
    for (int i1 = 0; i1 != x1.size(); ++i1) {
      for (int i0 = 0; i0 != x0.size(); ++i0) {
        for (int i3 = 0; i3 != x3.size(); ++i3) {
          odata[i0+x0.size()*(i3)]
            += (-1.0) * i0data[i0+x0.size()*(i1)] * fdata[i3+x2.size()*(i1)];
        }
      }
    }
  }
  {
    std::unique_ptr<double[]> i0data = in(1)->get_block(x0, x3, x2, x1);
    for (int i1 = 0; i1 != x1.size(); ++i1) {
      for (int i2 = 0; i2 != x2.size(); ++i2) {
        for (int i3 = 0; i3 != x3.size(); ++i3) {
          for (int i0 = 0; i0 != x0.size(); ++i0) {
            odata[i0+x0.size()*(i3)]
              += (-1.0) * i0data[i0+x0.size()*(i3+x3.size()*(i2+x2.size()*(i1)))] * fdata[i2+x2.size()*(i1)];
          }
        }
      }
    }
  }
  out()->put_block(odata, x0, x3);
}

void Task12::Task_local::compute() {
  const Index x1 = b(0);
  const Index x0 = b(1);
  // tensor label: Gamma16
  std::unique_ptr<double[]> odata = out()->move_block(x0, x1);
  {
    // rdm0 non-merged case
    if (x0 == x1) {
      for (int i1 = 0; i1 != x1.size(); ++i1) {
        odata[i1+x0.size()*(i1)]  += 2.0;
      }
    }
  }
  {
    std::unique_ptr<double[]> i0data = in(0)->get_block(x0, x1);
    sort_indices<0,1,1,1,-1,1>(i0data, odata, x0.size(), x1.size());
  }
  out()->put_block(odata, x0, x1);
}

void Task13::Task_local::compute() {
  const Index x2 = b(0);
  const Index x0 = b(1);
  const Index x1 = b(2);
  const Index x3 = b(3);
  // tensor label: Gamma22
  std::unique_ptr<double[]> odata = out()->move_block(x3, x1, x0, x2);
  {
    if (x0 == x1) {
      std::unique_ptr<double[]> i0data = in(0)->get_block(x3, x2);
      for (int i2 = 0; i2 != x2.size(); ++i2) {
        for (int i1 = 0; i1 != x1.size(); ++i1) {
          for (int i3 = 0; i3 != x3.size(); ++i3) {
            odata[i3+x3.size()*(i1+x1.size()*(i1+x0.size()*(i2)))]
              += (1.0) * i0data[i3+x3.size()*(i2)];
          }
        }
      }
    }
  }
  {
    if (x0 == x2) {
      std::unique_ptr<double[]> i0data = in(0)->get_block(x3, x1);
      for (int i2 = 0; i2 != x2.size(); ++i2) {
        for (int i1 = 0; i1 != x1.size(); ++i1) {
          for (int i3 = 0; i3 != x3.size(); ++i3) {
            odata[i3+x3.size()*(i1+x1.size()*(i2+x0.size()*(i2)))]
              += (-2.0) * i0data[i3+x3.size()*(i1)];
          }
        }
      }
    }
  }
  {
    std::unique_ptr<double[]> i0data = in(1)->get_block(x3, x1, x0, x2);
    sort_indices<0,1,2,3,1,1,1,1>(i0data, odata, x3.size(), x1.size(), x0.size(), x2.size());
  }
  out()->put_block(odata, x3, x1, x0, x2);
}

void Task14::Task_local::compute() {
  const Index x0 = b(0);
  const Index x2 = b(1);
  const Index x3 = b(2);
  const Index x1 = b(3);
  const Index x4 = b(4);
  const Index x5 = b(5);
  // tensor label: Gamma28
  std::unique_ptr<double[]> odata = out()->move_block(x5, x4, x1, x3, x2, x0);
  {
    if (x2 == x4 && x1 == x3) {
      std::unique_ptr<double[]> i0data = in(0)->get_block(x5, x0);
      for (int i0 = 0; i0 != x0.size(); ++i0) {
        for (int i3 = 0; i3 != x3.size(); ++i3) {
          for (int i4 = 0; i4 != x4.size(); ++i4) {
            for (int i5 = 0; i5 != x5.size(); ++i5) {
              odata[i5+x5.size()*(i4+x4.size()*(i3+x1.size()*(i3+x3.size()*(i4+x2.size()*(i0)))))]
                += (-2.0) * i0data[i5+x5.size()*(i0)];
            }
          }
        }
      }
    }
  }
  {
    if (x1 == x3) {
      std::unique_ptr<double[]> i0data = in(1)->get_block(x5, x4, x2, x0);
      for (int i0 = 0; i0 != x0.size(); ++i0) {
        for (int i2 = 0; i2 != x2.size(); ++i2) {
          for (int i3 = 0; i3 != x3.size(); ++i3) {
            for (int i4 = 0; i4 != x4.size(); ++i4) {
              for (int i5 = 0; i5 != x5.size(); ++i5) {
                odata[i5+x5.size()*(i4+x4.size()*(i3+x1.size()*(i3+x3.size()*(i2+x2.size()*(i0)))))]
                  += (-2.0) * i0data[i5+x5.size()*(i4+x4.size()*(i2+x2.size()*(i0)))];
              }
            }
          }
        }
      }
    }
  }
  {
    if (x2 == x3 && x1 == x4) {
      std::unique_ptr<double[]> i0data = in(0)->get_block(x5, x0);
      for (int i0 = 0; i0 != x0.size(); ++i0) {
        for (int i3 = 0; i3 != x3.size(); ++i3) {
          for (int i4 = 0; i4 != x4.size(); ++i4) {
            for (int i5 = 0; i5 != x5.size(); ++i5) {
              odata[i5+x5.size()*(i4+x4.size()*(i4+x1.size()*(i3+x3.size()*(i3+x2.size()*(i0)))))]
                += (1.0) * i0data[i5+x5.size()*(i0)];
            }
          }
        }
      }
    }
  }
  {
    if (x1 == x4) {
      std::unique_ptr<double[]> i0data = in(1)->get_block(x5, x3, x2, x0);
      for (int i0 = 0; i0 != x0.size(); ++i0) {
        for (int i2 = 0; i2 != x2.size(); ++i2) {
          for (int i3 = 0; i3 != x3.size(); ++i3) {
            for (int i4 = 0; i4 != x4.size(); ++i4) {
              for (int i5 = 0; i5 != x5.size(); ++i5) {
                odata[i5+x5.size()*(i4+x4.size()*(i4+x1.size()*(i3+x3.size()*(i2+x2.size()*(i0)))))]
                  += (1.0) * i0data[i5+x5.size()*(i3+x3.size()*(i2+x2.size()*(i0)))];
              }
            }
          }
        }
      }
    }
  }
  {
    if (x2 == x3) {
      std::unique_ptr<double[]> i0data = in(1)->get_block(x5, x4, x1, x0);
      for (int i0 = 0; i0 != x0.size(); ++i0) {
        for (int i3 = 0; i3 != x3.size(); ++i3) {
          for (int i1 = 0; i1 != x1.size(); ++i1) {
            for (int i4 = 0; i4 != x4.size(); ++i4) {
              for (int i5 = 0; i5 != x5.size(); ++i5) {
                odata[i5+x5.size()*(i4+x4.size()*(i1+x1.size()*(i3+x3.size()*(i3+x2.size()*(i0)))))]
                  += (1.0) * i0data[i5+x5.size()*(i4+x4.size()*(i1+x1.size()*(i0)))];
              }
            }
          }
        }
      }
    }
  }
  {
    if (x2 == x4) {
      std::unique_ptr<double[]> i0data = in(1)->get_block(x5, x0, x1, x3);
      for (int i0 = 0; i0 != x0.size(); ++i0) {
        for (int i3 = 0; i3 != x3.size(); ++i3) {
          for (int i1 = 0; i1 != x1.size(); ++i1) {
            for (int i4 = 0; i4 != x4.size(); ++i4) {
              for (int i5 = 0; i5 != x5.size(); ++i5) {
                odata[i5+x5.size()*(i4+x4.size()*(i1+x1.size()*(i3+x3.size()*(i4+x2.size()*(i0)))))]
                  += (1.0) * i0data[i5+x5.size()*(i0+x0.size()*(i1+x1.size()*(i3)))];
              }
            }
          }
        }
      }
    }
  }
  {
    std::unique_ptr<double[]> i0data = in(2)->get_block(x5, x4, x1, x3, x2, x0);
    sort_indices<0,1,2,3,4,5,1,1,1,1>(i0data, odata, x5.size(), x4.size(), x1.size(), x3.size(), x2.size(), x0.size());
  }
  out()->put_block(odata, x5, x4, x1, x3, x2, x0);
}

void Task15::Task_local::compute() {
  const Index x0 = b(0);
  const Index x2 = b(1);
  const Index x3 = b(2);
  const Index x1 = b(3);
  // tensor label: Gamma29
  std::unique_ptr<double[]> odata = out()->move_block(x1, x3, x2, x0);
  {
    if (x1 == x3) {
      std::unique_ptr<double[]> i0data = in(0)->get_block(x2, x0);
      for (int i0 = 0; i0 != x0.size(); ++i0) {
        for (int i2 = 0; i2 != x2.size(); ++i2) {
          for (int i3 = 0; i3 != x3.size(); ++i3) {
            odata[i3+x1.size()*(i3+x3.size()*(i2+x2.size()*(i0)))]
              += (-2.0) * i0data[i2+x2.size()*(i0)];
          }
        }
      }
    }
  }
  {
    if (x2 == x3) {
      std::unique_ptr<double[]> i0data = in(0)->get_block(x1, x0);
      for (int i0 = 0; i0 != x0.size(); ++i0) {
        for (int i3 = 0; i3 != x3.size(); ++i3) {
          for (int i1 = 0; i1 != x1.size(); ++i1) {
            odata[i1+x1.size()*(i3+x3.size()*(i3+x2.size()*(i0)))]
              += (1.0) * i0data[i1+x1.size()*(i0)];
          }
        }
      }
    }
  }
  {
    std::unique_ptr<double[]> i0data = in(1)->get_block(x1, x3, x2, x0);
    sort_indices<0,1,2,3,1,1,1,1>(i0data, odata, x1.size(), x3.size(), x2.size(), x0.size());
  }
  out()->put_block(odata, x1, x3, x2, x0);
}

void Task16::Task_local::compute() {
  const Index x4 = b(0);
  const Index x1 = b(1);
  const Index x0 = b(2);
  const Index x5 = b(3);
  const Index x2 = b(4);
  const Index x3 = b(5);
  // tensor label: Gamma31
  std::unique_ptr<double[]> odata = out()->move_block(x5, x0, x1, x4);
  // associated with merged
  std::unique_ptr<double[]> fdata = in(3)->get_block(x3, x2);
  if (x1 == x4) {
    std::unique_ptr<double[]> i0data = in(1)->get_block(x5, x0, x3, x2);
    for (int i2 = 0; i2 != x2.size(); ++i2) {
      for (int i3 = 0; i3 != x3.size(); ++i3) {
        for (int i0 = 0; i0 != x0.size(); ++i0) {
          for (int i5 = 0; i5 != x5.size(); ++i5) {
            for (int i4 = 0; i4 != x4.size(); ++i4) {
              odata[i5+x5.size()*(i0+x0.size()*(i4+x1.size()*(i4)))]
                += (2.0) * i0data[i5+x5.size()*(i0+x0.size()*(i3+x3.size()*(i2)))] * fdata[i3+x3.size()*(i2)];
            }
          }
        }
      }
    }
  }
  if (x3 == x4 && x1 == x2) {
    std::unique_ptr<double[]> i0data = in(0)->get_block(x5, x0);
    for (int i0 = 0; i0 != x0.size(); ++i0) {
      for (int i5 = 0; i5 != x5.size(); ++i5) {
        for (int i4 = 0; i4 != x4.size(); ++i4) {
          for (int i2 = 0; i2 != x2.size(); ++i2) {
            odata[i5+x5.size()*(i0+x0.size()*(i2+x1.size()*(i4)))]
              += (2.0) * i0data[i5+x5.size()*(i0)] * fdata[i4+x3.size()*(i2)];
          }
        }
      }
    }
  }
  if (x1 == x2) {
    std::unique_ptr<double[]> i0data = in(1)->get_block(x5, x0, x3, x4);
    for (int i4 = 0; i4 != x4.size(); ++i4) {
      for (int i3 = 0; i3 != x3.size(); ++i3) {
        for (int i0 = 0; i0 != x0.size(); ++i0) {
          for (int i5 = 0; i5 != x5.size(); ++i5) {
            for (int i2 = 0; i2 != x2.size(); ++i2) {
              odata[i5+x5.size()*(i0+x0.size()*(i2+x1.size()*(i4)))]
                += (-1.0) * i0data[i5+x5.size()*(i0+x0.size()*(i3+x3.size()*(i4)))] * fdata[i3+x3.size()*(i2)];
            }
          }
        }
      }
    }
  }
  if (x3 == x4) {
    std::unique_ptr<double[]> i0data = in(1)->get_block(x5, x0, x1, x2);
    for (int i2 = 0; i2 != x2.size(); ++i2) {
      for (int i1 = 0; i1 != x1.size(); ++i1) {
        for (int i0 = 0; i0 != x0.size(); ++i0) {
          for (int i5 = 0; i5 != x5.size(); ++i5) {
            for (int i4 = 0; i4 != x4.size(); ++i4) {
              odata[i5+x5.size()*(i0+x0.size()*(i1+x1.size()*(i4)))]
                += (-1.0) * i0data[i5+x5.size()*(i0+x0.size()*(i1+x1.size()*(i2)))] * fdata[i4+x3.size()*(i2)];
            }
          }
        }
      }
    }
  }
  {
    std::unique_ptr<double[]> i0data = in(2)->get_block(x5, x0, x1, x4, x3, x2);
    for (int i2 = 0; i2 != x2.size(); ++i2) {
      for (int i3 = 0; i3 != x3.size(); ++i3) {
        for (int i4 = 0; i4 != x4.size(); ++i4) {
          for (int i1 = 0; i1 != x1.size(); ++i1) {
            for (int i0 = 0; i0 != x0.size(); ++i0) {
              for (int i5 = 0; i5 != x5.size(); ++i5) {
                odata[i5+x5.size()*(i0+x0.size()*(i1+x1.size()*(i4)))]
                  += (-1.0) * i0data[i5+x5.size()*(i0+x0.size()*(i1+x1.size()*(i4+x4.size()*(i3+x3.size()*(i2)))))] * fdata[i3+x3.size()*(i2)];
              }
            }
          }
        }
      }
    }
  }
  out()->put_block(odata, x5, x0, x1, x4);
}

void Task17::Task_local::compute() {
  const Index x2 = b(0);
  const Index x1 = b(1);
  const Index x0 = b(2);
  const Index x3 = b(3);
  // tensor label: Gamma32
  std::unique_ptr<double[]> odata = out()->move_block(x3, x0, x1, x2);
  {
    if (x1 == x2) {
      std::unique_ptr<double[]> i0data = in(0)->get_block(x3, x0);
      for (int i2 = 0; i2 != x2.size(); ++i2) {
        for (int i0 = 0; i0 != x0.size(); ++i0) {
          for (int i3 = 0; i3 != x3.size(); ++i3) {
            odata[i3+x3.size()*(i0+x0.size()*(i2+x1.size()*(i2)))]
              += (2.0) * i0data[i3+x3.size()*(i0)];
          }
        }
      }
    }
  }
  {
    std::unique_ptr<double[]> i0data = in(1)->get_block(x3, x0, x1, x2);
    sort_indices<0,1,2,3,1,1,-1,1>(i0data, odata, x3.size(), x0.size(), x1.size(), x2.size());
  }
  out()->put_block(odata, x3, x0, x1, x2);
}

void Task18::Task_local::compute() {
  const Index x0 = b(0);
  const Index x1 = b(1);
  const Index x4 = b(2);
  const Index x5 = b(3);
  const Index x2 = b(4);
  const Index x3 = b(5);
  // tensor label: Gamma34
  std::unique_ptr<double[]> odata = out()->move_block(x5, x4, x1, x0);
  // associated with merged
  std::unique_ptr<double[]> fdata = in(3)->get_block(x3, x2);
  if (x1 == x4) {
    std::unique_ptr<double[]> i0data = in(1)->get_block(x5, x0, x3, x2);
    for (int i2 = 0; i2 != x2.size(); ++i2) {
      for (int i3 = 0; i3 != x3.size(); ++i3) {
        for (int i0 = 0; i0 != x0.size(); ++i0) {
          for (int i5 = 0; i5 != x5.size(); ++i5) {
            for (int i4 = 0; i4 != x4.size(); ++i4) {
              odata[i5+x5.size()*(i4+x4.size()*(i4+x1.size()*(i0)))]
                += (1.0) * i0data[i5+x5.size()*(i0+x0.size()*(i3+x3.size()*(i2)))] * fdata[i3+x3.size()*(i2)];
            }
          }
        }
      }
    }
  }
  if (x3 == x4 && x1 == x2) {
    std::unique_ptr<double[]> i0data = in(0)->get_block(x5, x0);
    for (int i0 = 0; i0 != x0.size(); ++i0) {
      for (int i5 = 0; i5 != x5.size(); ++i5) {
        for (int i4 = 0; i4 != x4.size(); ++i4) {
          for (int i2 = 0; i2 != x2.size(); ++i2) {
            odata[i5+x5.size()*(i4+x4.size()*(i2+x1.size()*(i0)))]
              += (1.0) * i0data[i5+x5.size()*(i0)] * fdata[i4+x3.size()*(i2)];
          }
        }
      }
    }
  }
  if (x1 == x2) {
    std::unique_ptr<double[]> i0data = in(1)->get_block(x5, x4, x3, x0);
    for (int i0 = 0; i0 != x0.size(); ++i0) {
      for (int i3 = 0; i3 != x3.size(); ++i3) {
        for (int i4 = 0; i4 != x4.size(); ++i4) {
          for (int i5 = 0; i5 != x5.size(); ++i5) {
            for (int i2 = 0; i2 != x2.size(); ++i2) {
              odata[i5+x5.size()*(i4+x4.size()*(i2+x1.size()*(i0)))]
                += (1.0) * i0data[i5+x5.size()*(i4+x4.size()*(i3+x3.size()*(i0)))] * fdata[i3+x3.size()*(i2)];
            }
          }
        }
      }
    }
  }
  if (x3 == x4) {
    std::unique_ptr<double[]> i0data = in(1)->get_block(x5, x2, x1, x0);
    for (int i0 = 0; i0 != x0.size(); ++i0) {
      for (int i1 = 0; i1 != x1.size(); ++i1) {
        for (int i2 = 0; i2 != x2.size(); ++i2) {
          for (int i5 = 0; i5 != x5.size(); ++i5) {
            for (int i4 = 0; i4 != x4.size(); ++i4) {
              odata[i5+x5.size()*(i4+x4.size()*(i1+x1.size()*(i0)))]
                += (1.0) * i0data[i5+x5.size()*(i2+x2.size()*(i1+x1.size()*(i0)))] * fdata[i4+x3.size()*(i2)];
            }
          }
        }
      }
    }
  }
  {
    std::unique_ptr<double[]> i0data = in(2)->get_block(x5, x4, x3, x2, x1, x0);
    for (int i0 = 0; i0 != x0.size(); ++i0) {
      for (int i1 = 0; i1 != x1.size(); ++i1) {
        for (int i2 = 0; i2 != x2.size(); ++i2) {
          for (int i3 = 0; i3 != x3.size(); ++i3) {
            for (int i4 = 0; i4 != x4.size(); ++i4) {
              for (int i5 = 0; i5 != x5.size(); ++i5) {
                odata[i5+x5.size()*(i4+x4.size()*(i1+x1.size()*(i0)))]
                  += (1.0) * i0data[i5+x5.size()*(i4+x4.size()*(i3+x3.size()*(i2+x2.size()*(i1+x1.size()*(i0)))))] * fdata[i3+x3.size()*(i2)];
              }
            }
          }
        }
      }
    }
  }
  out()->put_block(odata, x5, x4, x1, x0);
}

void Task19::Task_local::compute() {
  const Index x0 = b(0);
  const Index x1 = b(1);
  const Index x2 = b(2);
  const Index x3 = b(3);
  // tensor label: Gamma35
  std::unique_ptr<double[]> odata = out()->move_block(x3, x2, x1, x0);
  {
    if (x1 == x2) {
      std::unique_ptr<double[]> i0data = in(0)->get_block(x3, x0);
      for (int i0 = 0; i0 != x0.size(); ++i0) {
        for (int i2 = 0; i2 != x2.size(); ++i2) {
          for (int i3 = 0; i3 != x3.size(); ++i3) {
            odata[i3+x3.size()*(i2+x2.size()*(i2+x1.size()*(i0)))]
              += (1.0) * i0data[i3+x3.size()*(i0)];
          }
        }
      }
    }
  }
  {
    std::unique_ptr<double[]> i0data = in(1)->get_block(x3, x2, x1, x0);
    sort_indices<0,1,2,3,1,1,1,1>(i0data, odata, x3.size(), x2.size(), x1.size(), x0.size());
  }
  out()->put_block(odata, x3, x2, x1, x0);
}

void Task20::Task_local::compute() {
  const Index x2 = b(0);
  const Index x1 = b(1);
  const Index x3 = b(2);
  const Index x4 = b(3);
  const Index x0 = b(4);
  const Index x5 = b(5);
  // tensor label: Gamma37
  std::unique_ptr<double[]> odata = out()->move_block(x5, x0, x4, x3, x1, x2);
  {
    if (x1 == x2) {
      std::unique_ptr<double[]> i0data = in(0)->get_block(x5, x0, x4, x3);
      for (int i2 = 0; i2 != x2.size(); ++i2) {
        for (int i3 = 0; i3 != x3.size(); ++i3) {
          for (int i4 = 0; i4 != x4.size(); ++i4) {
            for (int i0 = 0; i0 != x0.size(); ++i0) {
              for (int i5 = 0; i5 != x5.size(); ++i5) {
                odata[i5+x5.size()*(i0+x0.size()*(i4+x4.size()*(i3+x3.size()*(i2+x1.size()*(i2)))))]
                  += (2.0) * i0data[i5+x5.size()*(i0+x0.size()*(i4+x4.size()*(i3)))];
              }
            }
          }
        }
      }
    }
  }
  {
    if (x1 == x3) {
      std::unique_ptr<double[]> i0data = in(0)->get_block(x5, x0, x4, x2);
      for (int i2 = 0; i2 != x2.size(); ++i2) {
        for (int i3 = 0; i3 != x3.size(); ++i3) {
          for (int i4 = 0; i4 != x4.size(); ++i4) {
            for (int i0 = 0; i0 != x0.size(); ++i0) {
              for (int i5 = 0; i5 != x5.size(); ++i5) {
                odata[i5+x5.size()*(i0+x0.size()*(i4+x4.size()*(i3+x3.size()*(i3+x1.size()*(i2)))))]
                  += (-1.0) * i0data[i5+x5.size()*(i0+x0.size()*(i4+x4.size()*(i2)))];
              }
            }
          }
        }
      }
    }
  }
  {
    std::unique_ptr<double[]> i0data = in(1)->get_block(x5, x0, x4, x3, x1, x2);
    sort_indices<0,1,2,3,4,5,1,1,-1,1>(i0data, odata, x5.size(), x0.size(), x4.size(), x3.size(), x1.size(), x2.size());
  }
  out()->put_block(odata, x5, x0, x4, x3, x1, x2);
}

void Task21::Task_local::compute() {
  const Index x0 = b(0);
  const Index x1 = b(1);
  // tensor label: Gamma38
  std::unique_ptr<double[]> odata = out()->move_block(x1, x0);
  {
    std::unique_ptr<double[]> i0data = in(0)->get_block(x1, x0);
    sort_indices<0,1,1,1,1,1>(i0data, odata, x1.size(), x0.size());
  }
  out()->put_block(odata, x1, x0);
}

void Task22::Task_local::compute() {
  const Index x0 = b(0);
  const Index x1 = b(1);
  const Index x3 = b(2);
  const Index x4 = b(3);
  const Index x2 = b(4);
  const Index x5 = b(5);
  // tensor label: Gamma51
  std::unique_ptr<double[]> odata = out()->move_block(x5, x2, x4, x3, x1, x0);
  {
    if (x1 == x2) {
      std::unique_ptr<double[]> i0data = in(0)->get_block(x5, x0, x4, x3);
      for (int i0 = 0; i0 != x0.size(); ++i0) {
        for (int i3 = 0; i3 != x3.size(); ++i3) {
          for (int i4 = 0; i4 != x4.size(); ++i4) {
            for (int i2 = 0; i2 != x2.size(); ++i2) {
              for (int i5 = 0; i5 != x5.size(); ++i5) {
                odata[i5+x5.size()*(i2+x2.size()*(i4+x4.size()*(i3+x3.size()*(i2+x1.size()*(i0)))))]
                  += (1.0) * i0data[i5+x5.size()*(i0+x0.size()*(i4+x4.size()*(i3)))];
              }
            }
          }
        }
      }
    }
  }
  {
    if (x1 == x3) {
      std::unique_ptr<double[]> i0data = in(0)->get_block(x5, x2, x4, x0);
      for (int i0 = 0; i0 != x0.size(); ++i0) {
        for (int i3 = 0; i3 != x3.size(); ++i3) {
          for (int i4 = 0; i4 != x4.size(); ++i4) {
            for (int i2 = 0; i2 != x2.size(); ++i2) {
              for (int i5 = 0; i5 != x5.size(); ++i5) {
                odata[i5+x5.size()*(i2+x2.size()*(i4+x4.size()*(i3+x3.size()*(i3+x1.size()*(i0)))))]
                  += (1.0) * i0data[i5+x5.size()*(i2+x2.size()*(i4+x4.size()*(i0)))];
              }
            }
          }
        }
      }
    }
  }
  {
    std::unique_ptr<double[]> i0data = in(1)->get_block(x5, x2, x4, x3, x1, x0);
    sort_indices<0,1,2,3,4,5,1,1,1,1>(i0data, odata, x5.size(), x2.size(), x4.size(), x3.size(), x1.size(), x0.size());
  }
  out()->put_block(odata, x5, x2, x4, x3, x1, x0);
}

void Task23::Task_local::compute() {
  const Index x1 = b(0);
  const Index x2 = b(1);
  const Index x4 = b(2);
  const Index x3 = b(3);
  const Index x0 = b(4);
  const Index x5 = b(5);
  // tensor label: Gamma56
  std::unique_ptr<double[]> odata = out()->move_block(x5, x0, x3, x4, x2, x1);
  {
    if (x2 == x4) {
      std::unique_ptr<double[]> i0data = in(0)->get_block(x5, x0, x3, x1);
      for (int i1 = 0; i1 != x1.size(); ++i1) {
        for (int i4 = 0; i4 != x4.size(); ++i4) {
          for (int i3 = 0; i3 != x3.size(); ++i3) {
            for (int i0 = 0; i0 != x0.size(); ++i0) {
              for (int i5 = 0; i5 != x5.size(); ++i5) {
                odata[i5+x5.size()*(i0+x0.size()*(i3+x3.size()*(i4+x4.size()*(i4+x2.size()*(i1)))))]
                  += (-1.0) * i0data[i5+x5.size()*(i0+x0.size()*(i3+x3.size()*(i1)))];
              }
            }
          }
        }
      }
    }
  }
  {
    if (x3 == x4) {
      std::unique_ptr<double[]> i0data = in(0)->get_block(x5, x0, x2, x1);
      for (int i1 = 0; i1 != x1.size(); ++i1) {
        for (int i2 = 0; i2 != x2.size(); ++i2) {
          for (int i4 = 0; i4 != x4.size(); ++i4) {
            for (int i0 = 0; i0 != x0.size(); ++i0) {
              for (int i5 = 0; i5 != x5.size(); ++i5) {
                odata[i5+x5.size()*(i0+x0.size()*(i4+x3.size()*(i4+x4.size()*(i2+x2.size()*(i1)))))]
                  += (2.0) * i0data[i5+x5.size()*(i0+x0.size()*(i2+x2.size()*(i1)))];
              }
            }
          }
        }
      }
    }
  }
  {
    std::unique_ptr<double[]> i0data = in(1)->get_block(x5, x0, x3, x4, x2, x1);
    sort_indices<0,1,2,3,4,5,1,1,-1,1>(i0data, odata, x5.size(), x0.size(), x3.size(), x4.size(), x2.size(), x1.size());
  }
  out()->put_block(odata, x5, x0, x3, x4, x2, x1);
}

void Task24::Task_local::compute() {
  const Index x1 = b(0);
  const Index x2 = b(1);
  const Index x0 = b(2);
  const Index x3 = b(3);
  const Index x4 = b(4);
  const Index x5 = b(5);
  // tensor label: Gamma57
  std::unique_ptr<double[]> odata = out()->move_block(x5, x4, x3, x0, x2, x1);
  {
    if (x2 == x4) {
      std::unique_ptr<double[]> i0data = in(0)->get_block(x5, x1, x3, x0);
      for (int i1 = 0; i1 != x1.size(); ++i1) {
        for (int i0 = 0; i0 != x0.size(); ++i0) {
          for (int i3 = 0; i3 != x3.size(); ++i3) {
            for (int i4 = 0; i4 != x4.size(); ++i4) {
              for (int i5 = 0; i5 != x5.size(); ++i5) {
                odata[i5+x5.size()*(i4+x4.size()*(i3+x3.size()*(i0+x0.size()*(i4+x2.size()*(i1)))))]
                  += (1.0) * i0data[i5+x5.size()*(i1+x1.size()*(i3+x3.size()*(i0)))];
              }
            }
          }
        }
      }
    }
  }
  {
    if (x3 == x4) {
      std::unique_ptr<double[]> i0data = in(0)->get_block(x5, x0, x2, x1);
      for (int i1 = 0; i1 != x1.size(); ++i1) {
        for (int i2 = 0; i2 != x2.size(); ++i2) {
          for (int i0 = 0; i0 != x0.size(); ++i0) {
            for (int i4 = 0; i4 != x4.size(); ++i4) {
              for (int i5 = 0; i5 != x5.size(); ++i5) {
                odata[i5+x5.size()*(i4+x4.size()*(i4+x3.size()*(i0+x0.size()*(i2+x2.size()*(i1)))))]
                  += (1.0) * i0data[i5+x5.size()*(i0+x0.size()*(i2+x2.size()*(i1)))];
              }
            }
          }
        }
      }
    }
  }
  {
    std::unique_ptr<double[]> i0data = in(1)->get_block(x5, x4, x3, x0, x2, x1);
    sort_indices<0,1,2,3,4,5,1,1,1,1>(i0data, odata, x5.size(), x4.size(), x3.size(), x0.size(), x2.size(), x1.size());
  }
  out()->put_block(odata, x5, x4, x3, x0, x2, x1);
}

void Task25::Task_local::compute() {
  const Index x1 = b(0);
  const Index x2 = b(1);
  const Index x5 = b(2);
  const Index x6 = b(3);
  const Index x0 = b(4);
  const Index x7 = b(5);
  const Index x3 = b(6);
  const Index x4 = b(7);
  // tensor label: Gamma58
  std::unique_ptr<double[]> odata = out()->move_block(x7, x0, x6, x5, x2, x1);
  // associated with merged
  std::unique_ptr<double[]> fdata = in(3)->get_block(x4, x3);
  if (x2 == x5) {
    std::unique_ptr<double[]> i0data = in(1)->get_block(x7, x0, x6, x1, x4, x3);
    for (int i3 = 0; i3 != x3.size(); ++i3) {
      for (int i4 = 0; i4 != x4.size(); ++i4) {
        for (int i1 = 0; i1 != x1.size(); ++i1) {
          for (int i6 = 0; i6 != x6.size(); ++i6) {
            for (int i0 = 0; i0 != x0.size(); ++i0) {
              for (int i7 = 0; i7 != x7.size(); ++i7) {
                for (int i5 = 0; i5 != x5.size(); ++i5) {
                  odata[i7+x7.size()*(i0+x0.size()*(i6+x6.size()*(i5+x5.size()*(i5+x2.size()*(i1)))))]
                    += (1.0) * i0data[i7+x7.size()*(i0+x0.size()*(i6+x6.size()*(i1+x1.size()*(i4+x4.size()*(i3)))))] * fdata[i4+x4.size()*(i3)];
                }
              }
            }
          }
        }
      }
    }
  }
  if (x4 == x5 && x2 == x3) {
    std::unique_ptr<double[]> i0data = in(0)->get_block(x7, x0, x6, x1);
    for (int i1 = 0; i1 != x1.size(); ++i1) {
      for (int i6 = 0; i6 != x6.size(); ++i6) {
        for (int i0 = 0; i0 != x0.size(); ++i0) {
          for (int i7 = 0; i7 != x7.size(); ++i7) {
            for (int i5 = 0; i5 != x5.size(); ++i5) {
              for (int i3 = 0; i3 != x3.size(); ++i3) {
                odata[i7+x7.size()*(i0+x0.size()*(i6+x6.size()*(i5+x5.size()*(i3+x2.size()*(i1)))))]
                  += (1.0) * i0data[i7+x7.size()*(i0+x0.size()*(i6+x6.size()*(i1)))] * fdata[i5+x4.size()*(i3)];
              }
            }
          }
        }
      }
    }
  }
  if (x2 == x3) {
    std::unique_ptr<double[]> i0data = in(1)->get_block(x7, x0, x6, x5, x4, x1);
    for (int i1 = 0; i1 != x1.size(); ++i1) {
      for (int i4 = 0; i4 != x4.size(); ++i4) {
        for (int i5 = 0; i5 != x5.size(); ++i5) {
          for (int i6 = 0; i6 != x6.size(); ++i6) {
            for (int i0 = 0; i0 != x0.size(); ++i0) {
              for (int i7 = 0; i7 != x7.size(); ++i7) {
                for (int i3 = 0; i3 != x3.size(); ++i3) {
                  odata[i7+x7.size()*(i0+x0.size()*(i6+x6.size()*(i5+x5.size()*(i3+x2.size()*(i1)))))]
                    += (1.0) * i0data[i7+x7.size()*(i0+x0.size()*(i6+x6.size()*(i5+x5.size()*(i4+x4.size()*(i1)))))] * fdata[i4+x4.size()*(i3)];
                }
              }
            }
          }
        }
      }
    }
  }
  if (x4 == x5) {
    std::unique_ptr<double[]> i0data = in(1)->get_block(x7, x0, x6, x3, x2, x1);
    for (int i1 = 0; i1 != x1.size(); ++i1) {
      for (int i2 = 0; i2 != x2.size(); ++i2) {
        for (int i3 = 0; i3 != x3.size(); ++i3) {
          for (int i6 = 0; i6 != x6.size(); ++i6) {
            for (int i0 = 0; i0 != x0.size(); ++i0) {
              for (int i7 = 0; i7 != x7.size(); ++i7) {
                for (int i5 = 0; i5 != x5.size(); ++i5) {
                  odata[i7+x7.size()*(i0+x0.size()*(i6+x6.size()*(i5+x5.size()*(i2+x2.size()*(i1)))))]
                    += (1.0) * i0data[i7+x7.size()*(i0+x0.size()*(i6+x6.size()*(i3+x3.size()*(i2+x2.size()*(i1)))))] * fdata[i5+x4.size()*(i3)];
                }
              }
            }
          }
        }
      }
    }
  }
  {
    std::unique_ptr<double[]> i0data = in(2)->get_block(x7, x0, x6, x5, x4, x3, x2, x1);
    for (int i1 = 0; i1 != x1.size(); ++i1) {
      for (int i2 = 0; i2 != x2.size(); ++i2) {
        for (int i3 = 0; i3 != x3.size(); ++i3) {
          for (int i4 = 0; i4 != x4.size(); ++i4) {
            for (int i5 = 0; i5 != x5.size(); ++i5) {
              for (int i6 = 0; i6 != x6.size(); ++i6) {
                for (int i0 = 0; i0 != x0.size(); ++i0) {
                  for (int i7 = 0; i7 != x7.size(); ++i7) {
                    odata[i7+x7.size()*(i0+x0.size()*(i6+x6.size()*(i5+x5.size()*(i2+x2.size()*(i1)))))]
                      += (1.0) * i0data[i7+x7.size()*(i0+x0.size()*(i6+x6.size()*(i5+x5.size()*(i4+x4.size()*(i3+x3.size()*(i2+x2.size()*(i1)))))))] * fdata[i4+x4.size()*(i3)];
                  }
                }
              }
            }
          }
        }
      }
    }
  }
  out()->put_block(odata, x7, x0, x6, x5, x2, x1);
}

void Task26::Task_local::compute() {
  const Index x1 = b(0);
  const Index x2 = b(1);
  const Index x3 = b(2);
  const Index x4 = b(3);
  const Index x0 = b(4);
  const Index x5 = b(5);
  // tensor label: Gamma59
  std::unique_ptr<double[]> odata = out()->move_block(x5, x0, x4, x3, x2, x1);
  {
    if (x2 == x3) {
      std::unique_ptr<double[]> i0data = in(0)->get_block(x5, x0, x4, x1);
      for (int i1 = 0; i1 != x1.size(); ++i1) {
        for (int i3 = 0; i3 != x3.size(); ++i3) {
          for (int i4 = 0; i4 != x4.size(); ++i4) {
            for (int i0 = 0; i0 != x0.size(); ++i0) {
              for (int i5 = 0; i5 != x5.size(); ++i5) {
                odata[i5+x5.size()*(i0+x0.size()*(i4+x4.size()*(i3+x3.size()*(i3+x2.size()*(i1)))))]
                  += (1.0) * i0data[i5+x5.size()*(i0+x0.size()*(i4+x4.size()*(i1)))];
              }
            }
          }
        }
      }
    }
  }
  {
    std::unique_ptr<double[]> i0data = in(1)->get_block(x5, x0, x4, x3, x2, x1);
    sort_indices<0,1,2,3,4,5,1,1,1,1>(i0data, odata, x5.size(), x0.size(), x4.size(), x3.size(), x2.size(), x1.size());
  }
  out()->put_block(odata, x5, x0, x4, x3, x2, x1);
}

void Task27::Task_local::compute() {
  const Index x1 = b(0);
  const Index x2 = b(1);
  const Index x0 = b(2);
  const Index x3 = b(3);
  // tensor label: Gamma60
  std::unique_ptr<double[]> odata = out()->move_block(x3, x0, x2, x1);
  {
    std::unique_ptr<double[]> i0data = in(0)->get_block(x3, x0, x2, x1);
    sort_indices<0,1,2,3,1,1,1,1>(i0data, odata, x3.size(), x0.size(), x2.size(), x1.size());
  }
  out()->put_block(odata, x3, x0, x2, x1);
}

void Task28::Task_local::compute() {
  const Index x0 = b(0);
  const Index x1 = b(1);
  // scalar
  // tensor label: Gamma69
  std::unique_ptr<double[]> odata = out()->move_block();
  // associated with merged
  std::unique_ptr<double[]> fdata = in(1)->get_block(x1, x0);
  {
    std::unique_ptr<double[]> i0data = in(0)->get_block(x1, x0);
    for (int i0 = 0; i0 != x0.size(); ++i0) {
      for (int i1 = 0; i1 != x1.size(); ++i1) {
        odata[0]
          += (1.0) * i0data[i1+x1.size()*(i0)] * fdata[i1+x1.size()*(i0)];
      }
    }
  }
  out()->put_block(odata);
}

void Task29::Task_local::compute() {
  const Index x0 = b(0);
  const Index x3 = b(1);
  const Index x1 = b(2);
  const Index x2 = b(3);
  // tensor label: Gamma81
  std::unique_ptr<double[]> odata = out()->move_block(x3, x0);
  // associated with merged
  std::unique_ptr<double[]> fdata = in(1)->get_block(x2, x1);
  {
    std::unique_ptr<double[]> i0data = in(0)->get_block(x3, x0, x2, x1);
    for (int i1 = 0; i1 != x1.size(); ++i1) {
      for (int i2 = 0; i2 != x2.size(); ++i2) {
        for (int i0 = 0; i0 != x0.size(); ++i0) {
          for (int i3 = 0; i3 != x3.size(); ++i3) {
            odata[i3+x3.size()*(i0)]
              += (1.0) * i0data[i3+x3.size()*(i0+x0.size()*(i2+x2.size()*(i1)))] * fdata[i2+x2.size()*(i1)];
          }
        }
      }
    }
  }
  out()->put_block(odata, x3, x0);
}

void Task30::Task_local::compute() {
  const Index x1 = b(0);
  const Index x4 = b(1);
  const Index x0 = b(2);
  const Index x5 = b(3);
  const Index x2 = b(4);
  const Index x3 = b(5);
  // tensor label: Gamma92
  std::unique_ptr<double[]> odata = out()->move_block(x5, x0, x4, x1);
  // associated with merged
  std::unique_ptr<double[]> fdata = in(1)->get_block(x3, x2);
  {
    std::unique_ptr<double[]> i0data = in(0)->get_block(x5, x0, x4, x1, x3, x2);
    for (int i2 = 0; i2 != x2.size(); ++i2) {
      for (int i3 = 0; i3 != x3.size(); ++i3) {
        for (int i1 = 0; i1 != x1.size(); ++i1) {
          for (int i4 = 0; i4 != x4.size(); ++i4) {
            for (int i0 = 0; i0 != x0.size(); ++i0) {
              for (int i5 = 0; i5 != x5.size(); ++i5) {
                odata[i5+x5.size()*(i0+x0.size()*(i4+x4.size()*(i1)))]
                  += (1.0) * i0data[i5+x5.size()*(i0+x0.size()*(i4+x4.size()*(i1+x1.size()*(i3+x3.size()*(i2)))))] * fdata[i3+x3.size()*(i2)];
              }
            }
          }
        }
      }
    }
  }
  out()->put_block(odata, x5, x0, x4, x1);
}

void Task31::Task_local::compute() {
  const Index x2 = b(0);
  const Index x3 = b(1);
  const Index x4 = b(2);
  const Index x1 = b(3);
  const Index x5 = b(4);
  const Index x0 = b(5);
  // tensor label: Gamma162
  std::unique_ptr<double[]> odata = out()->move_block(x0, x5, x1, x4, x3, x2);
  {
    if (x1 == x5 && x0 == x4) {
      std::unique_ptr<double[]> i0data = in(0)->get_block(x3, x2);
      for (int i2 = 0; i2 != x2.size(); ++i2) {
        for (int i3 = 0; i3 != x3.size(); ++i3) {
          for (int i4 = 0; i4 != x4.size(); ++i4) {
            for (int i5 = 0; i5 != x5.size(); ++i5) {
              odata[i4+x0.size()*(i5+x5.size()*(i5+x1.size()*(i4+x4.size()*(i3+x3.size()*(i2)))))]
                += (-2.0) * i0data[i3+x3.size()*(i2)];
            }
          }
        }
      }
    }
  }
  {
    if (x1 == x4 && x0 == x5) {
      std::unique_ptr<double[]> i0data = in(0)->get_block(x3, x2);
      for (int i2 = 0; i2 != x2.size(); ++i2) {
        for (int i3 = 0; i3 != x3.size(); ++i3) {
          for (int i4 = 0; i4 != x4.size(); ++i4) {
            for (int i5 = 0; i5 != x5.size(); ++i5) {
              odata[i5+x0.size()*(i5+x5.size()*(i4+x1.size()*(i4+x4.size()*(i3+x3.size()*(i2)))))]
                += (4.0) * i0data[i3+x3.size()*(i2)];
            }
          }
        }
      }
    }
  }
  {
    // rdm0 non-merged case
    if (x3 == x5 && x1 == x4 && x0 == x2) {
      for (int i2 = 0; i2 != x2.size(); ++i2) {
        for (int i4 = 0; i4 != x4.size(); ++i4) {
          for (int i5 = 0; i5 != x5.size(); ++i5) {
            odata[i2+x0.size()*(i5+x5.size()*(i4+x1.size()*(i4+x4.size()*(i5+x3.size()*(i2)))))]  += 4.0;
          }
        }
      }
    }
  }
  {
    if (x0 == x2 && x1 == x4) {
      std::unique_ptr<double[]> i0data = in(0)->get_block(x3, x5);
      for (int i2 = 0; i2 != x2.size(); ++i2) {
        for (int i3 = 0; i3 != x3.size(); ++i3) {
          for (int i4 = 0; i4 != x4.size(); ++i4) {
            for (int i5 = 0; i5 != x5.size(); ++i5) {
              odata[i2+x0.size()*(i5+x5.size()*(i4+x1.size()*(i4+x4.size()*(i3+x3.size()*(i2)))))]
                += (-2.0) * i0data[i3+x3.size()*(i5)];
            }
          }
        }
      }
    }
  }
  {
    // rdm0 non-merged case
    if (x3 == x4 && x1 == x5 && x0 == x2) {
      for (int i2 = 0; i2 != x2.size(); ++i2) {
        for (int i4 = 0; i4 != x4.size(); ++i4) {
          for (int i5 = 0; i5 != x5.size(); ++i5) {
            odata[i2+x0.size()*(i5+x5.size()*(i5+x1.size()*(i4+x4.size()*(i4+x3.size()*(i2)))))]  += -2.0;
          }
        }
      }
    }
  }
  {
    if (x1 == x5 && x0 == x2) {
      std::unique_ptr<double[]> i0data = in(0)->get_block(x3, x4);
      for (int i2 = 0; i2 != x2.size(); ++i2) {
        for (int i3 = 0; i3 != x3.size(); ++i3) {
          for (int i4 = 0; i4 != x4.size(); ++i4) {
            for (int i5 = 0; i5 != x5.size(); ++i5) {
              odata[i2+x0.size()*(i5+x5.size()*(i5+x1.size()*(i4+x4.size()*(i3+x3.size()*(i2)))))]
                += (1.0) * i0data[i3+x3.size()*(i4)];
            }
          }
        }
      }
    }
  }
  {
    if (x3 == x4 && x0 == x2) {
      std::unique_ptr<double[]> i0data = in(0)->get_block(x1, x5);
      for (int i2 = 0; i2 != x2.size(); ++i2) {
        for (int i4 = 0; i4 != x4.size(); ++i4) {
          for (int i1 = 0; i1 != x1.size(); ++i1) {
            for (int i5 = 0; i5 != x5.size(); ++i5) {
              odata[i2+x0.size()*(i5+x5.size()*(i1+x1.size()*(i4+x4.size()*(i4+x3.size()*(i2)))))]
                += (1.0) * i0data[i1+x1.size()*(i5)];
            }
          }
        }
      }
    }
  }
  {
    if (x3 == x5 && x0 == x2) {
      std::unique_ptr<double[]> i0data = in(0)->get_block(x1, x4);
      for (int i2 = 0; i2 != x2.size(); ++i2) {
        for (int i4 = 0; i4 != x4.size(); ++i4) {
          for (int i1 = 0; i1 != x1.size(); ++i1) {
            for (int i5 = 0; i5 != x5.size(); ++i5) {
              odata[i2+x0.size()*(i5+x5.size()*(i1+x1.size()*(i4+x4.size()*(i5+x3.size()*(i2)))))]
                += (-2.0) * i0data[i1+x1.size()*(i4)];
            }
          }
        }
      }
    }
  }
  {
    if (x0 == x2) {
      std::unique_ptr<double[]> i0data = in(1)->get_block(x3, x5, x1, x4);
      for (int i2 = 0; i2 != x2.size(); ++i2) {
        for (int i3 = 0; i3 != x3.size(); ++i3) {
          for (int i4 = 0; i4 != x4.size(); ++i4) {
            for (int i1 = 0; i1 != x1.size(); ++i1) {
              for (int i5 = 0; i5 != x5.size(); ++i5) {
                odata[i2+x0.size()*(i5+x5.size()*(i1+x1.size()*(i4+x4.size()*(i3+x3.size()*(i2)))))]
                  += (1.0) * i0data[i3+x3.size()*(i5+x5.size()*(i1+x1.size()*(i4)))];
              }
            }
          }
        }
      }
    }
  }
  {
    // rdm0 non-merged case
    if (x3 == x5 && x0 == x4 && x1 == x2) {
      for (int i2 = 0; i2 != x2.size(); ++i2) {
        for (int i4 = 0; i4 != x4.size(); ++i4) {
          for (int i5 = 0; i5 != x5.size(); ++i5) {
            odata[i4+x0.size()*(i5+x5.size()*(i2+x1.size()*(i4+x4.size()*(i5+x3.size()*(i2)))))]  += -2.0;
          }
        }
      }
    }
  }
  {
    if (x0 == x4 && x1 == x2) {
      std::unique_ptr<double[]> i0data = in(0)->get_block(x3, x5);
      for (int i2 = 0; i2 != x2.size(); ++i2) {
        for (int i3 = 0; i3 != x3.size(); ++i3) {
          for (int i4 = 0; i4 != x4.size(); ++i4) {
            for (int i5 = 0; i5 != x5.size(); ++i5) {
              odata[i4+x0.size()*(i5+x5.size()*(i2+x1.size()*(i4+x4.size()*(i3+x3.size()*(i2)))))]
                += (1.0) * i0data[i3+x3.size()*(i5)];
            }
          }
        }
      }
    }
  }
  {
    if (x3 == x5 && x0 == x4) {
      std::unique_ptr<double[]> i0data = in(0)->get_block(x1, x2);
      for (int i2 = 0; i2 != x2.size(); ++i2) {
        for (int i4 = 0; i4 != x4.size(); ++i4) {
          for (int i1 = 0; i1 != x1.size(); ++i1) {
            for (int i5 = 0; i5 != x5.size(); ++i5) {
              odata[i4+x0.size()*(i5+x5.size()*(i1+x1.size()*(i4+x4.size()*(i5+x3.size()*(i2)))))]
                += (1.0) * i0data[i1+x1.size()*(i2)];
            }
          }
        }
      }
    }
  }
  {
    if (x0 == x4) {
      std::unique_ptr<double[]> i0data = in(1)->get_block(x1, x5, x3, x2);
      for (int i2 = 0; i2 != x2.size(); ++i2) {
        for (int i3 = 0; i3 != x3.size(); ++i3) {
          for (int i4 = 0; i4 != x4.size(); ++i4) {
            for (int i1 = 0; i1 != x1.size(); ++i1) {
              for (int i5 = 0; i5 != x5.size(); ++i5) {
                odata[i4+x0.size()*(i5+x5.size()*(i1+x1.size()*(i4+x4.size()*(i3+x3.size()*(i2)))))]
                  += (1.0) * i0data[i1+x1.size()*(i5+x5.size()*(i3+x3.size()*(i2)))];
              }
            }
          }
        }
      }
    }
  }
  {
    // rdm0 non-merged case
    if (x3 == x4 && x0 == x5 && x1 == x2) {
      for (int i2 = 0; i2 != x2.size(); ++i2) {
        for (int i4 = 0; i4 != x4.size(); ++i4) {
          for (int i5 = 0; i5 != x5.size(); ++i5) {
            odata[i5+x0.size()*(i5+x5.size()*(i2+x1.size()*(i4+x4.size()*(i4+x3.size()*(i2)))))]  += 4.0;
          }
        }
      }
    }
  }
  {
    if (x0 == x5 && x1 == x2) {
      std::unique_ptr<double[]> i0data = in(0)->get_block(x3, x4);
      for (int i2 = 0; i2 != x2.size(); ++i2) {
        for (int i3 = 0; i3 != x3.size(); ++i3) {
          for (int i4 = 0; i4 != x4.size(); ++i4) {
            for (int i5 = 0; i5 != x5.size(); ++i5) {
              odata[i5+x0.size()*(i5+x5.size()*(i2+x1.size()*(i4+x4.size()*(i3+x3.size()*(i2)))))]
                += (-2.0) * i0data[i3+x3.size()*(i4)];
            }
          }
        }
      }
    }
  }
  {
    if (x3 == x4 && x0 == x5) {
      std::unique_ptr<double[]> i0data = in(0)->get_block(x1, x2);
      for (int i2 = 0; i2 != x2.size(); ++i2) {
        for (int i4 = 0; i4 != x4.size(); ++i4) {
          for (int i1 = 0; i1 != x1.size(); ++i1) {
            for (int i5 = 0; i5 != x5.size(); ++i5) {
              odata[i5+x0.size()*(i5+x5.size()*(i1+x1.size()*(i4+x4.size()*(i4+x3.size()*(i2)))))]
                += (-2.0) * i0data[i1+x1.size()*(i2)];
            }
          }
        }
      }
    }
  }
  {
    if (x0 == x5) {
      std::unique_ptr<double[]> i0data = in(1)->get_block(x1, x4, x3, x2);
      for (int i2 = 0; i2 != x2.size(); ++i2) {
        for (int i3 = 0; i3 != x3.size(); ++i3) {
          for (int i4 = 0; i4 != x4.size(); ++i4) {
            for (int i1 = 0; i1 != x1.size(); ++i1) {
              for (int i5 = 0; i5 != x5.size(); ++i5) {
                odata[i5+x0.size()*(i5+x5.size()*(i1+x1.size()*(i4+x4.size()*(i3+x3.size()*(i2)))))]
                  += (-2.0) * i0data[i1+x1.size()*(i4+x4.size()*(i3+x3.size()*(i2)))];
              }
            }
          }
        }
      }
    }
  }
  {
    if (x3 == x4 && x1 == x2) {
      std::unique_ptr<double[]> i0data = in(0)->get_block(x0, x5);
      for (int i2 = 0; i2 != x2.size(); ++i2) {
        for (int i4 = 0; i4 != x4.size(); ++i4) {
          for (int i5 = 0; i5 != x5.size(); ++i5) {
            for (int i0 = 0; i0 != x0.size(); ++i0) {
              odata[i0+x0.size()*(i5+x5.size()*(i2+x1.size()*(i4+x4.size()*(i4+x3.size()*(i2)))))]
                += (-2.0) * i0data[i0+x0.size()*(i5)];
            }
          }
        }
      }
    }
  }
  {
    if (x3 == x5 && x1 == x2) {
      std::unique_ptr<double[]> i0data = in(0)->get_block(x0, x4);
      for (int i2 = 0; i2 != x2.size(); ++i2) {
        for (int i4 = 0; i4 != x4.size(); ++i4) {
          for (int i5 = 0; i5 != x5.size(); ++i5) {
            for (int i0 = 0; i0 != x0.size(); ++i0) {
              odata[i0+x0.size()*(i5+x5.size()*(i2+x1.size()*(i4+x4.size()*(i5+x3.size()*(i2)))))]
                += (1.0) * i0data[i0+x0.size()*(i4)];
            }
          }
        }
      }
    }
  }
  {
    if (x1 == x2) {
      std::unique_ptr<double[]> i0data = in(1)->get_block(x0, x5, x3, x4);
      for (int i2 = 0; i2 != x2.size(); ++i2) {
        for (int i3 = 0; i3 != x3.size(); ++i3) {
          for (int i4 = 0; i4 != x4.size(); ++i4) {
            for (int i5 = 0; i5 != x5.size(); ++i5) {
              for (int i0 = 0; i0 != x0.size(); ++i0) {
                odata[i0+x0.size()*(i5+x5.size()*(i2+x1.size()*(i4+x4.size()*(i3+x3.size()*(i2)))))]
                  += (1.0) * i0data[i0+x0.size()*(i5+x5.size()*(i3+x3.size()*(i4)))];
              }
            }
          }
        }
      }
    }
  }
  {
    if (x3 == x5 && x1 == x4) {
      std::unique_ptr<double[]> i0data = in(0)->get_block(x0, x2);
      for (int i2 = 0; i2 != x2.size(); ++i2) {
        for (int i4 = 0; i4 != x4.size(); ++i4) {
          for (int i5 = 0; i5 != x5.size(); ++i5) {
            for (int i0 = 0; i0 != x0.size(); ++i0) {
              odata[i0+x0.size()*(i5+x5.size()*(i4+x1.size()*(i4+x4.size()*(i5+x3.size()*(i2)))))]
                += (-2.0) * i0data[i0+x0.size()*(i2)];
            }
          }
        }
      }
    }
  }
  {
    if (x1 == x4) {
      std::unique_ptr<double[]> i0data = in(1)->get_block(x0, x5, x3, x2);
      for (int i2 = 0; i2 != x2.size(); ++i2) {
        for (int i3 = 0; i3 != x3.size(); ++i3) {
          for (int i4 = 0; i4 != x4.size(); ++i4) {
            for (int i5 = 0; i5 != x5.size(); ++i5) {
              for (int i0 = 0; i0 != x0.size(); ++i0) {
                odata[i0+x0.size()*(i5+x5.size()*(i4+x1.size()*(i4+x4.size()*(i3+x3.size()*(i2)))))]
                  += (-2.0) * i0data[i0+x0.size()*(i5+x5.size()*(i3+x3.size()*(i2)))];
              }
            }
          }
        }
      }
    }
  }
  {
    if (x3 == x4 && x1 == x5) {
      std::unique_ptr<double[]> i0data = in(0)->get_block(x0, x2);
      for (int i2 = 0; i2 != x2.size(); ++i2) {
        for (int i4 = 0; i4 != x4.size(); ++i4) {
          for (int i5 = 0; i5 != x5.size(); ++i5) {
            for (int i0 = 0; i0 != x0.size(); ++i0) {
              odata[i0+x0.size()*(i5+x5.size()*(i5+x1.size()*(i4+x4.size()*(i4+x3.size()*(i2)))))]
                += (1.0) * i0data[i0+x0.size()*(i2)];
            }
          }
        }
      }
    }
  }
  {
    if (x1 == x5) {
      std::unique_ptr<double[]> i0data = in(1)->get_block(x0, x4, x3, x2);
      for (int i2 = 0; i2 != x2.size(); ++i2) {
        for (int i3 = 0; i3 != x3.size(); ++i3) {
          for (int i4 = 0; i4 != x4.size(); ++i4) {
            for (int i5 = 0; i5 != x5.size(); ++i5) {
              for (int i0 = 0; i0 != x0.size(); ++i0) {
                odata[i0+x0.size()*(i5+x5.size()*(i5+x1.size()*(i4+x4.size()*(i3+x3.size()*(i2)))))]
                  += (1.0) * i0data[i0+x0.size()*(i4+x4.size()*(i3+x3.size()*(i2)))];
              }
            }
          }
        }
      }
    }
  }
  {
    if (x3 == x4) {
      std::unique_ptr<double[]> i0data = in(1)->get_block(x0, x5, x1, x2);
      for (int i2 = 0; i2 != x2.size(); ++i2) {
        for (int i4 = 0; i4 != x4.size(); ++i4) {
          for (int i1 = 0; i1 != x1.size(); ++i1) {
            for (int i5 = 0; i5 != x5.size(); ++i5) {
              for (int i0 = 0; i0 != x0.size(); ++i0) {
                odata[i0+x0.size()*(i5+x5.size()*(i1+x1.size()*(i4+x4.size()*(i4+x3.size()*(i2)))))]
                  += (1.0) * i0data[i0+x0.size()*(i5+x5.size()*(i1+x1.size()*(i2)))];
              }
            }
          }
        }
      }
    }
  }
  {
    if (x3 == x5) {
      std::unique_ptr<double[]> i0data = in(1)->get_block(x1, x4, x0, x2);
      for (int i2 = 0; i2 != x2.size(); ++i2) {
        for (int i4 = 0; i4 != x4.size(); ++i4) {
          for (int i1 = 0; i1 != x1.size(); ++i1) {
            for (int i5 = 0; i5 != x5.size(); ++i5) {
              for (int i0 = 0; i0 != x0.size(); ++i0) {
                odata[i0+x0.size()*(i5+x5.size()*(i1+x1.size()*(i4+x4.size()*(i5+x3.size()*(i2)))))]
                  += (1.0) * i0data[i1+x1.size()*(i4+x4.size()*(i0+x0.size()*(i2)))];
              }
            }
          }
        }
      }
    }
  }
  {
    std::unique_ptr<double[]> i0data = in(2)->get_block(x0, x5, x1, x4, x3, x2);
    sort_indices<0,1,2,3,4,5,1,1,1,1>(i0data, odata, x0.size(), x5.size(), x1.size(), x4.size(), x3.size(), x2.size());
  }
  out()->put_block(odata, x0, x5, x1, x4, x3, x2);
}

void Task32::Task_local::compute() {
  const Index x2 = b(0);
  const Index x3 = b(1);
  const Index x4 = b(2);
  const Index x1 = b(3);
  const Index x0 = b(4);
  const Index x5 = b(5);
  // tensor label: Gamma193
  std::unique_ptr<double[]> odata = out()->move_block(x5, x0, x1, x4, x3, x2);
  {
    if (x1 == x4) {
      std::unique_ptr<double[]> i0data = in(1)->get_block(x5, x0, x3, x2);
      for (int i2 = 0; i2 != x2.size(); ++i2) {
        for (int i3 = 0; i3 != x3.size(); ++i3) {
          for (int i4 = 0; i4 != x4.size(); ++i4) {
            for (int i0 = 0; i0 != x0.size(); ++i0) {
              for (int i5 = 0; i5 != x5.size(); ++i5) {
                odata[i5+x5.size()*(i0+x0.size()*(i4+x1.size()*(i4+x4.size()*(i3+x3.size()*(i2)))))]
                  += (2.0) * i0data[i5+x5.size()*(i0+x0.size()*(i3+x3.size()*(i2)))];
              }
            }
          }
        }
      }
    }
  }
  {
    if (x3 == x4 && x1 == x2) {
      std::unique_ptr<double[]> i0data = in(0)->get_block(x5, x0);
      for (int i2 = 0; i2 != x2.size(); ++i2) {
        for (int i4 = 0; i4 != x4.size(); ++i4) {
          for (int i0 = 0; i0 != x0.size(); ++i0) {
            for (int i5 = 0; i5 != x5.size(); ++i5) {
              odata[i5+x5.size()*(i0+x0.size()*(i2+x1.size()*(i4+x4.size()*(i4+x3.size()*(i2)))))]
                += (2.0) * i0data[i5+x5.size()*(i0)];
            }
          }
        }
      }
    }
  }
  {
    if (x1 == x2) {
      std::unique_ptr<double[]> i0data = in(1)->get_block(x5, x0, x3, x4);
      for (int i2 = 0; i2 != x2.size(); ++i2) {
        for (int i3 = 0; i3 != x3.size(); ++i3) {
          for (int i4 = 0; i4 != x4.size(); ++i4) {
            for (int i0 = 0; i0 != x0.size(); ++i0) {
              for (int i5 = 0; i5 != x5.size(); ++i5) {
                odata[i5+x5.size()*(i0+x0.size()*(i2+x1.size()*(i4+x4.size()*(i3+x3.size()*(i2)))))]
                  += (-1.0) * i0data[i5+x5.size()*(i0+x0.size()*(i3+x3.size()*(i4)))];
              }
            }
          }
        }
      }
    }
  }
  {
    if (x3 == x4) {
      std::unique_ptr<double[]> i0data = in(1)->get_block(x5, x0, x1, x2);
      for (int i2 = 0; i2 != x2.size(); ++i2) {
        for (int i4 = 0; i4 != x4.size(); ++i4) {
          for (int i1 = 0; i1 != x1.size(); ++i1) {
            for (int i0 = 0; i0 != x0.size(); ++i0) {
              for (int i5 = 0; i5 != x5.size(); ++i5) {
                odata[i5+x5.size()*(i0+x0.size()*(i1+x1.size()*(i4+x4.size()*(i4+x3.size()*(i2)))))]
                  += (-1.0) * i0data[i5+x5.size()*(i0+x0.size()*(i1+x1.size()*(i2)))];
              }
            }
          }
        }
      }
    }
  }
  {
    std::unique_ptr<double[]> i0data = in(2)->get_block(x5, x0, x1, x4, x3, x2);
    sort_indices<0,1,2,3,4,5,1,1,-1,1>(i0data, odata, x5.size(), x0.size(), x1.size(), x4.size(), x3.size(), x2.size());
  }
  out()->put_block(odata, x5, x0, x1, x4, x3, x2);
}

void Task33::Task_local::compute() {
  const Index x0 = b(0);
  const Index x1 = b(1);
  const Index x2 = b(2);
  const Index x3 = b(3);
  const Index x4 = b(4);
  const Index x5 = b(5);
  // tensor label: Gamma196
  std::unique_ptr<double[]> odata = out()->move_block(x5, x4, x3, x2, x1, x0);
  {
    if (x1 == x4) {
      std::unique_ptr<double[]> i0data = in(1)->get_block(x5, x0, x3, x2);
      for (int i0 = 0; i0 != x0.size(); ++i0) {
        for (int i2 = 0; i2 != x2.size(); ++i2) {
          for (int i3 = 0; i3 != x3.size(); ++i3) {
            for (int i4 = 0; i4 != x4.size(); ++i4) {
              for (int i5 = 0; i5 != x5.size(); ++i5) {
                odata[i5+x5.size()*(i4+x4.size()*(i3+x3.size()*(i2+x2.size()*(i4+x1.size()*(i0)))))]
                  += (1.0) * i0data[i5+x5.size()*(i0+x0.size()*(i3+x3.size()*(i2)))];
              }
            }
          }
        }
      }
    }
  }
  {
    if (x3 == x4 && x1 == x2) {
      std::unique_ptr<double[]> i0data = in(0)->get_block(x5, x0);
      for (int i0 = 0; i0 != x0.size(); ++i0) {
        for (int i2 = 0; i2 != x2.size(); ++i2) {
          for (int i4 = 0; i4 != x4.size(); ++i4) {
            for (int i5 = 0; i5 != x5.size(); ++i5) {
              odata[i5+x5.size()*(i4+x4.size()*(i4+x3.size()*(i2+x2.size()*(i2+x1.size()*(i0)))))]
                += (1.0) * i0data[i5+x5.size()*(i0)];
            }
          }
        }
      }
    }
  }
  {
    if (x1 == x2) {
      std::unique_ptr<double[]> i0data = in(1)->get_block(x5, x4, x3, x0);
      for (int i0 = 0; i0 != x0.size(); ++i0) {
        for (int i2 = 0; i2 != x2.size(); ++i2) {
          for (int i3 = 0; i3 != x3.size(); ++i3) {
            for (int i4 = 0; i4 != x4.size(); ++i4) {
              for (int i5 = 0; i5 != x5.size(); ++i5) {
                odata[i5+x5.size()*(i4+x4.size()*(i3+x3.size()*(i2+x2.size()*(i2+x1.size()*(i0)))))]
                  += (1.0) * i0data[i5+x5.size()*(i4+x4.size()*(i3+x3.size()*(i0)))];
              }
            }
          }
        }
      }
    }
  }
  {
    if (x3 == x4) {
      std::unique_ptr<double[]> i0data = in(1)->get_block(x5, x2, x1, x0);
      for (int i0 = 0; i0 != x0.size(); ++i0) {
        for (int i1 = 0; i1 != x1.size(); ++i1) {
          for (int i2 = 0; i2 != x2.size(); ++i2) {
            for (int i4 = 0; i4 != x4.size(); ++i4) {
              for (int i5 = 0; i5 != x5.size(); ++i5) {
                odata[i5+x5.size()*(i4+x4.size()*(i4+x3.size()*(i2+x2.size()*(i1+x1.size()*(i0)))))]
                  += (1.0) * i0data[i5+x5.size()*(i2+x2.size()*(i1+x1.size()*(i0)))];
              }
            }
          }
        }
      }
    }
  }
  {
    std::unique_ptr<double[]> i0data = in(2)->get_block(x5, x4, x3, x2, x1, x0);
    sort_indices<0,1,2,3,4,5,1,1,1,1>(i0data, odata, x5.size(), x4.size(), x3.size(), x2.size(), x1.size(), x0.size());
  }
  out()->put_block(odata, x5, x4, x3, x2, x1, x0);
}

void Task34::Task_local::compute() {
  const Index x2 = b(0);
  const Index x3 = b(1);
  const Index x1 = b(2);
  const Index x4 = b(3);
  const Index x0 = b(4);
  const Index x5 = b(5);
  // tensor label: Gamma254
  std::unique_ptr<double[]> odata = out()->move_block(x5, x0, x4, x1, x3, x2);
  {
    std::unique_ptr<double[]> i0data = in(0)->get_block(x5, x0, x4, x1, x3, x2);
    sort_indices<0,1,2,3,4,5,1,1,1,1>(i0data, odata, x5.size(), x0.size(), x4.size(), x1.size(), x3.size(), x2.size());
  }
  out()->put_block(odata, x5, x0, x4, x1, x3, x2);
}

void Task35::Task_local::compute() {
  const Index x0 = b(0);
  const Index x1 = b(1);
  const Index x3 = b(2);
  const Index x4 = b(3);
  const Index x5 = b(4);
  const Index x2 = b(5);
  const Index x6 = b(6);
  const Index x7 = b(7);
  // tensor label: Gamma167
  std::unique_ptr<double[]> odata = out()->move_block(x7, x6, x2, x5, x4, x3, x1, x0);
  {
    if (x2 == x6 && x1 == x5) {
      std::unique_ptr<double[]> i0data = in(1)->get_block(x7, x0, x4, x3);
      for (int i0 = 0; i0 != x0.size(); ++i0) {
        for (int i3 = 0; i3 != x3.size(); ++i3) {
          for (int i4 = 0; i4 != x4.size(); ++i4) {
            for (int i5 = 0; i5 != x5.size(); ++i5) {
              for (int i6 = 0; i6 != x6.size(); ++i6) {
                for (int i7 = 0; i7 != x7.size(); ++i7) {
                  odata[i7+x7.size()*(i6+x6.size()*(i6+x2.size()*(i5+x5.size()*(i4+x4.size()*(i3+x3.size()*(i5+x1.size()*(i0)))))))]
                    += (-1.0) * i0data[i7+x7.size()*(i0+x0.size()*(i4+x4.size()*(i3)))];
                }
              }
            }
          }
        }
      }
    }
  }
  {
    if (x2 == x5 && x1 == x6) {
      std::unique_ptr<double[]> i0data = in(1)->get_block(x7, x0, x4, x3);
      for (int i0 = 0; i0 != x0.size(); ++i0) {
        for (int i3 = 0; i3 != x3.size(); ++i3) {
          for (int i4 = 0; i4 != x4.size(); ++i4) {
            for (int i5 = 0; i5 != x5.size(); ++i5) {
              for (int i6 = 0; i6 != x6.size(); ++i6) {
                for (int i7 = 0; i7 != x7.size(); ++i7) {
                  odata[i7+x7.size()*(i6+x6.size()*(i5+x2.size()*(i5+x5.size()*(i4+x4.size()*(i3+x3.size()*(i6+x1.size()*(i0)))))))]
                    += (2.0) * i0data[i7+x7.size()*(i0+x0.size()*(i4+x4.size()*(i3)))];
                }
              }
            }
          }
        }
      }
    }
  }
  {
    if (x2 == x5 && x1 == x3 && x4 == x6) {
      std::unique_ptr<double[]> i0data = in(0)->get_block(x7, x0);
      for (int i0 = 0; i0 != x0.size(); ++i0) {
        for (int i3 = 0; i3 != x3.size(); ++i3) {
          for (int i5 = 0; i5 != x5.size(); ++i5) {
            for (int i6 = 0; i6 != x6.size(); ++i6) {
              for (int i7 = 0; i7 != x7.size(); ++i7) {
                odata[i7+x7.size()*(i6+x6.size()*(i5+x2.size()*(i5+x5.size()*(i6+x4.size()*(i3+x3.size()*(i3+x1.size()*(i0)))))))]
                  += (2.0) * i0data[i7+x7.size()*(i0)];
              }
            }
          }
        }
      }
    }
  }
  {
    if (x2 == x5 && x1 == x3) {
      std::unique_ptr<double[]> i0data = in(1)->get_block(x7, x6, x4, x0);
      for (int i0 = 0; i0 != x0.size(); ++i0) {
        for (int i3 = 0; i3 != x3.size(); ++i3) {
          for (int i4 = 0; i4 != x4.size(); ++i4) {
            for (int i5 = 0; i5 != x5.size(); ++i5) {
              for (int i6 = 0; i6 != x6.size(); ++i6) {
                for (int i7 = 0; i7 != x7.size(); ++i7) {
                  odata[i7+x7.size()*(i6+x6.size()*(i5+x2.size()*(i5+x5.size()*(i4+x4.size()*(i3+x3.size()*(i3+x1.size()*(i0)))))))]
                    += (2.0) * i0data[i7+x7.size()*(i6+x6.size()*(i4+x4.size()*(i0)))];
                }
              }
            }
          }
        }
      }
    }
  }
  {
    if (x4 == x5 && x2 == x6 && x1 == x3) {
      std::unique_ptr<double[]> i0data = in(0)->get_block(x7, x0);
      for (int i0 = 0; i0 != x0.size(); ++i0) {
        for (int i3 = 0; i3 != x3.size(); ++i3) {
          for (int i5 = 0; i5 != x5.size(); ++i5) {
            for (int i6 = 0; i6 != x6.size(); ++i6) {
              for (int i7 = 0; i7 != x7.size(); ++i7) {
                odata[i7+x7.size()*(i6+x6.size()*(i6+x2.size()*(i5+x5.size()*(i5+x4.size()*(i3+x3.size()*(i3+x1.size()*(i0)))))))]
                  += (-1.0) * i0data[i7+x7.size()*(i0)];
              }
            }
          }
        }
      }
    }
  }
  {
    if (x2 == x6 && x1 == x3) {
      std::unique_ptr<double[]> i0data = in(1)->get_block(x7, x5, x4, x0);
      for (int i0 = 0; i0 != x0.size(); ++i0) {
        for (int i3 = 0; i3 != x3.size(); ++i3) {
          for (int i4 = 0; i4 != x4.size(); ++i4) {
            for (int i5 = 0; i5 != x5.size(); ++i5) {
              for (int i6 = 0; i6 != x6.size(); ++i6) {
                for (int i7 = 0; i7 != x7.size(); ++i7) {
                  odata[i7+x7.size()*(i6+x6.size()*(i6+x2.size()*(i5+x5.size()*(i4+x4.size()*(i3+x3.size()*(i3+x1.size()*(i0)))))))]
                    += (-1.0) * i0data[i7+x7.size()*(i5+x5.size()*(i4+x4.size()*(i0)))];
                }
              }
            }
          }
        }
      }
    }
  }
  {
    if (x4 == x5 && x1 == x3) {
      std::unique_ptr<double[]> i0data = in(1)->get_block(x7, x6, x2, x0);
      for (int i0 = 0; i0 != x0.size(); ++i0) {
        for (int i3 = 0; i3 != x3.size(); ++i3) {
          for (int i5 = 0; i5 != x5.size(); ++i5) {
            for (int i2 = 0; i2 != x2.size(); ++i2) {
              for (int i6 = 0; i6 != x6.size(); ++i6) {
                for (int i7 = 0; i7 != x7.size(); ++i7) {
                  odata[i7+x7.size()*(i6+x6.size()*(i2+x2.size()*(i5+x5.size()*(i5+x4.size()*(i3+x3.size()*(i3+x1.size()*(i0)))))))]
                    += (-1.0) * i0data[i7+x7.size()*(i6+x6.size()*(i2+x2.size()*(i0)))];
                }
              }
            }
          }
        }
      }
    }
  }
  {
    if (x4 == x6 && x1 == x3) {
      std::unique_ptr<double[]> i0data = in(1)->get_block(x7, x0, x2, x5);
      for (int i0 = 0; i0 != x0.size(); ++i0) {
        for (int i3 = 0; i3 != x3.size(); ++i3) {
          for (int i5 = 0; i5 != x5.size(); ++i5) {
            for (int i2 = 0; i2 != x2.size(); ++i2) {
              for (int i6 = 0; i6 != x6.size(); ++i6) {
                for (int i7 = 0; i7 != x7.size(); ++i7) {
                  odata[i7+x7.size()*(i6+x6.size()*(i2+x2.size()*(i5+x5.size()*(i6+x4.size()*(i3+x3.size()*(i3+x1.size()*(i0)))))))]
                    += (-1.0) * i0data[i7+x7.size()*(i0+x0.size()*(i2+x2.size()*(i5)))];
                }
              }
            }
          }
        }
      }
    }
  }
  {
    if (x1 == x3) {
      std::unique_ptr<double[]> i0data = in(2)->get_block(x7, x6, x2, x5, x4, x0);
      for (int i0 = 0; i0 != x0.size(); ++i0) {
        for (int i3 = 0; i3 != x3.size(); ++i3) {
          for (int i4 = 0; i4 != x4.size(); ++i4) {
            for (int i5 = 0; i5 != x5.size(); ++i5) {
              for (int i2 = 0; i2 != x2.size(); ++i2) {
                for (int i6 = 0; i6 != x6.size(); ++i6) {
                  for (int i7 = 0; i7 != x7.size(); ++i7) {
                    odata[i7+x7.size()*(i6+x6.size()*(i2+x2.size()*(i5+x5.size()*(i4+x4.size()*(i3+x3.size()*(i3+x1.size()*(i0)))))))]
                      += (-1.0) * i0data[i7+x7.size()*(i6+x6.size()*(i2+x2.size()*(i5+x5.size()*(i4+x4.size()*(i0)))))];
                  }
                }
              }
            }
          }
        }
      }
    }
  }
  {
    if (x4 == x6 && x2 == x3 && x1 == x5) {
      std::unique_ptr<double[]> i0data = in(0)->get_block(x7, x0);
      for (int i0 = 0; i0 != x0.size(); ++i0) {
        for (int i3 = 0; i3 != x3.size(); ++i3) {
          for (int i5 = 0; i5 != x5.size(); ++i5) {
            for (int i6 = 0; i6 != x6.size(); ++i6) {
              for (int i7 = 0; i7 != x7.size(); ++i7) {
                odata[i7+x7.size()*(i6+x6.size()*(i3+x2.size()*(i5+x5.size()*(i6+x4.size()*(i3+x3.size()*(i5+x1.size()*(i0)))))))]
                  += (-1.0) * i0data[i7+x7.size()*(i0)];
              }
            }
          }
        }
      }
    }
  }
  {
    if (x2 == x3 && x1 == x5) {
      std::unique_ptr<double[]> i0data = in(1)->get_block(x7, x6, x4, x0);
      for (int i0 = 0; i0 != x0.size(); ++i0) {
        for (int i3 = 0; i3 != x3.size(); ++i3) {
          for (int i4 = 0; i4 != x4.size(); ++i4) {
            for (int i5 = 0; i5 != x5.size(); ++i5) {
              for (int i6 = 0; i6 != x6.size(); ++i6) {
                for (int i7 = 0; i7 != x7.size(); ++i7) {
                  odata[i7+x7.size()*(i6+x6.size()*(i3+x2.size()*(i5+x5.size()*(i4+x4.size()*(i3+x3.size()*(i5+x1.size()*(i0)))))))]
                    += (-1.0) * i0data[i7+x7.size()*(i6+x6.size()*(i4+x4.size()*(i0)))];
                }
              }
            }
          }
        }
      }
    }
  }
  {
    if (x4 == x6 && x1 == x5) {
      std::unique_ptr<double[]> i0data = in(1)->get_block(x7, x3, x2, x0);
      for (int i0 = 0; i0 != x0.size(); ++i0) {
        for (int i3 = 0; i3 != x3.size(); ++i3) {
          for (int i5 = 0; i5 != x5.size(); ++i5) {
            for (int i2 = 0; i2 != x2.size(); ++i2) {
              for (int i6 = 0; i6 != x6.size(); ++i6) {
                for (int i7 = 0; i7 != x7.size(); ++i7) {
                  odata[i7+x7.size()*(i6+x6.size()*(i2+x2.size()*(i5+x5.size()*(i6+x4.size()*(i3+x3.size()*(i5+x1.size()*(i0)))))))]
                    += (-1.0) * i0data[i7+x7.size()*(i3+x3.size()*(i2+x2.size()*(i0)))];
                }
              }
            }
          }
        }
      }
    }
  }
  {
    if (x1 == x5) {
      std::unique_ptr<double[]> i0data = in(2)->get_block(x7, x6, x4, x3, x2, x0);
      for (int i0 = 0; i0 != x0.size(); ++i0) {
        for (int i3 = 0; i3 != x3.size(); ++i3) {
          for (int i4 = 0; i4 != x4.size(); ++i4) {
            for (int i5 = 0; i5 != x5.size(); ++i5) {
              for (int i2 = 0; i2 != x2.size(); ++i2) {
                for (int i6 = 0; i6 != x6.size(); ++i6) {
                  for (int i7 = 0; i7 != x7.size(); ++i7) {
                    odata[i7+x7.size()*(i6+x6.size()*(i2+x2.size()*(i5+x5.size()*(i4+x4.size()*(i3+x3.size()*(i5+x1.size()*(i0)))))))]
                      += (-1.0) * i0data[i7+x7.size()*(i6+x6.size()*(i4+x4.size()*(i3+x3.size()*(i2+x2.size()*(i0)))))];
                  }
                }
              }
            }
          }
        }
      }
    }
  }
  {
    if (x4 == x5 && x2 == x3 && x1 == x6) {
      std::unique_ptr<double[]> i0data = in(0)->get_block(x7, x0);
      for (int i0 = 0; i0 != x0.size(); ++i0) {
        for (int i3 = 0; i3 != x3.size(); ++i3) {
          for (int i5 = 0; i5 != x5.size(); ++i5) {
            for (int i6 = 0; i6 != x6.size(); ++i6) {
              for (int i7 = 0; i7 != x7.size(); ++i7) {
                odata[i7+x7.size()*(i6+x6.size()*(i3+x2.size()*(i5+x5.size()*(i5+x4.size()*(i3+x3.size()*(i6+x1.size()*(i0)))))))]
                  += (2.0) * i0data[i7+x7.size()*(i0)];
              }
            }
          }
        }
      }
    }
  }
  {
    if (x2 == x3 && x1 == x6) {
      std::unique_ptr<double[]> i0data = in(1)->get_block(x7, x0, x4, x5);
      for (int i0 = 0; i0 != x0.size(); ++i0) {
        for (int i3 = 0; i3 != x3.size(); ++i3) {
          for (int i4 = 0; i4 != x4.size(); ++i4) {
            for (int i5 = 0; i5 != x5.size(); ++i5) {
              for (int i6 = 0; i6 != x6.size(); ++i6) {
                for (int i7 = 0; i7 != x7.size(); ++i7) {
                  odata[i7+x7.size()*(i6+x6.size()*(i3+x2.size()*(i5+x5.size()*(i4+x4.size()*(i3+x3.size()*(i6+x1.size()*(i0)))))))]
                    += (-1.0) * i0data[i7+x7.size()*(i0+x0.size()*(i4+x4.size()*(i5)))];
                }
              }
            }
          }
        }
      }
    }
  }
  {
    if (x4 == x5 && x1 == x6) {
      std::unique_ptr<double[]> i0data = in(1)->get_block(x7, x0, x2, x3);
      for (int i0 = 0; i0 != x0.size(); ++i0) {
        for (int i3 = 0; i3 != x3.size(); ++i3) {
          for (int i5 = 0; i5 != x5.size(); ++i5) {
            for (int i2 = 0; i2 != x2.size(); ++i2) {
              for (int i6 = 0; i6 != x6.size(); ++i6) {
                for (int i7 = 0; i7 != x7.size(); ++i7) {
                  odata[i7+x7.size()*(i6+x6.size()*(i2+x2.size()*(i5+x5.size()*(i5+x4.size()*(i3+x3.size()*(i6+x1.size()*(i0)))))))]
                    += (-1.0) * i0data[i7+x7.size()*(i0+x0.size()*(i2+x2.size()*(i3)))];
                }
              }
            }
          }
        }
      }
    }
  }
  {
    if (x1 == x6) {
      std::unique_ptr<double[]> i0data = in(2)->get_block(x7, x0, x2, x5, x4, x3);
      for (int i0 = 0; i0 != x0.size(); ++i0) {
        for (int i3 = 0; i3 != x3.size(); ++i3) {
          for (int i4 = 0; i4 != x4.size(); ++i4) {
            for (int i5 = 0; i5 != x5.size(); ++i5) {
              for (int i2 = 0; i2 != x2.size(); ++i2) {
                for (int i6 = 0; i6 != x6.size(); ++i6) {
                  for (int i7 = 0; i7 != x7.size(); ++i7) {
                    odata[i7+x7.size()*(i6+x6.size()*(i2+x2.size()*(i5+x5.size()*(i4+x4.size()*(i3+x3.size()*(i6+x1.size()*(i0)))))))]
                      += (-1.0) * i0data[i7+x7.size()*(i0+x0.size()*(i2+x2.size()*(i5+x5.size()*(i4+x4.size()*(i3)))))];
                  }
                }
              }
            }
          }
        }
      }
    }
  }
  {
    if (x4 == x5 && x2 == x3) {
      std::unique_ptr<double[]> i0data = in(1)->get_block(x7, x6, x1, x0);
      for (int i0 = 0; i0 != x0.size(); ++i0) {
        for (int i1 = 0; i1 != x1.size(); ++i1) {
          for (int i3 = 0; i3 != x3.size(); ++i3) {
            for (int i5 = 0; i5 != x5.size(); ++i5) {
              for (int i6 = 0; i6 != x6.size(); ++i6) {
                for (int i7 = 0; i7 != x7.size(); ++i7) {
                  odata[i7+x7.size()*(i6+x6.size()*(i3+x2.size()*(i5+x5.size()*(i5+x4.size()*(i3+x3.size()*(i1+x1.size()*(i0)))))))]
                    += (2.0) * i0data[i7+x7.size()*(i6+x6.size()*(i1+x1.size()*(i0)))];
                }
              }
            }
          }
        }
      }
    }
  }
  {
    if (x4 == x6 && x2 == x3) {
      std::unique_ptr<double[]> i0data = in(1)->get_block(x7, x5, x1, x0);
      for (int i0 = 0; i0 != x0.size(); ++i0) {
        for (int i1 = 0; i1 != x1.size(); ++i1) {
          for (int i3 = 0; i3 != x3.size(); ++i3) {
            for (int i5 = 0; i5 != x5.size(); ++i5) {
              for (int i6 = 0; i6 != x6.size(); ++i6) {
                for (int i7 = 0; i7 != x7.size(); ++i7) {
                  odata[i7+x7.size()*(i6+x6.size()*(i3+x2.size()*(i5+x5.size()*(i6+x4.size()*(i3+x3.size()*(i1+x1.size()*(i0)))))))]
                    += (-1.0) * i0data[i7+x7.size()*(i5+x5.size()*(i1+x1.size()*(i0)))];
                }
              }
            }
          }
        }
      }
    }
  }
  {
    if (x2 == x3) {
      std::unique_ptr<double[]> i0data = in(2)->get_block(x7, x6, x4, x5, x1, x0);
      for (int i0 = 0; i0 != x0.size(); ++i0) {
        for (int i1 = 0; i1 != x1.size(); ++i1) {
          for (int i3 = 0; i3 != x3.size(); ++i3) {
            for (int i4 = 0; i4 != x4.size(); ++i4) {
              for (int i5 = 0; i5 != x5.size(); ++i5) {
                for (int i6 = 0; i6 != x6.size(); ++i6) {
                  for (int i7 = 0; i7 != x7.size(); ++i7) {
                    odata[i7+x7.size()*(i6+x6.size()*(i3+x2.size()*(i5+x5.size()*(i4+x4.size()*(i3+x3.size()*(i1+x1.size()*(i0)))))))]
                      += (-1.0) * i0data[i7+x7.size()*(i6+x6.size()*(i4+x4.size()*(i5+x5.size()*(i1+x1.size()*(i0)))))];
                  }
                }
              }
            }
          }
        }
      }
    }
  }
  {
    if (x4 == x6 && x2 == x5) {
      std::unique_ptr<double[]> i0data = in(1)->get_block(x7, x3, x1, x0);
      for (int i0 = 0; i0 != x0.size(); ++i0) {
        for (int i1 = 0; i1 != x1.size(); ++i1) {
          for (int i3 = 0; i3 != x3.size(); ++i3) {
            for (int i5 = 0; i5 != x5.size(); ++i5) {
              for (int i6 = 0; i6 != x6.size(); ++i6) {
                for (int i7 = 0; i7 != x7.size(); ++i7) {
                  odata[i7+x7.size()*(i6+x6.size()*(i5+x2.size()*(i5+x5.size()*(i6+x4.size()*(i3+x3.size()*(i1+x1.size()*(i0)))))))]
                    += (2.0) * i0data[i7+x7.size()*(i3+x3.size()*(i1+x1.size()*(i0)))];
                }
              }
            }
          }
        }
      }
    }
  }
  {
    if (x2 == x5) {
      std::unique_ptr<double[]> i0data = in(2)->get_block(x7, x6, x4, x3, x1, x0);
      for (int i0 = 0; i0 != x0.size(); ++i0) {
        for (int i1 = 0; i1 != x1.size(); ++i1) {
          for (int i3 = 0; i3 != x3.size(); ++i3) {
            for (int i4 = 0; i4 != x4.size(); ++i4) {
              for (int i5 = 0; i5 != x5.size(); ++i5) {
                for (int i6 = 0; i6 != x6.size(); ++i6) {
                  for (int i7 = 0; i7 != x7.size(); ++i7) {
                    odata[i7+x7.size()*(i6+x6.size()*(i5+x2.size()*(i5+x5.size()*(i4+x4.size()*(i3+x3.size()*(i1+x1.size()*(i0)))))))]
                      += (2.0) * i0data[i7+x7.size()*(i6+x6.size()*(i4+x4.size()*(i3+x3.size()*(i1+x1.size()*(i0)))))];
                  }
                }
              }
            }
          }
        }
      }
    }
  }
  {
    if (x4 == x5 && x2 == x6) {
      std::unique_ptr<double[]> i0data = in(1)->get_block(x7, x3, x1, x0);
      for (int i0 = 0; i0 != x0.size(); ++i0) {
        for (int i1 = 0; i1 != x1.size(); ++i1) {
          for (int i3 = 0; i3 != x3.size(); ++i3) {
            for (int i5 = 0; i5 != x5.size(); ++i5) {
              for (int i6 = 0; i6 != x6.size(); ++i6) {
                for (int i7 = 0; i7 != x7.size(); ++i7) {
                  odata[i7+x7.size()*(i6+x6.size()*(i6+x2.size()*(i5+x5.size()*(i5+x4.size()*(i3+x3.size()*(i1+x1.size()*(i0)))))))]
                    += (-1.0) * i0data[i7+x7.size()*(i3+x3.size()*(i1+x1.size()*(i0)))];
                }
              }
            }
          }
        }
      }
    }
  }
  {
    if (x2 == x6) {
      std::unique_ptr<double[]> i0data = in(2)->get_block(x7, x5, x4, x3, x1, x0);
      for (int i0 = 0; i0 != x0.size(); ++i0) {
        for (int i1 = 0; i1 != x1.size(); ++i1) {
          for (int i3 = 0; i3 != x3.size(); ++i3) {
            for (int i4 = 0; i4 != x4.size(); ++i4) {
              for (int i5 = 0; i5 != x5.size(); ++i5) {
                for (int i6 = 0; i6 != x6.size(); ++i6) {
                  for (int i7 = 0; i7 != x7.size(); ++i7) {
                    odata[i7+x7.size()*(i6+x6.size()*(i6+x2.size()*(i5+x5.size()*(i4+x4.size()*(i3+x3.size()*(i1+x1.size()*(i0)))))))]
                      += (-1.0) * i0data[i7+x7.size()*(i5+x5.size()*(i4+x4.size()*(i3+x3.size()*(i1+x1.size()*(i0)))))];
                  }
                }
              }
            }
          }
        }
      }
    }
  }
  {
    if (x4 == x5) {
      std::unique_ptr<double[]> i0data = in(2)->get_block(x7, x6, x2, x3, x1, x0);
      for (int i0 = 0; i0 != x0.size(); ++i0) {
        for (int i1 = 0; i1 != x1.size(); ++i1) {
          for (int i3 = 0; i3 != x3.size(); ++i3) {
            for (int i5 = 0; i5 != x5.size(); ++i5) {
              for (int i2 = 0; i2 != x2.size(); ++i2) {
                for (int i6 = 0; i6 != x6.size(); ++i6) {
                  for (int i7 = 0; i7 != x7.size(); ++i7) {
                    odata[i7+x7.size()*(i6+x6.size()*(i2+x2.size()*(i5+x5.size()*(i5+x4.size()*(i3+x3.size()*(i1+x1.size()*(i0)))))))]
                      += (-1.0) * i0data[i7+x7.size()*(i6+x6.size()*(i2+x2.size()*(i3+x3.size()*(i1+x1.size()*(i0)))))];
                  }
                }
              }
            }
          }
        }
      }
    }
  }
  {
    if (x4 == x6) {
      std::unique_ptr<double[]> i0data = in(2)->get_block(x7, x3, x2, x5, x1, x0);
      for (int i0 = 0; i0 != x0.size(); ++i0) {
        for (int i1 = 0; i1 != x1.size(); ++i1) {
          for (int i3 = 0; i3 != x3.size(); ++i3) {
            for (int i5 = 0; i5 != x5.size(); ++i5) {
              for (int i2 = 0; i2 != x2.size(); ++i2) {
                for (int i6 = 0; i6 != x6.size(); ++i6) {
                  for (int i7 = 0; i7 != x7.size(); ++i7) {
                    odata[i7+x7.size()*(i6+x6.size()*(i2+x2.size()*(i5+x5.size()*(i6+x4.size()*(i3+x3.size()*(i1+x1.size()*(i0)))))))]
                      += (-1.0) * i0data[i7+x7.size()*(i3+x3.size()*(i2+x2.size()*(i5+x5.size()*(i1+x1.size()*(i0)))))];
                  }
                }
              }
            }
          }
        }
      }
    }
  }
  {
    std::unique_ptr<double[]> i0data = in(3)->get_block(x7, x6, x2, x5, x4, x3, x1, x0);
    sort_indices<0,1,2,3,4,5,6,7,1,1,-1,1>(i0data, odata, x7.size(), x6.size(), x2.size(), x5.size(), x4.size(), x3.size(), x1.size(), x0.size());
  }
  out()->put_block(odata, x7, x6, x2, x5, x4, x3, x1, x0);
}

void Task36::Task_local::compute() {
  const Index x1 = b(0);
  const Index x2 = b(1);
  const Index x3 = b(2);
  const Index x4 = b(3);
  const Index x5 = b(4);
  const Index x6 = b(5);
  const Index x0 = b(6);
  const Index x7 = b(7);
  // tensor label: Gamma220
  std::unique_ptr<double[]> odata = out()->move_block(x7, x0, x6, x5, x4, x3, x2, x1);
  {
    if (x2 == x5) {
      std::unique_ptr<double[]> i0data = in(1)->get_block(x7, x0, x6, x1, x4, x3);
      for (int i1 = 0; i1 != x1.size(); ++i1) {
        for (int i3 = 0; i3 != x3.size(); ++i3) {
          for (int i4 = 0; i4 != x4.size(); ++i4) {
            for (int i5 = 0; i5 != x5.size(); ++i5) {
              for (int i6 = 0; i6 != x6.size(); ++i6) {
                for (int i0 = 0; i0 != x0.size(); ++i0) {
                  for (int i7 = 0; i7 != x7.size(); ++i7) {
                    odata[i7+x7.size()*(i0+x0.size()*(i6+x6.size()*(i5+x5.size()*(i4+x4.size()*(i3+x3.size()*(i5+x2.size()*(i1)))))))]
                      += (1.0) * i0data[i7+x7.size()*(i0+x0.size()*(i6+x6.size()*(i1+x1.size()*(i4+x4.size()*(i3)))))];
                  }
                }
              }
            }
          }
        }
      }
    }
  }
  {
    if (x4 == x5 && x2 == x3) {
      std::unique_ptr<double[]> i0data = in(0)->get_block(x7, x0, x6, x1);
      for (int i1 = 0; i1 != x1.size(); ++i1) {
        for (int i3 = 0; i3 != x3.size(); ++i3) {
          for (int i5 = 0; i5 != x5.size(); ++i5) {
            for (int i6 = 0; i6 != x6.size(); ++i6) {
              for (int i0 = 0; i0 != x0.size(); ++i0) {
                for (int i7 = 0; i7 != x7.size(); ++i7) {
                  odata[i7+x7.size()*(i0+x0.size()*(i6+x6.size()*(i5+x5.size()*(i5+x4.size()*(i3+x3.size()*(i3+x2.size()*(i1)))))))]
                    += (1.0) * i0data[i7+x7.size()*(i0+x0.size()*(i6+x6.size()*(i1)))];
                }
              }
            }
          }
        }
      }
    }
  }
  {
    if (x2 == x3) {
      std::unique_ptr<double[]> i0data = in(1)->get_block(x7, x0, x6, x5, x4, x1);
      for (int i1 = 0; i1 != x1.size(); ++i1) {
        for (int i3 = 0; i3 != x3.size(); ++i3) {
          for (int i4 = 0; i4 != x4.size(); ++i4) {
            for (int i5 = 0; i5 != x5.size(); ++i5) {
              for (int i6 = 0; i6 != x6.size(); ++i6) {
                for (int i0 = 0; i0 != x0.size(); ++i0) {
                  for (int i7 = 0; i7 != x7.size(); ++i7) {
                    odata[i7+x7.size()*(i0+x0.size()*(i6+x6.size()*(i5+x5.size()*(i4+x4.size()*(i3+x3.size()*(i3+x2.size()*(i1)))))))]
                      += (1.0) * i0data[i7+x7.size()*(i0+x0.size()*(i6+x6.size()*(i5+x5.size()*(i4+x4.size()*(i1)))))];
                  }
                }
              }
            }
          }
        }
      }
    }
  }
  {
    if (x4 == x5) {
      std::unique_ptr<double[]> i0data = in(1)->get_block(x7, x0, x6, x3, x2, x1);
      for (int i1 = 0; i1 != x1.size(); ++i1) {
        for (int i2 = 0; i2 != x2.size(); ++i2) {
          for (int i3 = 0; i3 != x3.size(); ++i3) {
            for (int i5 = 0; i5 != x5.size(); ++i5) {
              for (int i6 = 0; i6 != x6.size(); ++i6) {
                for (int i0 = 0; i0 != x0.size(); ++i0) {
                  for (int i7 = 0; i7 != x7.size(); ++i7) {
                    odata[i7+x7.size()*(i0+x0.size()*(i6+x6.size()*(i5+x5.size()*(i5+x4.size()*(i3+x3.size()*(i2+x2.size()*(i1)))))))]
                      += (1.0) * i0data[i7+x7.size()*(i0+x0.size()*(i6+x6.size()*(i3+x3.size()*(i2+x2.size()*(i1)))))];
                  }
                }
              }
            }
          }
        }
      }
    }
  }
  {
    std::unique_ptr<double[]> i0data = in(2)->get_block(x7, x0, x6, x5, x4, x3, x2, x1);
    sort_indices<0,1,2,3,4,5,6,7,1,1,1,1>(i0data, odata, x7.size(), x0.size(), x6.size(), x5.size(), x4.size(), x3.size(), x2.size(), x1.size());
  }
  out()->put_block(odata, x7, x0, x6, x5, x4, x3, x2, x1);
}

void Task37::Task_local::compute() {
  const Index x1 = b(0);
  const Index x2 = b(1);
  const Index x3 = b(2);
  const Index x0 = b(3);
  // tensor label: Gamma176
  std::unique_ptr<double[]> odata = out()->move_block(x0, x3, x2, x1);
  {
    if (x0 == x3) {
      std::unique_ptr<double[]> i0data = in(0)->get_block(x2, x1);
      for (int i1 = 0; i1 != x1.size(); ++i1) {
        for (int i2 = 0; i2 != x2.size(); ++i2) {
          for (int i3 = 0; i3 != x3.size(); ++i3) {
            odata[i3+x0.size()*(i3+x3.size()*(i2+x2.size()*(i1)))]
              += (2.0) * i0data[i2+x2.size()*(i1)];
          }
        }
      }
    }
  }
  {
    // rdm0 non-merged case
    if (x2 == x3 && x0 == x1) {
      for (int i1 = 0; i1 != x1.size(); ++i1) {
        for (int i3 = 0; i3 != x3.size(); ++i3) {
          odata[i1+x0.size()*(i3+x3.size()*(i3+x2.size()*(i1)))]  += 2.0;
        }
      }
    }
  }
  {
    if (x0 == x1) {
      std::unique_ptr<double[]> i0data = in(0)->get_block(x2, x3);
      for (int i1 = 0; i1 != x1.size(); ++i1) {
        for (int i2 = 0; i2 != x2.size(); ++i2) {
          for (int i3 = 0; i3 != x3.size(); ++i3) {
            odata[i1+x0.size()*(i3+x3.size()*(i2+x2.size()*(i1)))]
              += (-1.0) * i0data[i2+x2.size()*(i3)];
          }
        }
      }
    }
  }
  {
    if (x2 == x3) {
      std::unique_ptr<double[]> i0data = in(0)->get_block(x0, x1);
      for (int i1 = 0; i1 != x1.size(); ++i1) {
        for (int i3 = 0; i3 != x3.size(); ++i3) {
          for (int i0 = 0; i0 != x0.size(); ++i0) {
            odata[i0+x0.size()*(i3+x3.size()*(i3+x2.size()*(i1)))]
              += (-1.0) * i0data[i0+x0.size()*(i1)];
          }
        }
      }
    }
  }
  {
    std::unique_ptr<double[]> i0data = in(1)->get_block(x0, x3, x2, x1);
    sort_indices<0,1,2,3,1,1,-1,1>(i0data, odata, x0.size(), x3.size(), x2.size(), x1.size());
  }
  out()->put_block(odata, x0, x3, x2, x1);
}

void Task38::Task_local::compute() {
  const Index ci0 = b(0);
  const Index x0 = b(1);
  const Index x5 = b(2);
  const Index x1 = b(3);
  const Index x4 = b(4);
  const Index x3 = b(5);
  const Index x2 = b(6);
  // tensor label: Gamma272
  std::unique_ptr<double[]> odata = out()->move_block(ci0, x0, x5, x1, x4);
  // associated with merged
  std::unique_ptr<double[]> fdata = in(4)->get_block(x3, x2);
  if (x1 == x5 && x0 == x4) {
    std::unique_ptr<double[]> i0data = in(1)->get_block(ci0, x3, x2);
    for (int ix2 = 0; ix2 != x2.size(); ++ix2) {
      for (int ix3 = 0; ix3 != x3.size(); ++ix3) {
        for (int ix5 = 0; ix5 != x5.size(); ++ix5) {
          for (int ix4 = 0; ix4 != x4.size(); ++ix4) {
            for (int ici0 = 0; ici0 != ci0.size(); ++ici0) {
              odata[ici0+ci0.size()*(ix4+x0.size()*(ix5+x5.size()*(ix5+x1.size()*(ix4))))]
                += (-2.0) * i0data[ici0+ci0.size()*(ix3+x3.size()*(ix2))] * fdata[ix3+x3.size()*(ix2)];
            }
          }
        }
      }
    }
  }
  if (x0 == x5 && x1 == x4) {
    std::unique_ptr<double[]> i0data = in(1)->get_block(ci0, x3, x2);
    for (int ix2 = 0; ix2 != x2.size(); ++ix2) {
      for (int ix3 = 0; ix3 != x3.size(); ++ix3) {
        for (int ix5 = 0; ix5 != x5.size(); ++ix5) {
          for (int ix4 = 0; ix4 != x4.size(); ++ix4) {
            for (int ici0 = 0; ici0 != ci0.size(); ++ici0) {
              odata[ici0+ci0.size()*(ix5+x0.size()*(ix5+x5.size()*(ix4+x1.size()*(ix4))))]
                += (4.0) * i0data[ici0+ci0.size()*(ix3+x3.size()*(ix2))] * fdata[ix3+x3.size()*(ix2)];
            }
          }
        }
      }
    }
  }
  // rdm0 merged ci derivative case
  if (x0 == x2 && x1 == x4 && x3 == x5) {
    std::unique_ptr<double[]> i0data = in(0)->get_block(ci0);
    for (int ix2 = 0; ix2 != x2.size(); ++ix2) {
      for (int ix4 = 0; ix4 != x4.size(); ++ix4) {
        for (int ix5 = 0; ix5 != x5.size(); ++ix5) {
          for (int ici0 = 0; ici0 != ci0.size(); ++ici0) {
            odata[ici0+ci0.size()*(ix2+x0.size()*(ix5+x5.size()*(ix4+x1.size()*(ix4))))]  += 4.0 * fdata[ix5+x3.size()*(ix2)] * i0data[ici0];
          }
        }
      }
    }
  }
  if (x1 == x4 && x0 == x2) {
    std::unique_ptr<double[]> i0data = in(1)->get_block(ci0, x3, x5);
    for (int ix5 = 0; ix5 != x5.size(); ++ix5) {
      for (int ix3 = 0; ix3 != x3.size(); ++ix3) {
        for (int ix4 = 0; ix4 != x4.size(); ++ix4) {
          for (int ix2 = 0; ix2 != x2.size(); ++ix2) {
            for (int ici0 = 0; ici0 != ci0.size(); ++ici0) {
              odata[ici0+ci0.size()*(ix2+x0.size()*(ix5+x5.size()*(ix4+x1.size()*(ix4))))]
                += (-2.0) * i0data[ici0+ci0.size()*(ix3+x3.size()*(ix5))] * fdata[ix3+x3.size()*(ix2)];
            }
          }
        }
      }
    }
  }
  // rdm0 merged ci derivative case
  if (x3 == x4 && x0 == x2 && x1 == x5) {
    std::unique_ptr<double[]> i0data = in(0)->get_block(ci0);
    for (int ix4 = 0; ix4 != x4.size(); ++ix4) {
      for (int ix2 = 0; ix2 != x2.size(); ++ix2) {
        for (int ix5 = 0; ix5 != x5.size(); ++ix5) {
          for (int ici0 = 0; ici0 != ci0.size(); ++ici0) {
            odata[ici0+ci0.size()*(ix2+x0.size()*(ix5+x5.size()*(ix5+x1.size()*(ix4))))]  += -2.0 * fdata[ix4+x3.size()*(ix2)] * i0data[ici0];
          }
        }
      }
    }
  }
  if (x0 == x2 && x1 == x5) {
    std::unique_ptr<double[]> i0data = in(1)->get_block(ci0, x3, x4);
    for (int ix4 = 0; ix4 != x4.size(); ++ix4) {
      for (int ix3 = 0; ix3 != x3.size(); ++ix3) {
        for (int ix2 = 0; ix2 != x2.size(); ++ix2) {
          for (int ix5 = 0; ix5 != x5.size(); ++ix5) {
            for (int ici0 = 0; ici0 != ci0.size(); ++ici0) {
              odata[ici0+ci0.size()*(ix2+x0.size()*(ix5+x5.size()*(ix5+x1.size()*(ix4))))]
                += (1.0) * i0data[ici0+ci0.size()*(ix3+x3.size()*(ix4))] * fdata[ix3+x3.size()*(ix2)];
            }
          }
        }
      }
    }
  }
  if (x3 == x4 && x0 == x2) {
    std::unique_ptr<double[]> i0data = in(1)->get_block(ci0, x1, x5);
    for (int ix5 = 0; ix5 != x5.size(); ++ix5) {
      for (int ix1 = 0; ix1 != x1.size(); ++ix1) {
        for (int ix4 = 0; ix4 != x4.size(); ++ix4) {
          for (int ix2 = 0; ix2 != x2.size(); ++ix2) {
            for (int ici0 = 0; ici0 != ci0.size(); ++ici0) {
              odata[ici0+ci0.size()*(ix2+x0.size()*(ix5+x5.size()*(ix1+x1.size()*(ix4))))]
                += (1.0) * i0data[ici0+ci0.size()*(ix1+x1.size()*(ix5))] * fdata[ix4+x3.size()*(ix2)];
            }
          }
        }
      }
    }
  }
  if (x3 == x5 && x0 == x2) {
    std::unique_ptr<double[]> i0data = in(1)->get_block(ci0, x1, x4);
    for (int ix4 = 0; ix4 != x4.size(); ++ix4) {
      for (int ix1 = 0; ix1 != x1.size(); ++ix1) {
        for (int ix5 = 0; ix5 != x5.size(); ++ix5) {
          for (int ix2 = 0; ix2 != x2.size(); ++ix2) {
            for (int ici0 = 0; ici0 != ci0.size(); ++ici0) {
              odata[ici0+ci0.size()*(ix2+x0.size()*(ix5+x5.size()*(ix1+x1.size()*(ix4))))]
                += (-2.0) * i0data[ici0+ci0.size()*(ix1+x1.size()*(ix4))] * fdata[ix5+x3.size()*(ix2)];
            }
          }
        }
      }
    }
  }
  if (x0 == x2) {
    std::unique_ptr<double[]> i0data = in(2)->get_block(ci0, x3, x5, x1, x4);
    for (int ix4 = 0; ix4 != x4.size(); ++ix4) {
      for (int ix1 = 0; ix1 != x1.size(); ++ix1) {
        for (int ix5 = 0; ix5 != x5.size(); ++ix5) {
          for (int ix3 = 0; ix3 != x3.size(); ++ix3) {
            for (int ix2 = 0; ix2 != x2.size(); ++ix2) {
              for (int ici0 = 0; ici0 != ci0.size(); ++ici0) {
                odata[ici0+ci0.size()*(ix2+x0.size()*(ix5+x5.size()*(ix1+x1.size()*(ix4))))]
                  += (1.0) * i0data[ici0+ci0.size()*(ix3+x3.size()*(ix5+x5.size()*(ix1+x1.size()*(ix4))))] * fdata[ix3+x3.size()*(ix2)];
              }
            }
          }
        }
      }
    }
  }
  // rdm0 merged ci derivative case
  if (x3 == x5 && x0 == x4 && x1 == x2) {
    std::unique_ptr<double[]> i0data = in(0)->get_block(ci0);
    for (int ix5 = 0; ix5 != x5.size(); ++ix5) {
      for (int ix4 = 0; ix4 != x4.size(); ++ix4) {
        for (int ix2 = 0; ix2 != x2.size(); ++ix2) {
          for (int ici0 = 0; ici0 != ci0.size(); ++ici0) {
            odata[ici0+ci0.size()*(ix4+x0.size()*(ix5+x5.size()*(ix2+x1.size()*(ix4))))]  += -2.0 * fdata[ix5+x3.size()*(ix2)] * i0data[ici0];
          }
        }
      }
    }
  }
  if (x0 == x4 && x1 == x2) {
    std::unique_ptr<double[]> i0data = in(1)->get_block(ci0, x3, x5);
    for (int ix5 = 0; ix5 != x5.size(); ++ix5) {
      for (int ix3 = 0; ix3 != x3.size(); ++ix3) {
        for (int ix4 = 0; ix4 != x4.size(); ++ix4) {
          for (int ix2 = 0; ix2 != x2.size(); ++ix2) {
            for (int ici0 = 0; ici0 != ci0.size(); ++ici0) {
              odata[ici0+ci0.size()*(ix4+x0.size()*(ix5+x5.size()*(ix2+x1.size()*(ix4))))]
                += (1.0) * i0data[ici0+ci0.size()*(ix3+x3.size()*(ix5))] * fdata[ix3+x3.size()*(ix2)];
            }
          }
        }
      }
    }
  }
  if (x3 == x5 && x0 == x4) {
    std::unique_ptr<double[]> i0data = in(1)->get_block(ci0, x1, x2);
    for (int ix2 = 0; ix2 != x2.size(); ++ix2) {
      for (int ix1 = 0; ix1 != x1.size(); ++ix1) {
        for (int ix5 = 0; ix5 != x5.size(); ++ix5) {
          for (int ix4 = 0; ix4 != x4.size(); ++ix4) {
            for (int ici0 = 0; ici0 != ci0.size(); ++ici0) {
              odata[ici0+ci0.size()*(ix4+x0.size()*(ix5+x5.size()*(ix1+x1.size()*(ix4))))]
                += (1.0) * i0data[ici0+ci0.size()*(ix1+x1.size()*(ix2))] * fdata[ix5+x3.size()*(ix2)];
            }
          }
        }
      }
    }
  }
  if (x0 == x4) {
    std::unique_ptr<double[]> i0data = in(2)->get_block(ci0, x1, x5, x3, x2);
    for (int ix2 = 0; ix2 != x2.size(); ++ix2) {
      for (int ix3 = 0; ix3 != x3.size(); ++ix3) {
        for (int ix5 = 0; ix5 != x5.size(); ++ix5) {
          for (int ix1 = 0; ix1 != x1.size(); ++ix1) {
            for (int ix4 = 0; ix4 != x4.size(); ++ix4) {
              for (int ici0 = 0; ici0 != ci0.size(); ++ici0) {
                odata[ici0+ci0.size()*(ix4+x0.size()*(ix5+x5.size()*(ix1+x1.size()*(ix4))))]
                  += (1.0) * i0data[ici0+ci0.size()*(ix1+x1.size()*(ix5+x5.size()*(ix3+x3.size()*(ix2))))] * fdata[ix3+x3.size()*(ix2)];
              }
            }
          }
        }
      }
    }
  }
  // rdm0 merged ci derivative case
  if (x3 == x4 && x0 == x5 && x1 == x2) {
    std::unique_ptr<double[]> i0data = in(0)->get_block(ci0);
    for (int ix4 = 0; ix4 != x4.size(); ++ix4) {
      for (int ix5 = 0; ix5 != x5.size(); ++ix5) {
        for (int ix2 = 0; ix2 != x2.size(); ++ix2) {
          for (int ici0 = 0; ici0 != ci0.size(); ++ici0) {
            odata[ici0+ci0.size()*(ix5+x0.size()*(ix5+x5.size()*(ix2+x1.size()*(ix4))))]  += 4.0 * fdata[ix4+x3.size()*(ix2)] * i0data[ici0];
          }
        }
      }
    }
  }
  if (x0 == x5 && x1 == x2) {
    std::unique_ptr<double[]> i0data = in(1)->get_block(ci0, x3, x4);
    for (int ix4 = 0; ix4 != x4.size(); ++ix4) {
      for (int ix3 = 0; ix3 != x3.size(); ++ix3) {
        for (int ix5 = 0; ix5 != x5.size(); ++ix5) {
          for (int ix2 = 0; ix2 != x2.size(); ++ix2) {
            for (int ici0 = 0; ici0 != ci0.size(); ++ici0) {
              odata[ici0+ci0.size()*(ix5+x0.size()*(ix5+x5.size()*(ix2+x1.size()*(ix4))))]
                += (-2.0) * i0data[ici0+ci0.size()*(ix3+x3.size()*(ix4))] * fdata[ix3+x3.size()*(ix2)];
            }
          }
        }
      }
    }
  }
  if (x3 == x4 && x0 == x5) {
    std::unique_ptr<double[]> i0data = in(1)->get_block(ci0, x1, x2);
    for (int ix2 = 0; ix2 != x2.size(); ++ix2) {
      for (int ix1 = 0; ix1 != x1.size(); ++ix1) {
        for (int ix4 = 0; ix4 != x4.size(); ++ix4) {
          for (int ix5 = 0; ix5 != x5.size(); ++ix5) {
            for (int ici0 = 0; ici0 != ci0.size(); ++ici0) {
              odata[ici0+ci0.size()*(ix5+x0.size()*(ix5+x5.size()*(ix1+x1.size()*(ix4))))]
                += (-2.0) * i0data[ici0+ci0.size()*(ix1+x1.size()*(ix2))] * fdata[ix4+x3.size()*(ix2)];
            }
          }
        }
      }
    }
  }
  if (x0 == x5) {
    std::unique_ptr<double[]> i0data = in(2)->get_block(ci0, x1, x4, x3, x2);
    for (int ix2 = 0; ix2 != x2.size(); ++ix2) {
      for (int ix3 = 0; ix3 != x3.size(); ++ix3) {
        for (int ix4 = 0; ix4 != x4.size(); ++ix4) {
          for (int ix1 = 0; ix1 != x1.size(); ++ix1) {
            for (int ix5 = 0; ix5 != x5.size(); ++ix5) {
              for (int ici0 = 0; ici0 != ci0.size(); ++ici0) {
                odata[ici0+ci0.size()*(ix5+x0.size()*(ix5+x5.size()*(ix1+x1.size()*(ix4))))]
                  += (-2.0) * i0data[ici0+ci0.size()*(ix1+x1.size()*(ix4+x4.size()*(ix3+x3.size()*(ix2))))] * fdata[ix3+x3.size()*(ix2)];
              }
            }
          }
        }
      }
    }
  }
  if (x3 == x4 && x1 == x2) {
    std::unique_ptr<double[]> i0data = in(1)->get_block(ci0, x0, x5);
    for (int ix5 = 0; ix5 != x5.size(); ++ix5) {
      for (int ix0 = 0; ix0 != x0.size(); ++ix0) {
        for (int ix4 = 0; ix4 != x4.size(); ++ix4) {
          for (int ix2 = 0; ix2 != x2.size(); ++ix2) {
            for (int ici0 = 0; ici0 != ci0.size(); ++ici0) {
              odata[ici0+ci0.size()*(ix0+x0.size()*(ix5+x5.size()*(ix2+x1.size()*(ix4))))]
                += (-2.0) * i0data[ici0+ci0.size()*(ix0+x0.size()*(ix5))] * fdata[ix4+x3.size()*(ix2)];
            }
          }
        }
      }
    }
  }
  if (x3 == x5 && x1 == x2) {
    std::unique_ptr<double[]> i0data = in(1)->get_block(ci0, x0, x4);
    for (int ix4 = 0; ix4 != x4.size(); ++ix4) {
      for (int ix0 = 0; ix0 != x0.size(); ++ix0) {
        for (int ix5 = 0; ix5 != x5.size(); ++ix5) {
          for (int ix2 = 0; ix2 != x2.size(); ++ix2) {
            for (int ici0 = 0; ici0 != ci0.size(); ++ici0) {
              odata[ici0+ci0.size()*(ix0+x0.size()*(ix5+x5.size()*(ix2+x1.size()*(ix4))))]
                += (1.0) * i0data[ici0+ci0.size()*(ix0+x0.size()*(ix4))] * fdata[ix5+x3.size()*(ix2)];
            }
          }
        }
      }
    }
  }
  if (x1 == x2) {
    std::unique_ptr<double[]> i0data = in(2)->get_block(ci0, x0, x5, x3, x4);
    for (int ix4 = 0; ix4 != x4.size(); ++ix4) {
      for (int ix3 = 0; ix3 != x3.size(); ++ix3) {
        for (int ix5 = 0; ix5 != x5.size(); ++ix5) {
          for (int ix0 = 0; ix0 != x0.size(); ++ix0) {
            for (int ix2 = 0; ix2 != x2.size(); ++ix2) {
              for (int ici0 = 0; ici0 != ci0.size(); ++ici0) {
                odata[ici0+ci0.size()*(ix0+x0.size()*(ix5+x5.size()*(ix2+x1.size()*(ix4))))]
                  += (1.0) * i0data[ici0+ci0.size()*(ix0+x0.size()*(ix5+x5.size()*(ix3+x3.size()*(ix4))))] * fdata[ix3+x3.size()*(ix2)];
              }
            }
          }
        }
      }
    }
  }
  if (x3 == x5 && x1 == x4) {
    std::unique_ptr<double[]> i0data = in(1)->get_block(ci0, x0, x2);
    for (int ix2 = 0; ix2 != x2.size(); ++ix2) {
      for (int ix0 = 0; ix0 != x0.size(); ++ix0) {
        for (int ix5 = 0; ix5 != x5.size(); ++ix5) {
          for (int ix4 = 0; ix4 != x4.size(); ++ix4) {
            for (int ici0 = 0; ici0 != ci0.size(); ++ici0) {
              odata[ici0+ci0.size()*(ix0+x0.size()*(ix5+x5.size()*(ix4+x1.size()*(ix4))))]
                += (-2.0) * i0data[ici0+ci0.size()*(ix0+x0.size()*(ix2))] * fdata[ix5+x3.size()*(ix2)];
            }
          }
        }
      }
    }
  }
  if (x1 == x4) {
    std::unique_ptr<double[]> i0data = in(2)->get_block(ci0, x0, x5, x3, x2);
    for (int ix2 = 0; ix2 != x2.size(); ++ix2) {
      for (int ix3 = 0; ix3 != x3.size(); ++ix3) {
        for (int ix5 = 0; ix5 != x5.size(); ++ix5) {
          for (int ix0 = 0; ix0 != x0.size(); ++ix0) {
            for (int ix4 = 0; ix4 != x4.size(); ++ix4) {
              for (int ici0 = 0; ici0 != ci0.size(); ++ici0) {
                odata[ici0+ci0.size()*(ix0+x0.size()*(ix5+x5.size()*(ix4+x1.size()*(ix4))))]
                  += (-2.0) * i0data[ici0+ci0.size()*(ix0+x0.size()*(ix5+x5.size()*(ix3+x3.size()*(ix2))))] * fdata[ix3+x3.size()*(ix2)];
              }
            }
          }
        }
      }
    }
  }
  if (x3 == x4 && x1 == x5) {
    std::unique_ptr<double[]> i0data = in(1)->get_block(ci0, x0, x2);
    for (int ix2 = 0; ix2 != x2.size(); ++ix2) {
      for (int ix0 = 0; ix0 != x0.size(); ++ix0) {
        for (int ix4 = 0; ix4 != x4.size(); ++ix4) {
          for (int ix5 = 0; ix5 != x5.size(); ++ix5) {
            for (int ici0 = 0; ici0 != ci0.size(); ++ici0) {
              odata[ici0+ci0.size()*(ix0+x0.size()*(ix5+x5.size()*(ix5+x1.size()*(ix4))))]
                += (1.0) * i0data[ici0+ci0.size()*(ix0+x0.size()*(ix2))] * fdata[ix4+x3.size()*(ix2)];
            }
          }
        }
      }
    }
  }
  if (x1 == x5) {
    std::unique_ptr<double[]> i0data = in(2)->get_block(ci0, x0, x4, x3, x2);
    for (int ix2 = 0; ix2 != x2.size(); ++ix2) {
      for (int ix3 = 0; ix3 != x3.size(); ++ix3) {
        for (int ix4 = 0; ix4 != x4.size(); ++ix4) {
          for (int ix0 = 0; ix0 != x0.size(); ++ix0) {
            for (int ix5 = 0; ix5 != x5.size(); ++ix5) {
              for (int ici0 = 0; ici0 != ci0.size(); ++ici0) {
                odata[ici0+ci0.size()*(ix0+x0.size()*(ix5+x5.size()*(ix5+x1.size()*(ix4))))]
                  += (1.0) * i0data[ici0+ci0.size()*(ix0+x0.size()*(ix4+x4.size()*(ix3+x3.size()*(ix2))))] * fdata[ix3+x3.size()*(ix2)];
              }
            }
          }
        }
      }
    }
  }
  if (x3 == x4) {
    std::unique_ptr<double[]> i0data = in(2)->get_block(ci0, x0, x5, x1, x2);
    for (int ix2 = 0; ix2 != x2.size(); ++ix2) {
      for (int ix1 = 0; ix1 != x1.size(); ++ix1) {
        for (int ix5 = 0; ix5 != x5.size(); ++ix5) {
          for (int ix0 = 0; ix0 != x0.size(); ++ix0) {
            for (int ix4 = 0; ix4 != x4.size(); ++ix4) {
              for (int ici0 = 0; ici0 != ci0.size(); ++ici0) {
                odata[ici0+ci0.size()*(ix0+x0.size()*(ix5+x5.size()*(ix1+x1.size()*(ix4))))]
                  += (1.0) * i0data[ici0+ci0.size()*(ix0+x0.size()*(ix5+x5.size()*(ix1+x1.size()*(ix2))))] * fdata[ix4+x3.size()*(ix2)];
              }
            }
          }
        }
      }
    }
  }
  if (x3 == x5) {
    std::unique_ptr<double[]> i0data = in(2)->get_block(ci0, x1, x4, x0, x2);
    for (int ix2 = 0; ix2 != x2.size(); ++ix2) {
      for (int ix0 = 0; ix0 != x0.size(); ++ix0) {
        for (int ix4 = 0; ix4 != x4.size(); ++ix4) {
          for (int ix1 = 0; ix1 != x1.size(); ++ix1) {
            for (int ix5 = 0; ix5 != x5.size(); ++ix5) {
              for (int ici0 = 0; ici0 != ci0.size(); ++ici0) {
                odata[ici0+ci0.size()*(ix0+x0.size()*(ix5+x5.size()*(ix1+x1.size()*(ix4))))]
                  += (1.0) * i0data[ici0+ci0.size()*(ix1+x1.size()*(ix4+x4.size()*(ix0+x0.size()*(ix2))))] * fdata[ix5+x3.size()*(ix2)];
              }
            }
          }
        }
      }
    }
  }
  {
    std::unique_ptr<double[]> i0data = in(3)->get_block(ci0, x0, x5, x1, x4, x3, x2);
    for (int ix2 = 0; ix2 != x2.size(); ++ix2) {
      for (int ix3 = 0; ix3 != x3.size(); ++ix3) {
        for (int ix4 = 0; ix4 != x4.size(); ++ix4) {
          for (int ix1 = 0; ix1 != x1.size(); ++ix1) {
            for (int ix5 = 0; ix5 != x5.size(); ++ix5) {
              for (int ix0 = 0; ix0 != x0.size(); ++ix0) {
                for (int ici0 = 0; ici0 != ci0.size(); ++ici0) {
                  odata[ici0+ci0.size()*(ix0+x0.size()*(ix5+x5.size()*(ix1+x1.size()*(ix4))))]
                    += (1.0) * i0data[ici0+ci0.size()*(ix0+x0.size()*(ix5+x5.size()*(ix1+x1.size()*(ix4+x4.size()*(ix3+x3.size()*(ix2))))))] * fdata[ix3+x3.size()*(ix2)];
                }
              }
            }
          }
        }
      }
    }
  }
  out()->put_block(odata, ci0, x0, x5, x1, x4);
}

void Task39::Task_local::compute() {
  const Index ci0 = b(0);
  const Index x0 = b(1);
  const Index x3 = b(2);
  const Index x1 = b(3);
  const Index x2 = b(4);
  // tensor label: Gamma273
  std::unique_ptr<double[]> odata = out()->move_block(ci0, x0, x3, x1, x2);
  {
    // rdm0 non-merged ci derivative case
    if (x1 == x3 && x0 == x2) {
      std::unique_ptr<double[]> i0data = in(0)->get_block(ci0);
      for (int ix2 = 0; ix2 != x2.size(); ++ix2) {
        for (int ix3 = 0; ix3 != x3.size(); ++ix3) {
          for (int ici0 = 0; ici0 != ci0.size(); ++ici0) {
            odata[ici0+ci0.size()*(ix2+x0.size()*(ix3+x3.size()*(ix3+x1.size()*(ix2))))]  += (-2.0) * i0data[ici0];
          }
        }
      }
    }
  }
  {
    if (x0 == x2) {
      std::unique_ptr<double[]> i0data = in(1)->get_block(ci0, x1, x3);
      for (int ix2 = 0; ix2 != x2.size(); ++ix2) {
        for (int ix1 = 0; ix1 != x1.size(); ++ix1) {
          for (int ix3 = 0; ix3 != x3.size(); ++ix3) {
            for (int ici0 = 0; ici0 != ci0.size(); ++ici0) {
              odata[ici0+ci0.size()*(ix2+x0.size()*(ix3+x3.size()*(ix1+x1.size()*(ix2))))]
                += (1.0) * i0data[ici0+ci0.size()*(ix1+x1.size()*(ix3))];
            }
          }
        }
      }
    }
  }
  {
    // rdm0 non-merged ci derivative case
    if (x1 == x2 && x0 == x3) {
      std::unique_ptr<double[]> i0data = in(0)->get_block(ci0);
      for (int ix2 = 0; ix2 != x2.size(); ++ix2) {
        for (int ix3 = 0; ix3 != x3.size(); ++ix3) {
          for (int ici0 = 0; ici0 != ci0.size(); ++ici0) {
            odata[ici0+ci0.size()*(ix3+x0.size()*(ix3+x3.size()*(ix2+x1.size()*(ix2))))]  += (4.0) * i0data[ici0];
          }
        }
      }
    }
  }
  {
    if (x0 == x3) {
      std::unique_ptr<double[]> i0data = in(1)->get_block(ci0, x1, x2);
      for (int ix2 = 0; ix2 != x2.size(); ++ix2) {
        for (int ix1 = 0; ix1 != x1.size(); ++ix1) {
          for (int ix3 = 0; ix3 != x3.size(); ++ix3) {
            for (int ici0 = 0; ici0 != ci0.size(); ++ici0) {
              odata[ici0+ci0.size()*(ix3+x0.size()*(ix3+x3.size()*(ix1+x1.size()*(ix2))))]
                += (-2.0) * i0data[ici0+ci0.size()*(ix1+x1.size()*(ix2))];
            }
          }
        }
      }
    }
  }
  {
    if (x1 == x2) {
      std::unique_ptr<double[]> i0data = in(1)->get_block(ci0, x0, x3);
      for (int ix2 = 0; ix2 != x2.size(); ++ix2) {
        for (int ix3 = 0; ix3 != x3.size(); ++ix3) {
          for (int ix0 = 0; ix0 != x0.size(); ++ix0) {
            for (int ici0 = 0; ici0 != ci0.size(); ++ici0) {
              odata[ici0+ci0.size()*(ix0+x0.size()*(ix3+x3.size()*(ix2+x1.size()*(ix2))))]
                += (-2.0) * i0data[ici0+ci0.size()*(ix0+x0.size()*(ix3))];
            }
          }
        }
      }
    }
  }
  {
    if (x1 == x3) {
      std::unique_ptr<double[]> i0data = in(1)->get_block(ci0, x0, x2);
      for (int ix2 = 0; ix2 != x2.size(); ++ix2) {
        for (int ix3 = 0; ix3 != x3.size(); ++ix3) {
          for (int ix0 = 0; ix0 != x0.size(); ++ix0) {
            for (int ici0 = 0; ici0 != ci0.size(); ++ici0) {
              odata[ici0+ci0.size()*(ix0+x0.size()*(ix3+x3.size()*(ix3+x1.size()*(ix2))))]
                += (1.0) * i0data[ici0+ci0.size()*(ix0+x0.size()*(ix2))];
            }
          }
        }
      }
    }
  }
  {
    std::unique_ptr<double[]> i0data = in(2)->get_block(ci0, x0, x3, x1, x2);
    sort_indices<0,1,2,3,4,1,1,1,1>(i0data, odata, ci0.size(), x0.size(), x3.size(), x1.size(), x2.size());
  }
  out()->put_block(odata, ci0, x0, x3, x1, x2);
}

void Task40::Task_local::compute() {
  const Index ci0 = b(0);
  const Index x5 = b(1);
  const Index x4 = b(2);
  const Index x0 = b(3);
  const Index x3 = b(4);
  const Index x1 = b(5);
  const Index x2 = b(6);
  // tensor label: Gamma274
  std::unique_ptr<double[]> odata = out()->move_block(ci0, x5, x4, x0, x3, x1, x2);
  {
    if (x1 == x3 && x0 == x2) {
      std::unique_ptr<double[]> i0data = in(0)->get_block(ci0, x5, x4);
      for (int ix2 = 0; ix2 != x2.size(); ++ix2) {
        for (int ix3 = 0; ix3 != x3.size(); ++ix3) {
          for (int ix4 = 0; ix4 != x4.size(); ++ix4) {
            for (int ix5 = 0; ix5 != x5.size(); ++ix5) {
              for (int ici0 = 0; ici0 != ci0.size(); ++ici0) {
                odata[ici0+ci0.size()*(ix5+x5.size()*(ix4+x4.size()*(ix2+x0.size()*(ix3+x3.size()*(ix3+x1.size()*(ix2))))))]
                  += (-2.0) * i0data[ici0+ci0.size()*(ix5+x5.size()*(ix4))];
              }
            }
          }
        }
      }
    }
  }
  {
    if (x1 == x4 && x0 == x2) {
      std::unique_ptr<double[]> i0data = in(0)->get_block(ci0, x5, x3);
      for (int ix2 = 0; ix2 != x2.size(); ++ix2) {
        for (int ix3 = 0; ix3 != x3.size(); ++ix3) {
          for (int ix4 = 0; ix4 != x4.size(); ++ix4) {
            for (int ix5 = 0; ix5 != x5.size(); ++ix5) {
              for (int ici0 = 0; ici0 != ci0.size(); ++ici0) {
                odata[ici0+ci0.size()*(ix5+x5.size()*(ix4+x4.size()*(ix2+x0.size()*(ix3+x3.size()*(ix4+x1.size()*(ix2))))))]
                  += (1.0) * i0data[ici0+ci0.size()*(ix5+x5.size()*(ix3))];
              }
            }
          }
        }
      }
    }
  }
  {
    if (x0 == x2) {
      std::unique_ptr<double[]> i0data = in(1)->get_block(ci0, x5, x4, x1, x3);
      for (int ix2 = 0; ix2 != x2.size(); ++ix2) {
        for (int ix1 = 0; ix1 != x1.size(); ++ix1) {
          for (int ix3 = 0; ix3 != x3.size(); ++ix3) {
            for (int ix4 = 0; ix4 != x4.size(); ++ix4) {
              for (int ix5 = 0; ix5 != x5.size(); ++ix5) {
                for (int ici0 = 0; ici0 != ci0.size(); ++ici0) {
                  odata[ici0+ci0.size()*(ix5+x5.size()*(ix4+x4.size()*(ix2+x0.size()*(ix3+x3.size()*(ix1+x1.size()*(ix2))))))]
                    += (1.0) * i0data[ici0+ci0.size()*(ix5+x5.size()*(ix4+x4.size()*(ix1+x1.size()*(ix3))))];
                }
              }
            }
          }
        }
      }
    }
  }
  {
    if (x1 == x2 && x0 == x3) {
      std::unique_ptr<double[]> i0data = in(0)->get_block(ci0, x5, x4);
      for (int ix2 = 0; ix2 != x2.size(); ++ix2) {
        for (int ix3 = 0; ix3 != x3.size(); ++ix3) {
          for (int ix4 = 0; ix4 != x4.size(); ++ix4) {
            for (int ix5 = 0; ix5 != x5.size(); ++ix5) {
              for (int ici0 = 0; ici0 != ci0.size(); ++ici0) {
                odata[ici0+ci0.size()*(ix5+x5.size()*(ix4+x4.size()*(ix3+x0.size()*(ix3+x3.size()*(ix2+x1.size()*(ix2))))))]
                  += (4.0) * i0data[ici0+ci0.size()*(ix5+x5.size()*(ix4))];
              }
            }
          }
        }
      }
    }
  }
  {
    if (x1 == x4 && x0 == x3) {
      std::unique_ptr<double[]> i0data = in(0)->get_block(ci0, x5, x2);
      for (int ix2 = 0; ix2 != x2.size(); ++ix2) {
        for (int ix3 = 0; ix3 != x3.size(); ++ix3) {
          for (int ix4 = 0; ix4 != x4.size(); ++ix4) {
            for (int ix5 = 0; ix5 != x5.size(); ++ix5) {
              for (int ici0 = 0; ici0 != ci0.size(); ++ici0) {
                odata[ici0+ci0.size()*(ix5+x5.size()*(ix4+x4.size()*(ix3+x0.size()*(ix3+x3.size()*(ix4+x1.size()*(ix2))))))]
                  += (-2.0) * i0data[ici0+ci0.size()*(ix5+x5.size()*(ix2))];
              }
            }
          }
        }
      }
    }
  }
  {
    if (x0 == x3) {
      std::unique_ptr<double[]> i0data = in(1)->get_block(ci0, x5, x4, x1, x2);
      for (int ix2 = 0; ix2 != x2.size(); ++ix2) {
        for (int ix1 = 0; ix1 != x1.size(); ++ix1) {
          for (int ix3 = 0; ix3 != x3.size(); ++ix3) {
            for (int ix4 = 0; ix4 != x4.size(); ++ix4) {
              for (int ix5 = 0; ix5 != x5.size(); ++ix5) {
                for (int ici0 = 0; ici0 != ci0.size(); ++ici0) {
                  odata[ici0+ci0.size()*(ix5+x5.size()*(ix4+x4.size()*(ix3+x0.size()*(ix3+x3.size()*(ix1+x1.size()*(ix2))))))]
                    += (-2.0) * i0data[ici0+ci0.size()*(ix5+x5.size()*(ix4+x4.size()*(ix1+x1.size()*(ix2))))];
                }
              }
            }
          }
        }
      }
    }
  }
  {
    if (x1 == x2 && x0 == x4) {
      std::unique_ptr<double[]> i0data = in(0)->get_block(ci0, x5, x3);
      for (int ix2 = 0; ix2 != x2.size(); ++ix2) {
        for (int ix3 = 0; ix3 != x3.size(); ++ix3) {
          for (int ix4 = 0; ix4 != x4.size(); ++ix4) {
            for (int ix5 = 0; ix5 != x5.size(); ++ix5) {
              for (int ici0 = 0; ici0 != ci0.size(); ++ici0) {
                odata[ici0+ci0.size()*(ix5+x5.size()*(ix4+x4.size()*(ix4+x0.size()*(ix3+x3.size()*(ix2+x1.size()*(ix2))))))]
                  += (-2.0) * i0data[ici0+ci0.size()*(ix5+x5.size()*(ix3))];
              }
            }
          }
        }
      }
    }
  }
  {
    if (x1 == x3 && x0 == x4) {
      std::unique_ptr<double[]> i0data = in(0)->get_block(ci0, x5, x2);
      for (int ix2 = 0; ix2 != x2.size(); ++ix2) {
        for (int ix3 = 0; ix3 != x3.size(); ++ix3) {
          for (int ix4 = 0; ix4 != x4.size(); ++ix4) {
            for (int ix5 = 0; ix5 != x5.size(); ++ix5) {
              for (int ici0 = 0; ici0 != ci0.size(); ++ici0) {
                odata[ici0+ci0.size()*(ix5+x5.size()*(ix4+x4.size()*(ix4+x0.size()*(ix3+x3.size()*(ix3+x1.size()*(ix2))))))]
                  += (1.0) * i0data[ici0+ci0.size()*(ix5+x5.size()*(ix2))];
              }
            }
          }
        }
      }
    }
  }
  {
    if (x0 == x4) {
      std::unique_ptr<double[]> i0data = in(1)->get_block(ci0, x5, x3, x1, x2);
      for (int ix2 = 0; ix2 != x2.size(); ++ix2) {
        for (int ix1 = 0; ix1 != x1.size(); ++ix1) {
          for (int ix3 = 0; ix3 != x3.size(); ++ix3) {
            for (int ix4 = 0; ix4 != x4.size(); ++ix4) {
              for (int ix5 = 0; ix5 != x5.size(); ++ix5) {
                for (int ici0 = 0; ici0 != ci0.size(); ++ici0) {
                  odata[ici0+ci0.size()*(ix5+x5.size()*(ix4+x4.size()*(ix4+x0.size()*(ix3+x3.size()*(ix1+x1.size()*(ix2))))))]
                    += (1.0) * i0data[ici0+ci0.size()*(ix5+x5.size()*(ix3+x3.size()*(ix1+x1.size()*(ix2))))];
                }
              }
            }
          }
        }
      }
    }
  }
  {
    if (x1 == x2) {
      std::unique_ptr<double[]> i0data = in(1)->get_block(ci0, x5, x4, x0, x3);
      for (int ix2 = 0; ix2 != x2.size(); ++ix2) {
        for (int ix3 = 0; ix3 != x3.size(); ++ix3) {
          for (int ix0 = 0; ix0 != x0.size(); ++ix0) {
            for (int ix4 = 0; ix4 != x4.size(); ++ix4) {
              for (int ix5 = 0; ix5 != x5.size(); ++ix5) {
                for (int ici0 = 0; ici0 != ci0.size(); ++ici0) {
                  odata[ici0+ci0.size()*(ix5+x5.size()*(ix4+x4.size()*(ix0+x0.size()*(ix3+x3.size()*(ix2+x1.size()*(ix2))))))]
                    += (-2.0) * i0data[ici0+ci0.size()*(ix5+x5.size()*(ix4+x4.size()*(ix0+x0.size()*(ix3))))];
                }
              }
            }
          }
        }
      }
    }
  }
  {
    if (x1 == x3) {
      std::unique_ptr<double[]> i0data = in(1)->get_block(ci0, x5, x4, x0, x2);
      for (int ix2 = 0; ix2 != x2.size(); ++ix2) {
        for (int ix3 = 0; ix3 != x3.size(); ++ix3) {
          for (int ix0 = 0; ix0 != x0.size(); ++ix0) {
            for (int ix4 = 0; ix4 != x4.size(); ++ix4) {
              for (int ix5 = 0; ix5 != x5.size(); ++ix5) {
                for (int ici0 = 0; ici0 != ci0.size(); ++ici0) {
                  odata[ici0+ci0.size()*(ix5+x5.size()*(ix4+x4.size()*(ix0+x0.size()*(ix3+x3.size()*(ix3+x1.size()*(ix2))))))]
                    += (1.0) * i0data[ici0+ci0.size()*(ix5+x5.size()*(ix4+x4.size()*(ix0+x0.size()*(ix2))))];
                }
              }
            }
          }
        }
      }
    }
  }
  {
    if (x1 == x4) {
      std::unique_ptr<double[]> i0data = in(1)->get_block(ci0, x5, x2, x0, x3);
      for (int ix2 = 0; ix2 != x2.size(); ++ix2) {
        for (int ix3 = 0; ix3 != x3.size(); ++ix3) {
          for (int ix0 = 0; ix0 != x0.size(); ++ix0) {
            for (int ix4 = 0; ix4 != x4.size(); ++ix4) {
              for (int ix5 = 0; ix5 != x5.size(); ++ix5) {
                for (int ici0 = 0; ici0 != ci0.size(); ++ici0) {
                  odata[ici0+ci0.size()*(ix5+x5.size()*(ix4+x4.size()*(ix0+x0.size()*(ix3+x3.size()*(ix4+x1.size()*(ix2))))))]
                    += (1.0) * i0data[ici0+ci0.size()*(ix5+x5.size()*(ix2+x2.size()*(ix0+x0.size()*(ix3))))];
                }
              }
            }
          }
        }
      }
    }
  }
  {
    std::unique_ptr<double[]> i0data = in(2)->get_block(ci0, x5, x4, x0, x3, x1, x2);
    sort_indices<0,1,2,3,4,5,6,1,1,1,1>(i0data, odata, ci0.size(), x5.size(), x4.size(), x0.size(), x3.size(), x1.size(), x2.size());
  }
  out()->put_block(odata, ci0, x5, x4, x0, x3, x1, x2);
}

void Task41::Task_local::compute() {
  const Index ci0 = b(0);
  const Index x1 = b(1);
  const Index x3 = b(2);
  const Index x0 = b(3);
  const Index x2 = b(4);
  // tensor label: Gamma275
  std::unique_ptr<double[]> odata = out()->move_block(ci0, x1, x3, x0, x2);
  {
    // rdm0 non-merged ci derivative case
    if (x1 == x3 && x0 == x2) {
      std::unique_ptr<double[]> i0data = in(0)->get_block(ci0);
      for (int ix2 = 0; ix2 != x2.size(); ++ix2) {
        for (int ix3 = 0; ix3 != x3.size(); ++ix3) {
          for (int ici0 = 0; ici0 != ci0.size(); ++ici0) {
            odata[ici0+ci0.size()*(ix3+x1.size()*(ix3+x3.size()*(ix2+x0.size()*(ix2))))]  += (-4.0) * i0data[ici0];
          }
        }
      }
    }
  }
  {
    if (x0 == x2) {
      std::unique_ptr<double[]> i0data = in(1)->get_block(ci0, x1, x3);
      for (int ix2 = 0; ix2 != x2.size(); ++ix2) {
        for (int ix3 = 0; ix3 != x3.size(); ++ix3) {
          for (int ix1 = 0; ix1 != x1.size(); ++ix1) {
            for (int ici0 = 0; ici0 != ci0.size(); ++ici0) {
              odata[ici0+ci0.size()*(ix1+x1.size()*(ix3+x3.size()*(ix2+x0.size()*(ix2))))]
                += (2.0) * i0data[ici0+ci0.size()*(ix1+x1.size()*(ix3))];
            }
          }
        }
      }
    }
  }
  {
    // rdm0 non-merged ci derivative case
    if (x1 == x2 && x0 == x3) {
      std::unique_ptr<double[]> i0data = in(0)->get_block(ci0);
      for (int ix2 = 0; ix2 != x2.size(); ++ix2) {
        for (int ix3 = 0; ix3 != x3.size(); ++ix3) {
          for (int ici0 = 0; ici0 != ci0.size(); ++ici0) {
            odata[ici0+ci0.size()*(ix2+x1.size()*(ix3+x3.size()*(ix3+x0.size()*(ix2))))]  += (2.0) * i0data[ici0];
          }
        }
      }
    }
  }
  {
    if (x0 == x3) {
      std::unique_ptr<double[]> i0data = in(1)->get_block(ci0, x1, x2);
      for (int ix2 = 0; ix2 != x2.size(); ++ix2) {
        for (int ix3 = 0; ix3 != x3.size(); ++ix3) {
          for (int ix1 = 0; ix1 != x1.size(); ++ix1) {
            for (int ici0 = 0; ici0 != ci0.size(); ++ici0) {
              odata[ici0+ci0.size()*(ix1+x1.size()*(ix3+x3.size()*(ix3+x0.size()*(ix2))))]
                += (-1.0) * i0data[ici0+ci0.size()*(ix1+x1.size()*(ix2))];
            }
          }
        }
      }
    }
  }
  {
    if (x1 == x2) {
      std::unique_ptr<double[]> i0data = in(1)->get_block(ci0, x0, x3);
      for (int ix2 = 0; ix2 != x2.size(); ++ix2) {
        for (int ix0 = 0; ix0 != x0.size(); ++ix0) {
          for (int ix3 = 0; ix3 != x3.size(); ++ix3) {
            for (int ici0 = 0; ici0 != ci0.size(); ++ici0) {
              odata[ici0+ci0.size()*(ix2+x1.size()*(ix3+x3.size()*(ix0+x0.size()*(ix2))))]
                += (-1.0) * i0data[ici0+ci0.size()*(ix0+x0.size()*(ix3))];
            }
          }
        }
      }
    }
  }
  {
    if (x1 == x3) {
      std::unique_ptr<double[]> i0data = in(1)->get_block(ci0, x0, x2);
      for (int ix2 = 0; ix2 != x2.size(); ++ix2) {
        for (int ix0 = 0; ix0 != x0.size(); ++ix0) {
          for (int ix3 = 0; ix3 != x3.size(); ++ix3) {
            for (int ici0 = 0; ici0 != ci0.size(); ++ici0) {
              odata[ici0+ci0.size()*(ix3+x1.size()*(ix3+x3.size()*(ix0+x0.size()*(ix2))))]
                += (2.0) * i0data[ici0+ci0.size()*(ix0+x0.size()*(ix2))];
            }
          }
        }
      }
    }
  }
  {
    std::unique_ptr<double[]> i0data = in(2)->get_block(ci0, x1, x3, x0, x2);
    sort_indices<0,1,2,3,4,1,1,-1,1>(i0data, odata, ci0.size(), x1.size(), x3.size(), x0.size(), x2.size());
  }
  out()->put_block(odata, ci0, x1, x3, x0, x2);
}

void Task42::Task_local::compute() {
  const Index ci0 = b(0);
  const Index x2 = b(1);
  const Index x5 = b(2);
  const Index x3 = b(3);
  const Index x4 = b(4);
  const Index x1 = b(5);
  const Index x0 = b(6);
  // tensor label: Gamma276
  std::unique_ptr<double[]> odata = out()->move_block(ci0, x2, x5, x3, x4, x1, x0);
  {
    if (x2 == x5 && x1 == x4) {
      std::unique_ptr<double[]> i0data = in(0)->get_block(ci0, x3, x0);
      for (int ix0 = 0; ix0 != x0.size(); ++ix0) {
        for (int ix4 = 0; ix4 != x4.size(); ++ix4) {
          for (int ix3 = 0; ix3 != x3.size(); ++ix3) {
            for (int ix5 = 0; ix5 != x5.size(); ++ix5) {
              for (int ici0 = 0; ici0 != ci0.size(); ++ici0) {
                odata[ici0+ci0.size()*(ix5+x2.size()*(ix5+x5.size()*(ix3+x3.size()*(ix4+x4.size()*(ix4+x1.size()*(ix0))))))]
                  += (-2.0) * i0data[ici0+ci0.size()*(ix3+x3.size()*(ix0))];
              }
            }
          }
        }
      }
    }
  }
  {
    if (x2 == x4 && x1 == x5) {
      std::unique_ptr<double[]> i0data = in(0)->get_block(ci0, x3, x0);
      for (int ix0 = 0; ix0 != x0.size(); ++ix0) {
        for (int ix4 = 0; ix4 != x4.size(); ++ix4) {
          for (int ix3 = 0; ix3 != x3.size(); ++ix3) {
            for (int ix5 = 0; ix5 != x5.size(); ++ix5) {
              for (int ici0 = 0; ici0 != ci0.size(); ++ici0) {
                odata[ici0+ci0.size()*(ix4+x2.size()*(ix5+x5.size()*(ix3+x3.size()*(ix4+x4.size()*(ix5+x1.size()*(ix0))))))]
                  += (1.0) * i0data[ici0+ci0.size()*(ix3+x3.size()*(ix0))];
              }
            }
          }
        }
      }
    }
  }
  {
    if (x3 == x5 && x1 == x4) {
      std::unique_ptr<double[]> i0data = in(0)->get_block(ci0, x2, x0);
      for (int ix0 = 0; ix0 != x0.size(); ++ix0) {
        for (int ix4 = 0; ix4 != x4.size(); ++ix4) {
          for (int ix5 = 0; ix5 != x5.size(); ++ix5) {
            for (int ix2 = 0; ix2 != x2.size(); ++ix2) {
              for (int ici0 = 0; ici0 != ci0.size(); ++ici0) {
                odata[ici0+ci0.size()*(ix2+x2.size()*(ix5+x5.size()*(ix5+x3.size()*(ix4+x4.size()*(ix4+x1.size()*(ix0))))))]
                  += (1.0) * i0data[ici0+ci0.size()*(ix2+x2.size()*(ix0))];
              }
            }
          }
        }
      }
    }
  }
  {
    if (x1 == x4) {
      std::unique_ptr<double[]> i0data = in(1)->get_block(ci0, x2, x5, x3, x0);
      for (int ix0 = 0; ix0 != x0.size(); ++ix0) {
        for (int ix4 = 0; ix4 != x4.size(); ++ix4) {
          for (int ix3 = 0; ix3 != x3.size(); ++ix3) {
            for (int ix5 = 0; ix5 != x5.size(); ++ix5) {
              for (int ix2 = 0; ix2 != x2.size(); ++ix2) {
                for (int ici0 = 0; ici0 != ci0.size(); ++ici0) {
                  odata[ici0+ci0.size()*(ix2+x2.size()*(ix5+x5.size()*(ix3+x3.size()*(ix4+x4.size()*(ix4+x1.size()*(ix0))))))]
                    += (1.0) * i0data[ici0+ci0.size()*(ix2+x2.size()*(ix5+x5.size()*(ix3+x3.size()*(ix0))))];
                }
              }
            }
          }
        }
      }
    }
  }
  {
    if (x3 == x4 && x1 == x5) {
      std::unique_ptr<double[]> i0data = in(0)->get_block(ci0, x2, x0);
      for (int ix0 = 0; ix0 != x0.size(); ++ix0) {
        for (int ix4 = 0; ix4 != x4.size(); ++ix4) {
          for (int ix5 = 0; ix5 != x5.size(); ++ix5) {
            for (int ix2 = 0; ix2 != x2.size(); ++ix2) {
              for (int ici0 = 0; ici0 != ci0.size(); ++ici0) {
                odata[ici0+ci0.size()*(ix2+x2.size()*(ix5+x5.size()*(ix4+x3.size()*(ix4+x4.size()*(ix5+x1.size()*(ix0))))))]
                  += (-2.0) * i0data[ici0+ci0.size()*(ix2+x2.size()*(ix0))];
              }
            }
          }
        }
      }
    }
  }
  {
    if (x1 == x5) {
      std::unique_ptr<double[]> i0data = in(1)->get_block(ci0, x3, x4, x2, x0);
      for (int ix0 = 0; ix0 != x0.size(); ++ix0) {
        for (int ix4 = 0; ix4 != x4.size(); ++ix4) {
          for (int ix3 = 0; ix3 != x3.size(); ++ix3) {
            for (int ix5 = 0; ix5 != x5.size(); ++ix5) {
              for (int ix2 = 0; ix2 != x2.size(); ++ix2) {
                for (int ici0 = 0; ici0 != ci0.size(); ++ici0) {
                  odata[ici0+ci0.size()*(ix2+x2.size()*(ix5+x5.size()*(ix3+x3.size()*(ix4+x4.size()*(ix5+x1.size()*(ix0))))))]
                    += (1.0) * i0data[ici0+ci0.size()*(ix3+x3.size()*(ix4+x4.size()*(ix2+x2.size()*(ix0))))];
                }
              }
            }
          }
        }
      }
    }
  }
  {
    if (x3 == x5 && x2 == x4) {
      std::unique_ptr<double[]> i0data = in(0)->get_block(ci0, x1, x0);
      for (int ix0 = 0; ix0 != x0.size(); ++ix0) {
        for (int ix1 = 0; ix1 != x1.size(); ++ix1) {
          for (int ix4 = 0; ix4 != x4.size(); ++ix4) {
            for (int ix5 = 0; ix5 != x5.size(); ++ix5) {
              for (int ici0 = 0; ici0 != ci0.size(); ++ici0) {
                odata[ici0+ci0.size()*(ix4+x2.size()*(ix5+x5.size()*(ix5+x3.size()*(ix4+x4.size()*(ix1+x1.size()*(ix0))))))]
                  += (-2.0) * i0data[ici0+ci0.size()*(ix1+x1.size()*(ix0))];
              }
            }
          }
        }
      }
    }
  }
  {
    if (x2 == x4) {
      std::unique_ptr<double[]> i0data = in(1)->get_block(ci0, x3, x5, x1, x0);
      for (int ix0 = 0; ix0 != x0.size(); ++ix0) {
        for (int ix1 = 0; ix1 != x1.size(); ++ix1) {
          for (int ix4 = 0; ix4 != x4.size(); ++ix4) {
            for (int ix3 = 0; ix3 != x3.size(); ++ix3) {
              for (int ix5 = 0; ix5 != x5.size(); ++ix5) {
                for (int ici0 = 0; ici0 != ci0.size(); ++ici0) {
                  odata[ici0+ci0.size()*(ix4+x2.size()*(ix5+x5.size()*(ix3+x3.size()*(ix4+x4.size()*(ix1+x1.size()*(ix0))))))]
                    += (1.0) * i0data[ici0+ci0.size()*(ix3+x3.size()*(ix5+x5.size()*(ix1+x1.size()*(ix0))))];
                }
              }
            }
          }
        }
      }
    }
  }
  {
    if (x3 == x4 && x2 == x5) {
      std::unique_ptr<double[]> i0data = in(0)->get_block(ci0, x1, x0);
      for (int ix0 = 0; ix0 != x0.size(); ++ix0) {
        for (int ix1 = 0; ix1 != x1.size(); ++ix1) {
          for (int ix4 = 0; ix4 != x4.size(); ++ix4) {
            for (int ix5 = 0; ix5 != x5.size(); ++ix5) {
              for (int ici0 = 0; ici0 != ci0.size(); ++ici0) {
                odata[ici0+ci0.size()*(ix5+x2.size()*(ix5+x5.size()*(ix4+x3.size()*(ix4+x4.size()*(ix1+x1.size()*(ix0))))))]
                  += (4.0) * i0data[ici0+ci0.size()*(ix1+x1.size()*(ix0))];
              }
            }
          }
        }
      }
    }
  }
  {
    if (x2 == x5) {
      std::unique_ptr<double[]> i0data = in(1)->get_block(ci0, x3, x4, x1, x0);
      for (int ix0 = 0; ix0 != x0.size(); ++ix0) {
        for (int ix1 = 0; ix1 != x1.size(); ++ix1) {
          for (int ix4 = 0; ix4 != x4.size(); ++ix4) {
            for (int ix3 = 0; ix3 != x3.size(); ++ix3) {
              for (int ix5 = 0; ix5 != x5.size(); ++ix5) {
                for (int ici0 = 0; ici0 != ci0.size(); ++ici0) {
                  odata[ici0+ci0.size()*(ix5+x2.size()*(ix5+x5.size()*(ix3+x3.size()*(ix4+x4.size()*(ix1+x1.size()*(ix0))))))]
                    += (-2.0) * i0data[ici0+ci0.size()*(ix3+x3.size()*(ix4+x4.size()*(ix1+x1.size()*(ix0))))];
                }
              }
            }
          }
        }
      }
    }
  }
  {
    if (x3 == x4) {
      std::unique_ptr<double[]> i0data = in(1)->get_block(ci0, x2, x5, x1, x0);
      for (int ix0 = 0; ix0 != x0.size(); ++ix0) {
        for (int ix1 = 0; ix1 != x1.size(); ++ix1) {
          for (int ix4 = 0; ix4 != x4.size(); ++ix4) {
            for (int ix5 = 0; ix5 != x5.size(); ++ix5) {
              for (int ix2 = 0; ix2 != x2.size(); ++ix2) {
                for (int ici0 = 0; ici0 != ci0.size(); ++ici0) {
                  odata[ici0+ci0.size()*(ix2+x2.size()*(ix5+x5.size()*(ix4+x3.size()*(ix4+x4.size()*(ix1+x1.size()*(ix0))))))]
                    += (-2.0) * i0data[ici0+ci0.size()*(ix2+x2.size()*(ix5+x5.size()*(ix1+x1.size()*(ix0))))];
                }
              }
            }
          }
        }
      }
    }
  }
  {
    if (x3 == x5) {
      std::unique_ptr<double[]> i0data = in(1)->get_block(ci0, x2, x4, x1, x0);
      for (int ix0 = 0; ix0 != x0.size(); ++ix0) {
        for (int ix1 = 0; ix1 != x1.size(); ++ix1) {
          for (int ix4 = 0; ix4 != x4.size(); ++ix4) {
            for (int ix5 = 0; ix5 != x5.size(); ++ix5) {
              for (int ix2 = 0; ix2 != x2.size(); ++ix2) {
                for (int ici0 = 0; ici0 != ci0.size(); ++ici0) {
                  odata[ici0+ci0.size()*(ix2+x2.size()*(ix5+x5.size()*(ix5+x3.size()*(ix4+x4.size()*(ix1+x1.size()*(ix0))))))]
                    += (1.0) * i0data[ici0+ci0.size()*(ix2+x2.size()*(ix4+x4.size()*(ix1+x1.size()*(ix0))))];
                }
              }
            }
          }
        }
      }
    }
  }
  {
    std::unique_ptr<double[]> i0data = in(2)->get_block(ci0, x2, x5, x3, x4, x1, x0);
    sort_indices<0,1,2,3,4,5,6,1,1,1,1>(i0data, odata, ci0.size(), x2.size(), x5.size(), x3.size(), x4.size(), x1.size(), x0.size());
  }
  out()->put_block(odata, ci0, x2, x5, x3, x4, x1, x0);
}

void Task43::Task_local::compute() {
  const Index ci0 = b(0);
  const Index x7 = b(1);
  const Index x6 = b(2);
  const Index x2 = b(3);
  const Index x5 = b(4);
  const Index x1 = b(5);
  const Index x0 = b(6);
  const Index x4 = b(7);
  const Index x3 = b(8);
  // tensor label: Gamma277
  std::unique_ptr<double[]> odata = out()->move_block(ci0, x7, x6, x2, x5, x1, x0);
  // associated with merged
  std::unique_ptr<double[]> fdata = in(4)->get_block(x4, x3);
  if (x2 == x6 && x1 == x5) {
    std::unique_ptr<double[]> i0data = in(1)->get_block(ci0, x7, x0, x4, x3);
    for (int ix3 = 0; ix3 != x3.size(); ++ix3) {
      for (int ix4 = 0; ix4 != x4.size(); ++ix4) {
        for (int ix0 = 0; ix0 != x0.size(); ++ix0) {
          for (int ix7 = 0; ix7 != x7.size(); ++ix7) {
            for (int ix6 = 0; ix6 != x6.size(); ++ix6) {
              for (int ix5 = 0; ix5 != x5.size(); ++ix5) {
                for (int ici0 = 0; ici0 != ci0.size(); ++ici0) {
                  odata[ici0+ci0.size()*(ix7+x7.size()*(ix6+x6.size()*(ix6+x2.size()*(ix5+x5.size()*(ix5+x1.size()*(ix0))))))]
                    += (-1.0) * i0data[ici0+ci0.size()*(ix7+x7.size()*(ix0+x0.size()*(ix4+x4.size()*(ix3))))] * fdata[ix4+x4.size()*(ix3)];
                }
              }
            }
          }
        }
      }
    }
  }
  if (x2 == x5 && x1 == x6) {
    std::unique_ptr<double[]> i0data = in(1)->get_block(ci0, x7, x0, x4, x3);
    for (int ix3 = 0; ix3 != x3.size(); ++ix3) {
      for (int ix4 = 0; ix4 != x4.size(); ++ix4) {
        for (int ix0 = 0; ix0 != x0.size(); ++ix0) {
          for (int ix7 = 0; ix7 != x7.size(); ++ix7) {
            for (int ix5 = 0; ix5 != x5.size(); ++ix5) {
              for (int ix6 = 0; ix6 != x6.size(); ++ix6) {
                for (int ici0 = 0; ici0 != ci0.size(); ++ici0) {
                  odata[ici0+ci0.size()*(ix7+x7.size()*(ix6+x6.size()*(ix5+x2.size()*(ix5+x5.size()*(ix6+x1.size()*(ix0))))))]
                    += (2.0) * i0data[ici0+ci0.size()*(ix7+x7.size()*(ix0+x0.size()*(ix4+x4.size()*(ix3))))] * fdata[ix4+x4.size()*(ix3)];
                }
              }
            }
          }
        }
      }
    }
  }
  if (x2 == x5 && x1 == x3 && x4 == x6) {
    std::unique_ptr<double[]> i0data = in(0)->get_block(ci0, x7, x0);
    for (int ix0 = 0; ix0 != x0.size(); ++ix0) {
      for (int ix7 = 0; ix7 != x7.size(); ++ix7) {
        for (int ix5 = 0; ix5 != x5.size(); ++ix5) {
          for (int ix3 = 0; ix3 != x3.size(); ++ix3) {
            for (int ix6 = 0; ix6 != x6.size(); ++ix6) {
              for (int ici0 = 0; ici0 != ci0.size(); ++ici0) {
                odata[ici0+ci0.size()*(ix7+x7.size()*(ix6+x6.size()*(ix5+x2.size()*(ix5+x5.size()*(ix3+x1.size()*(ix0))))))]
                  += (2.0) * i0data[ici0+ci0.size()*(ix7+x7.size()*(ix0))] * fdata[ix6+x4.size()*(ix3)];
              }
            }
          }
        }
      }
    }
  }
  if (x2 == x5 && x1 == x3) {
    std::unique_ptr<double[]> i0data = in(1)->get_block(ci0, x7, x6, x4, x0);
    for (int ix0 = 0; ix0 != x0.size(); ++ix0) {
      for (int ix4 = 0; ix4 != x4.size(); ++ix4) {
        for (int ix6 = 0; ix6 != x6.size(); ++ix6) {
          for (int ix7 = 0; ix7 != x7.size(); ++ix7) {
            for (int ix5 = 0; ix5 != x5.size(); ++ix5) {
              for (int ix3 = 0; ix3 != x3.size(); ++ix3) {
                for (int ici0 = 0; ici0 != ci0.size(); ++ici0) {
                  odata[ici0+ci0.size()*(ix7+x7.size()*(ix6+x6.size()*(ix5+x2.size()*(ix5+x5.size()*(ix3+x1.size()*(ix0))))))]
                    += (2.0) * i0data[ici0+ci0.size()*(ix7+x7.size()*(ix6+x6.size()*(ix4+x4.size()*(ix0))))] * fdata[ix4+x4.size()*(ix3)];
                }
              }
            }
          }
        }
      }
    }
  }
  if (x4 == x5 && x2 == x6 && x1 == x3) {
    std::unique_ptr<double[]> i0data = in(0)->get_block(ci0, x7, x0);
    for (int ix0 = 0; ix0 != x0.size(); ++ix0) {
      for (int ix7 = 0; ix7 != x7.size(); ++ix7) {
        for (int ix5 = 0; ix5 != x5.size(); ++ix5) {
          for (int ix6 = 0; ix6 != x6.size(); ++ix6) {
            for (int ix3 = 0; ix3 != x3.size(); ++ix3) {
              for (int ici0 = 0; ici0 != ci0.size(); ++ici0) {
                odata[ici0+ci0.size()*(ix7+x7.size()*(ix6+x6.size()*(ix6+x2.size()*(ix5+x5.size()*(ix3+x1.size()*(ix0))))))]
                  += (-1.0) * i0data[ici0+ci0.size()*(ix7+x7.size()*(ix0))] * fdata[ix5+x4.size()*(ix3)];
              }
            }
          }
        }
      }
    }
  }
  if (x2 == x6 && x1 == x3) {
    std::unique_ptr<double[]> i0data = in(1)->get_block(ci0, x7, x5, x4, x0);
    for (int ix0 = 0; ix0 != x0.size(); ++ix0) {
      for (int ix4 = 0; ix4 != x4.size(); ++ix4) {
        for (int ix5 = 0; ix5 != x5.size(); ++ix5) {
          for (int ix7 = 0; ix7 != x7.size(); ++ix7) {
            for (int ix6 = 0; ix6 != x6.size(); ++ix6) {
              for (int ix3 = 0; ix3 != x3.size(); ++ix3) {
                for (int ici0 = 0; ici0 != ci0.size(); ++ici0) {
                  odata[ici0+ci0.size()*(ix7+x7.size()*(ix6+x6.size()*(ix6+x2.size()*(ix5+x5.size()*(ix3+x1.size()*(ix0))))))]
                    += (-1.0) * i0data[ici0+ci0.size()*(ix7+x7.size()*(ix5+x5.size()*(ix4+x4.size()*(ix0))))] * fdata[ix4+x4.size()*(ix3)];
                }
              }
            }
          }
        }
      }
    }
  }
  if (x4 == x5 && x1 == x3) {
    std::unique_ptr<double[]> i0data = in(1)->get_block(ci0, x7, x6, x2, x0);
    for (int ix0 = 0; ix0 != x0.size(); ++ix0) {
      for (int ix2 = 0; ix2 != x2.size(); ++ix2) {
        for (int ix6 = 0; ix6 != x6.size(); ++ix6) {
          for (int ix7 = 0; ix7 != x7.size(); ++ix7) {
            for (int ix5 = 0; ix5 != x5.size(); ++ix5) {
              for (int ix3 = 0; ix3 != x3.size(); ++ix3) {
                for (int ici0 = 0; ici0 != ci0.size(); ++ici0) {
                  odata[ici0+ci0.size()*(ix7+x7.size()*(ix6+x6.size()*(ix2+x2.size()*(ix5+x5.size()*(ix3+x1.size()*(ix0))))))]
                    += (-1.0) * i0data[ici0+ci0.size()*(ix7+x7.size()*(ix6+x6.size()*(ix2+x2.size()*(ix0))))] * fdata[ix5+x4.size()*(ix3)];
                }
              }
            }
          }
        }
      }
    }
  }
  if (x4 == x6 && x1 == x3) {
    std::unique_ptr<double[]> i0data = in(1)->get_block(ci0, x7, x0, x2, x5);
    for (int ix5 = 0; ix5 != x5.size(); ++ix5) {
      for (int ix2 = 0; ix2 != x2.size(); ++ix2) {
        for (int ix0 = 0; ix0 != x0.size(); ++ix0) {
          for (int ix7 = 0; ix7 != x7.size(); ++ix7) {
            for (int ix6 = 0; ix6 != x6.size(); ++ix6) {
              for (int ix3 = 0; ix3 != x3.size(); ++ix3) {
                for (int ici0 = 0; ici0 != ci0.size(); ++ici0) {
                  odata[ici0+ci0.size()*(ix7+x7.size()*(ix6+x6.size()*(ix2+x2.size()*(ix5+x5.size()*(ix3+x1.size()*(ix0))))))]
                    += (-1.0) * i0data[ici0+ci0.size()*(ix7+x7.size()*(ix0+x0.size()*(ix2+x2.size()*(ix5))))] * fdata[ix6+x4.size()*(ix3)];
                }
              }
            }
          }
        }
      }
    }
  }
  if (x1 == x3) {
    std::unique_ptr<double[]> i0data = in(2)->get_block(ci0, x7, x6, x2, x5, x4, x0);
    for (int ix0 = 0; ix0 != x0.size(); ++ix0) {
      for (int ix4 = 0; ix4 != x4.size(); ++ix4) {
        for (int ix5 = 0; ix5 != x5.size(); ++ix5) {
          for (int ix2 = 0; ix2 != x2.size(); ++ix2) {
            for (int ix6 = 0; ix6 != x6.size(); ++ix6) {
              for (int ix7 = 0; ix7 != x7.size(); ++ix7) {
                for (int ix3 = 0; ix3 != x3.size(); ++ix3) {
                  for (int ici0 = 0; ici0 != ci0.size(); ++ici0) {
                    odata[ici0+ci0.size()*(ix7+x7.size()*(ix6+x6.size()*(ix2+x2.size()*(ix5+x5.size()*(ix3+x1.size()*(ix0))))))]
                      += (-1.0) * i0data[ici0+ci0.size()*(ix7+x7.size()*(ix6+x6.size()*(ix2+x2.size()*(ix5+x5.size()*(ix4+x4.size()*(ix0))))))] * fdata[ix4+x4.size()*(ix3)];
                  }
                }
              }
            }
          }
        }
      }
    }
  }
  if (x4 == x6 && x2 == x3 && x1 == x5) {
    std::unique_ptr<double[]> i0data = in(0)->get_block(ci0, x7, x0);
    for (int ix0 = 0; ix0 != x0.size(); ++ix0) {
      for (int ix7 = 0; ix7 != x7.size(); ++ix7) {
        for (int ix6 = 0; ix6 != x6.size(); ++ix6) {
          for (int ix3 = 0; ix3 != x3.size(); ++ix3) {
            for (int ix5 = 0; ix5 != x5.size(); ++ix5) {
              for (int ici0 = 0; ici0 != ci0.size(); ++ici0) {
                odata[ici0+ci0.size()*(ix7+x7.size()*(ix6+x6.size()*(ix3+x2.size()*(ix5+x5.size()*(ix5+x1.size()*(ix0))))))]
                  += (-1.0) * i0data[ici0+ci0.size()*(ix7+x7.size()*(ix0))] * fdata[ix6+x4.size()*(ix3)];
              }
            }
          }
        }
      }
    }
  }
  if (x2 == x3 && x1 == x5) {
    std::unique_ptr<double[]> i0data = in(1)->get_block(ci0, x7, x6, x4, x0);
    for (int ix0 = 0; ix0 != x0.size(); ++ix0) {
      for (int ix4 = 0; ix4 != x4.size(); ++ix4) {
        for (int ix6 = 0; ix6 != x6.size(); ++ix6) {
          for (int ix7 = 0; ix7 != x7.size(); ++ix7) {
            for (int ix3 = 0; ix3 != x3.size(); ++ix3) {
              for (int ix5 = 0; ix5 != x5.size(); ++ix5) {
                for (int ici0 = 0; ici0 != ci0.size(); ++ici0) {
                  odata[ici0+ci0.size()*(ix7+x7.size()*(ix6+x6.size()*(ix3+x2.size()*(ix5+x5.size()*(ix5+x1.size()*(ix0))))))]
                    += (-1.0) * i0data[ici0+ci0.size()*(ix7+x7.size()*(ix6+x6.size()*(ix4+x4.size()*(ix0))))] * fdata[ix4+x4.size()*(ix3)];
                }
              }
            }
          }
        }
      }
    }
  }
  if (x4 == x6 && x1 == x5) {
    std::unique_ptr<double[]> i0data = in(1)->get_block(ci0, x7, x3, x2, x0);
    for (int ix0 = 0; ix0 != x0.size(); ++ix0) {
      for (int ix2 = 0; ix2 != x2.size(); ++ix2) {
        for (int ix3 = 0; ix3 != x3.size(); ++ix3) {
          for (int ix7 = 0; ix7 != x7.size(); ++ix7) {
            for (int ix6 = 0; ix6 != x6.size(); ++ix6) {
              for (int ix5 = 0; ix5 != x5.size(); ++ix5) {
                for (int ici0 = 0; ici0 != ci0.size(); ++ici0) {
                  odata[ici0+ci0.size()*(ix7+x7.size()*(ix6+x6.size()*(ix2+x2.size()*(ix5+x5.size()*(ix5+x1.size()*(ix0))))))]
                    += (-1.0) * i0data[ici0+ci0.size()*(ix7+x7.size()*(ix3+x3.size()*(ix2+x2.size()*(ix0))))] * fdata[ix6+x4.size()*(ix3)];
                }
              }
            }
          }
        }
      }
    }
  }
  if (x1 == x5) {
    std::unique_ptr<double[]> i0data = in(2)->get_block(ci0, x7, x6, x4, x3, x2, x0);
    for (int ix0 = 0; ix0 != x0.size(); ++ix0) {
      for (int ix2 = 0; ix2 != x2.size(); ++ix2) {
        for (int ix3 = 0; ix3 != x3.size(); ++ix3) {
          for (int ix4 = 0; ix4 != x4.size(); ++ix4) {
            for (int ix6 = 0; ix6 != x6.size(); ++ix6) {
              for (int ix7 = 0; ix7 != x7.size(); ++ix7) {
                for (int ix5 = 0; ix5 != x5.size(); ++ix5) {
                  for (int ici0 = 0; ici0 != ci0.size(); ++ici0) {
                    odata[ici0+ci0.size()*(ix7+x7.size()*(ix6+x6.size()*(ix2+x2.size()*(ix5+x5.size()*(ix5+x1.size()*(ix0))))))]
                      += (-1.0) * i0data[ici0+ci0.size()*(ix7+x7.size()*(ix6+x6.size()*(ix4+x4.size()*(ix3+x3.size()*(ix2+x2.size()*(ix0))))))] * fdata[ix4+x4.size()*(ix3)];
                  }
                }
              }
            }
          }
        }
      }
    }
  }
  if (x4 == x5 && x2 == x3 && x1 == x6) {
    std::unique_ptr<double[]> i0data = in(0)->get_block(ci0, x7, x0);
    for (int ix0 = 0; ix0 != x0.size(); ++ix0) {
      for (int ix7 = 0; ix7 != x7.size(); ++ix7) {
        for (int ix5 = 0; ix5 != x5.size(); ++ix5) {
          for (int ix3 = 0; ix3 != x3.size(); ++ix3) {
            for (int ix6 = 0; ix6 != x6.size(); ++ix6) {
              for (int ici0 = 0; ici0 != ci0.size(); ++ici0) {
                odata[ici0+ci0.size()*(ix7+x7.size()*(ix6+x6.size()*(ix3+x2.size()*(ix5+x5.size()*(ix6+x1.size()*(ix0))))))]
                  += (2.0) * i0data[ici0+ci0.size()*(ix7+x7.size()*(ix0))] * fdata[ix5+x4.size()*(ix3)];
              }
            }
          }
        }
      }
    }
  }
  if (x2 == x3 && x1 == x6) {
    std::unique_ptr<double[]> i0data = in(1)->get_block(ci0, x7, x0, x4, x5);
    for (int ix5 = 0; ix5 != x5.size(); ++ix5) {
      for (int ix4 = 0; ix4 != x4.size(); ++ix4) {
        for (int ix0 = 0; ix0 != x0.size(); ++ix0) {
          for (int ix7 = 0; ix7 != x7.size(); ++ix7) {
            for (int ix3 = 0; ix3 != x3.size(); ++ix3) {
              for (int ix6 = 0; ix6 != x6.size(); ++ix6) {
                for (int ici0 = 0; ici0 != ci0.size(); ++ici0) {
                  odata[ici0+ci0.size()*(ix7+x7.size()*(ix6+x6.size()*(ix3+x2.size()*(ix5+x5.size()*(ix6+x1.size()*(ix0))))))]
                    += (-1.0) * i0data[ici0+ci0.size()*(ix7+x7.size()*(ix0+x0.size()*(ix4+x4.size()*(ix5))))] * fdata[ix4+x4.size()*(ix3)];
                }
              }
            }
          }
        }
      }
    }
  }
  if (x4 == x5 && x1 == x6) {
    std::unique_ptr<double[]> i0data = in(1)->get_block(ci0, x7, x0, x2, x3);
    for (int ix3 = 0; ix3 != x3.size(); ++ix3) {
      for (int ix2 = 0; ix2 != x2.size(); ++ix2) {
        for (int ix0 = 0; ix0 != x0.size(); ++ix0) {
          for (int ix7 = 0; ix7 != x7.size(); ++ix7) {
            for (int ix5 = 0; ix5 != x5.size(); ++ix5) {
              for (int ix6 = 0; ix6 != x6.size(); ++ix6) {
                for (int ici0 = 0; ici0 != ci0.size(); ++ici0) {
                  odata[ici0+ci0.size()*(ix7+x7.size()*(ix6+x6.size()*(ix2+x2.size()*(ix5+x5.size()*(ix6+x1.size()*(ix0))))))]
                    += (-1.0) * i0data[ici0+ci0.size()*(ix7+x7.size()*(ix0+x0.size()*(ix2+x2.size()*(ix3))))] * fdata[ix5+x4.size()*(ix3)];
                }
              }
            }
          }
        }
      }
    }
  }
  if (x1 == x6) {
    std::unique_ptr<double[]> i0data = in(2)->get_block(ci0, x7, x0, x2, x5, x4, x3);
    for (int ix3 = 0; ix3 != x3.size(); ++ix3) {
      for (int ix4 = 0; ix4 != x4.size(); ++ix4) {
        for (int ix5 = 0; ix5 != x5.size(); ++ix5) {
          for (int ix2 = 0; ix2 != x2.size(); ++ix2) {
            for (int ix0 = 0; ix0 != x0.size(); ++ix0) {
              for (int ix7 = 0; ix7 != x7.size(); ++ix7) {
                for (int ix6 = 0; ix6 != x6.size(); ++ix6) {
                  for (int ici0 = 0; ici0 != ci0.size(); ++ici0) {
                    odata[ici0+ci0.size()*(ix7+x7.size()*(ix6+x6.size()*(ix2+x2.size()*(ix5+x5.size()*(ix6+x1.size()*(ix0))))))]
                      += (-1.0) * i0data[ici0+ci0.size()*(ix7+x7.size()*(ix0+x0.size()*(ix2+x2.size()*(ix5+x5.size()*(ix4+x4.size()*(ix3))))))] * fdata[ix4+x4.size()*(ix3)];
                  }
                }
              }
            }
          }
        }
      }
    }
  }
  if (x4 == x5 && x2 == x3) {
    std::unique_ptr<double[]> i0data = in(1)->get_block(ci0, x7, x6, x1, x0);
    for (int ix0 = 0; ix0 != x0.size(); ++ix0) {
      for (int ix1 = 0; ix1 != x1.size(); ++ix1) {
        for (int ix6 = 0; ix6 != x6.size(); ++ix6) {
          for (int ix7 = 0; ix7 != x7.size(); ++ix7) {
            for (int ix5 = 0; ix5 != x5.size(); ++ix5) {
              for (int ix3 = 0; ix3 != x3.size(); ++ix3) {
                for (int ici0 = 0; ici0 != ci0.size(); ++ici0) {
                  odata[ici0+ci0.size()*(ix7+x7.size()*(ix6+x6.size()*(ix3+x2.size()*(ix5+x5.size()*(ix1+x1.size()*(ix0))))))]
                    += (2.0) * i0data[ici0+ci0.size()*(ix7+x7.size()*(ix6+x6.size()*(ix1+x1.size()*(ix0))))] * fdata[ix5+x4.size()*(ix3)];
                }
              }
            }
          }
        }
      }
    }
  }
  if (x4 == x6 && x2 == x3) {
    std::unique_ptr<double[]> i0data = in(1)->get_block(ci0, x7, x5, x1, x0);
    for (int ix0 = 0; ix0 != x0.size(); ++ix0) {
      for (int ix1 = 0; ix1 != x1.size(); ++ix1) {
        for (int ix5 = 0; ix5 != x5.size(); ++ix5) {
          for (int ix7 = 0; ix7 != x7.size(); ++ix7) {
            for (int ix6 = 0; ix6 != x6.size(); ++ix6) {
              for (int ix3 = 0; ix3 != x3.size(); ++ix3) {
                for (int ici0 = 0; ici0 != ci0.size(); ++ici0) {
                  odata[ici0+ci0.size()*(ix7+x7.size()*(ix6+x6.size()*(ix3+x2.size()*(ix5+x5.size()*(ix1+x1.size()*(ix0))))))]
                    += (-1.0) * i0data[ici0+ci0.size()*(ix7+x7.size()*(ix5+x5.size()*(ix1+x1.size()*(ix0))))] * fdata[ix6+x4.size()*(ix3)];
                }
              }
            }
          }
        }
      }
    }
  }
  if (x2 == x3) {
    std::unique_ptr<double[]> i0data = in(2)->get_block(ci0, x7, x6, x4, x5, x1, x0);
    for (int ix0 = 0; ix0 != x0.size(); ++ix0) {
      for (int ix1 = 0; ix1 != x1.size(); ++ix1) {
        for (int ix5 = 0; ix5 != x5.size(); ++ix5) {
          for (int ix4 = 0; ix4 != x4.size(); ++ix4) {
            for (int ix6 = 0; ix6 != x6.size(); ++ix6) {
              for (int ix7 = 0; ix7 != x7.size(); ++ix7) {
                for (int ix3 = 0; ix3 != x3.size(); ++ix3) {
                  for (int ici0 = 0; ici0 != ci0.size(); ++ici0) {
                    odata[ici0+ci0.size()*(ix7+x7.size()*(ix6+x6.size()*(ix3+x2.size()*(ix5+x5.size()*(ix1+x1.size()*(ix0))))))]
                      += (-1.0) * i0data[ici0+ci0.size()*(ix7+x7.size()*(ix6+x6.size()*(ix4+x4.size()*(ix5+x5.size()*(ix1+x1.size()*(ix0))))))] * fdata[ix4+x4.size()*(ix3)];
                  }
                }
              }
            }
          }
        }
      }
    }
  }
  if (x4 == x6 && x2 == x5) {
    std::unique_ptr<double[]> i0data = in(1)->get_block(ci0, x7, x3, x1, x0);
    for (int ix0 = 0; ix0 != x0.size(); ++ix0) {
      for (int ix1 = 0; ix1 != x1.size(); ++ix1) {
        for (int ix3 = 0; ix3 != x3.size(); ++ix3) {
          for (int ix7 = 0; ix7 != x7.size(); ++ix7) {
            for (int ix6 = 0; ix6 != x6.size(); ++ix6) {
              for (int ix5 = 0; ix5 != x5.size(); ++ix5) {
                for (int ici0 = 0; ici0 != ci0.size(); ++ici0) {
                  odata[ici0+ci0.size()*(ix7+x7.size()*(ix6+x6.size()*(ix5+x2.size()*(ix5+x5.size()*(ix1+x1.size()*(ix0))))))]
                    += (2.0) * i0data[ici0+ci0.size()*(ix7+x7.size()*(ix3+x3.size()*(ix1+x1.size()*(ix0))))] * fdata[ix6+x4.size()*(ix3)];
                }
              }
            }
          }
        }
      }
    }
  }
  if (x2 == x5) {
    std::unique_ptr<double[]> i0data = in(2)->get_block(ci0, x7, x6, x4, x3, x1, x0);
    for (int ix0 = 0; ix0 != x0.size(); ++ix0) {
      for (int ix1 = 0; ix1 != x1.size(); ++ix1) {
        for (int ix3 = 0; ix3 != x3.size(); ++ix3) {
          for (int ix4 = 0; ix4 != x4.size(); ++ix4) {
            for (int ix6 = 0; ix6 != x6.size(); ++ix6) {
              for (int ix7 = 0; ix7 != x7.size(); ++ix7) {
                for (int ix5 = 0; ix5 != x5.size(); ++ix5) {
                  for (int ici0 = 0; ici0 != ci0.size(); ++ici0) {
                    odata[ici0+ci0.size()*(ix7+x7.size()*(ix6+x6.size()*(ix5+x2.size()*(ix5+x5.size()*(ix1+x1.size()*(ix0))))))]
                      += (2.0) * i0data[ici0+ci0.size()*(ix7+x7.size()*(ix6+x6.size()*(ix4+x4.size()*(ix3+x3.size()*(ix1+x1.size()*(ix0))))))] * fdata[ix4+x4.size()*(ix3)];
                  }
                }
              }
            }
          }
        }
      }
    }
  }
  if (x4 == x5 && x2 == x6) {
    std::unique_ptr<double[]> i0data = in(1)->get_block(ci0, x7, x3, x1, x0);
    for (int ix0 = 0; ix0 != x0.size(); ++ix0) {
      for (int ix1 = 0; ix1 != x1.size(); ++ix1) {
        for (int ix3 = 0; ix3 != x3.size(); ++ix3) {
          for (int ix7 = 0; ix7 != x7.size(); ++ix7) {
            for (int ix5 = 0; ix5 != x5.size(); ++ix5) {
              for (int ix6 = 0; ix6 != x6.size(); ++ix6) {
                for (int ici0 = 0; ici0 != ci0.size(); ++ici0) {
                  odata[ici0+ci0.size()*(ix7+x7.size()*(ix6+x6.size()*(ix6+x2.size()*(ix5+x5.size()*(ix1+x1.size()*(ix0))))))]
                    += (-1.0) * i0data[ici0+ci0.size()*(ix7+x7.size()*(ix3+x3.size()*(ix1+x1.size()*(ix0))))] * fdata[ix5+x4.size()*(ix3)];
                }
              }
            }
          }
        }
      }
    }
  }
  if (x2 == x6) {
    std::unique_ptr<double[]> i0data = in(2)->get_block(ci0, x7, x5, x4, x3, x1, x0);
    for (int ix0 = 0; ix0 != x0.size(); ++ix0) {
      for (int ix1 = 0; ix1 != x1.size(); ++ix1) {
        for (int ix3 = 0; ix3 != x3.size(); ++ix3) {
          for (int ix4 = 0; ix4 != x4.size(); ++ix4) {
            for (int ix5 = 0; ix5 != x5.size(); ++ix5) {
              for (int ix7 = 0; ix7 != x7.size(); ++ix7) {
                for (int ix6 = 0; ix6 != x6.size(); ++ix6) {
                  for (int ici0 = 0; ici0 != ci0.size(); ++ici0) {
                    odata[ici0+ci0.size()*(ix7+x7.size()*(ix6+x6.size()*(ix6+x2.size()*(ix5+x5.size()*(ix1+x1.size()*(ix0))))))]
                      += (-1.0) * i0data[ici0+ci0.size()*(ix7+x7.size()*(ix5+x5.size()*(ix4+x4.size()*(ix3+x3.size()*(ix1+x1.size()*(ix0))))))] * fdata[ix4+x4.size()*(ix3)];
                  }
                }
              }
            }
          }
        }
      }
    }
  }
  if (x4 == x5) {
    std::unique_ptr<double[]> i0data = in(2)->get_block(ci0, x7, x6, x2, x3, x1, x0);
    for (int ix0 = 0; ix0 != x0.size(); ++ix0) {
      for (int ix1 = 0; ix1 != x1.size(); ++ix1) {
        for (int ix3 = 0; ix3 != x3.size(); ++ix3) {
          for (int ix2 = 0; ix2 != x2.size(); ++ix2) {
            for (int ix6 = 0; ix6 != x6.size(); ++ix6) {
              for (int ix7 = 0; ix7 != x7.size(); ++ix7) {
                for (int ix5 = 0; ix5 != x5.size(); ++ix5) {
                  for (int ici0 = 0; ici0 != ci0.size(); ++ici0) {
                    odata[ici0+ci0.size()*(ix7+x7.size()*(ix6+x6.size()*(ix2+x2.size()*(ix5+x5.size()*(ix1+x1.size()*(ix0))))))]
                      += (-1.0) * i0data[ici0+ci0.size()*(ix7+x7.size()*(ix6+x6.size()*(ix2+x2.size()*(ix3+x3.size()*(ix1+x1.size()*(ix0))))))] * fdata[ix5+x4.size()*(ix3)];
                  }
                }
              }
            }
          }
        }
      }
    }
  }
  if (x4 == x6) {
    std::unique_ptr<double[]> i0data = in(2)->get_block(ci0, x7, x3, x2, x5, x1, x0);
=======
  // tensor label: Gamma0
  std::unique_ptr<double[]> odata = out()->move_block(x1, x0);
  {
    std::unique_ptr<double[]> i0data = in(0)->get_block(x1, x0);
    sort_indices<0,1,1,1,1,1>(i0data, odata, x1.size(), x0.size());
  }
  out()->put_block(odata, x1, x0);
}

void Task1::Task_local::compute() {
  const Index x0 = b(0);
  const Index x3 = b(1);
  const Index x1 = b(2);
  const Index x2 = b(3);
  // tensor label: Gamma4
  std::unique_ptr<double[]> odata = out()->move_block(x3, x0);
  // associated with merged
  std::unique_ptr<double[]> fdata = in(1)->get_block(x2, x1);
  {
    std::unique_ptr<double[]> i0data = in(0)->get_block(x3, x0, x2, x1);
    for (int i1 = 0; i1 != x1.size(); ++i1) {
      for (int i2 = 0; i2 != x2.size(); ++i2) {
        for (int i0 = 0; i0 != x0.size(); ++i0) {
          for (int i3 = 0; i3 != x3.size(); ++i3) {
            odata[i3+x3.size()*(i0)]
              += (1.0) * i0data[i3+x3.size()*(i0+x0.size()*(i2+x2.size()*(i1)))] * fdata[i2+x2.size()*(i1)];
          }
        }
      }
    }
  }
  out()->put_block(odata, x3, x0);
}

void Task2::Task_local::compute() {
  const Index x1 = b(0);
  const Index x2 = b(1);
  const Index x0 = b(2);
  const Index x3 = b(3);
  // tensor label: Gamma26
  std::unique_ptr<double[]> odata = out()->move_block(x3, x0, x2, x1);
  {
    std::unique_ptr<double[]> i0data = in(0)->get_block(x3, x0, x2, x1);
    sort_indices<0,1,2,3,1,1,1,1>(i0data, odata, x3.size(), x0.size(), x2.size(), x1.size());
  }
  out()->put_block(odata, x3, x0, x2, x1);
}

void Task3::Task_local::compute() {
  const Index ci0 = b(0);
  const Index x1 = b(1);
  const Index x0 = b(2);
  // tensor label: Gamma36
  std::unique_ptr<double[]> odata = out()->move_block(ci0);
  // associated with merged
  std::unique_ptr<double[]> fdata = in(1)->get_block(x1, x0);
  {
    std::unique_ptr<double[]> i0data = in(0)->get_block(ci0, x1, x0);
>>>>>>> b4426750
    for (int ix0 = 0; ix0 != x0.size(); ++ix0) {
      for (int ix1 = 0; ix1 != x1.size(); ++ix1) {
        for (int ix5 = 0; ix5 != x5.size(); ++ix5) {
          for (int ix2 = 0; ix2 != x2.size(); ++ix2) {
            for (int ix3 = 0; ix3 != x3.size(); ++ix3) {
              for (int ix7 = 0; ix7 != x7.size(); ++ix7) {
                for (int ix6 = 0; ix6 != x6.size(); ++ix6) {
                  for (int ici0 = 0; ici0 != ci0.size(); ++ici0) {
                    odata[ici0+ci0.size()*(ix7+x7.size()*(ix6+x6.size()*(ix2+x2.size()*(ix5+x5.size()*(ix1+x1.size()*(ix0))))))]
                      += (-1.0) * i0data[ici0+ci0.size()*(ix7+x7.size()*(ix3+x3.size()*(ix2+x2.size()*(ix5+x5.size()*(ix1+x1.size()*(ix0))))))] * fdata[ix6+x4.size()*(ix3)];
                  }
                }
              }
            }
          }
        }
      }
    }
  }
<<<<<<< HEAD
  {
    std::unique_ptr<double[]> i0data = in(3)->get_block(ci0, x7, x6, x2, x5, x1, x0);
    for (int ix0 = 0; ix0 != x0.size(); ++ix0) {
      for (int ix1 = 0; ix1 != x1.size(); ++ix1) {
        for (int ix5 = 0; ix5 != x5.size(); ++ix5) {
          for (int ix2 = 0; ix2 != x2.size(); ++ix2) {
            for (int ix6 = 0; ix6 != x6.size(); ++ix6) {
              for (int ix7 = 0; ix7 != x7.size(); ++ix7) {
                for (int ici0 = 0; ici0 != ci0.size(); ++ici0) {
                  odata[ici0+ci0.size()*(ix7+x7.size()*(ix6+x6.size()*(ix2+x2.size()*(ix5+x5.size()*(ix1+x1.size()*(ix0))))))]
                    += (-1.0) * i0data[ici0+ci0.size()*(ix7+x7.size()*(ix6+x6.size()*(ix2+x2.size()*(ix5+x5.size()*(ix1+x1.size()*(ix0))))))];
                }
              }
            }
          }
        }
      }
    }
  }
  out()->put_block(odata, ci0, x7, x6, x2, x5, x1, x0);
}

void Task44::Task_local::compute() {
  const Index ci0 = b(0);
  const Index x5 = b(1);
  const Index x4 = b(2);
  const Index x2 = b(3);
  const Index x3 = b(4);
  const Index x1 = b(5);
  const Index x0 = b(6);
  // tensor label: Gamma278
  std::unique_ptr<double[]> odata = out()->move_block(ci0, x5, x4, x2, x3, x1, x0);
  {
    if (x2 == x4 && x1 == x3) {
      std::unique_ptr<double[]> i0data = in(0)->get_block(ci0, x5, x0);
      for (int ix0 = 0; ix0 != x0.size(); ++ix0) {
        for (int ix3 = 0; ix3 != x3.size(); ++ix3) {
          for (int ix4 = 0; ix4 != x4.size(); ++ix4) {
            for (int ix5 = 0; ix5 != x5.size(); ++ix5) {
              for (int ici0 = 0; ici0 != ci0.size(); ++ici0) {
                odata[ici0+ci0.size()*(ix5+x5.size()*(ix4+x4.size()*(ix4+x2.size()*(ix3+x3.size()*(ix3+x1.size()*(ix0))))))]
                  += (-1.0) * i0data[ici0+ci0.size()*(ix5+x5.size()*(ix0))];
              }
            }
          }
        }
      }
    }
  }
  {
    if (x1 == x3) {
      std::unique_ptr<double[]> i0data = in(1)->get_block(ci0, x5, x4, x2, x0);
      for (int ix0 = 0; ix0 != x0.size(); ++ix0) {
        for (int ix3 = 0; ix3 != x3.size(); ++ix3) {
          for (int ix2 = 0; ix2 != x2.size(); ++ix2) {
            for (int ix4 = 0; ix4 != x4.size(); ++ix4) {
              for (int ix5 = 0; ix5 != x5.size(); ++ix5) {
                for (int ici0 = 0; ici0 != ci0.size(); ++ici0) {
                  odata[ici0+ci0.size()*(ix5+x5.size()*(ix4+x4.size()*(ix2+x2.size()*(ix3+x3.size()*(ix3+x1.size()*(ix0))))))]
                    += (-1.0) * i0data[ici0+ci0.size()*(ix5+x5.size()*(ix4+x4.size()*(ix2+x2.size()*(ix0))))];
                }
              }
            }
          }
        }
      }
    }
  }
  {
    if (x2 == x3 && x1 == x4) {
      std::unique_ptr<double[]> i0data = in(0)->get_block(ci0, x5, x0);
      for (int ix0 = 0; ix0 != x0.size(); ++ix0) {
        for (int ix3 = 0; ix3 != x3.size(); ++ix3) {
          for (int ix4 = 0; ix4 != x4.size(); ++ix4) {
            for (int ix5 = 0; ix5 != x5.size(); ++ix5) {
              for (int ici0 = 0; ici0 != ci0.size(); ++ici0) {
                odata[ici0+ci0.size()*(ix5+x5.size()*(ix4+x4.size()*(ix3+x2.size()*(ix3+x3.size()*(ix4+x1.size()*(ix0))))))]
                  += (2.0) * i0data[ici0+ci0.size()*(ix5+x5.size()*(ix0))];
              }
            }
          }
        }
      }
    }
  }
  {
    if (x1 == x4) {
      std::unique_ptr<double[]> i0data = in(1)->get_block(ci0, x5, x0, x2, x3);
      for (int ix0 = 0; ix0 != x0.size(); ++ix0) {
        for (int ix3 = 0; ix3 != x3.size(); ++ix3) {
          for (int ix2 = 0; ix2 != x2.size(); ++ix2) {
            for (int ix4 = 0; ix4 != x4.size(); ++ix4) {
              for (int ix5 = 0; ix5 != x5.size(); ++ix5) {
                for (int ici0 = 0; ici0 != ci0.size(); ++ici0) {
                  odata[ici0+ci0.size()*(ix5+x5.size()*(ix4+x4.size()*(ix2+x2.size()*(ix3+x3.size()*(ix4+x1.size()*(ix0))))))]
                    += (-1.0) * i0data[ici0+ci0.size()*(ix5+x5.size()*(ix0+x0.size()*(ix2+x2.size()*(ix3))))];
                }
              }
            }
          }
        }
      }
    }
  }
  {
    if (x2 == x3) {
      std::unique_ptr<double[]> i0data = in(1)->get_block(ci0, x5, x4, x1, x0);
      for (int ix0 = 0; ix0 != x0.size(); ++ix0) {
        for (int ix1 = 0; ix1 != x1.size(); ++ix1) {
          for (int ix3 = 0; ix3 != x3.size(); ++ix3) {
            for (int ix4 = 0; ix4 != x4.size(); ++ix4) {
              for (int ix5 = 0; ix5 != x5.size(); ++ix5) {
                for (int ici0 = 0; ici0 != ci0.size(); ++ici0) {
                  odata[ici0+ci0.size()*(ix5+x5.size()*(ix4+x4.size()*(ix3+x2.size()*(ix3+x3.size()*(ix1+x1.size()*(ix0))))))]
                    += (2.0) * i0data[ici0+ci0.size()*(ix5+x5.size()*(ix4+x4.size()*(ix1+x1.size()*(ix0))))];
                }
              }
            }
          }
        }
      }
    }
  }
  {
    if (x2 == x4) {
      std::unique_ptr<double[]> i0data = in(1)->get_block(ci0, x5, x3, x1, x0);
      for (int ix0 = 0; ix0 != x0.size(); ++ix0) {
        for (int ix1 = 0; ix1 != x1.size(); ++ix1) {
          for (int ix3 = 0; ix3 != x3.size(); ++ix3) {
            for (int ix4 = 0; ix4 != x4.size(); ++ix4) {
              for (int ix5 = 0; ix5 != x5.size(); ++ix5) {
                for (int ici0 = 0; ici0 != ci0.size(); ++ici0) {
                  odata[ici0+ci0.size()*(ix5+x5.size()*(ix4+x4.size()*(ix4+x2.size()*(ix3+x3.size()*(ix1+x1.size()*(ix0))))))]
                    += (-1.0) * i0data[ici0+ci0.size()*(ix5+x5.size()*(ix3+x3.size()*(ix1+x1.size()*(ix0))))];
                }
              }
            }
          }
        }
      }
    }
  }
  {
    std::unique_ptr<double[]> i0data = in(2)->get_block(ci0, x5, x4, x2, x3, x1, x0);
    sort_indices<0,1,2,3,4,5,6,1,1,-1,1>(i0data, odata, ci0.size(), x5.size(), x4.size(), x2.size(), x3.size(), x1.size(), x0.size());
  }
  out()->put_block(odata, ci0, x5, x4, x2, x3, x1, x0);
}

void Task45::Task_local::compute() {
  const Index ci0 = b(0);
  const Index x2 = b(1);
  const Index x3 = b(2);
  const Index x1 = b(3);
  const Index x0 = b(4);
  // tensor label: Gamma279
  std::unique_ptr<double[]> odata = out()->move_block(ci0, x2, x3, x1, x0);
  {
    if (x1 == x3) {
      std::unique_ptr<double[]> i0data = in(0)->get_block(ci0, x2, x0);
      for (int ix0 = 0; ix0 != x0.size(); ++ix0) {
        for (int ix3 = 0; ix3 != x3.size(); ++ix3) {
          for (int ix2 = 0; ix2 != x2.size(); ++ix2) {
            for (int ici0 = 0; ici0 != ci0.size(); ++ici0) {
              odata[ici0+ci0.size()*(ix2+x2.size()*(ix3+x3.size()*(ix3+x1.size()*(ix0))))]
                += (-1.0) * i0data[ici0+ci0.size()*(ix2+x2.size()*(ix0))];
            }
          }
        }
      }
    }
  }
  {
    if (x2 == x3) {
      std::unique_ptr<double[]> i0data = in(0)->get_block(ci0, x1, x0);
      for (int ix0 = 0; ix0 != x0.size(); ++ix0) {
        for (int ix1 = 0; ix1 != x1.size(); ++ix1) {
          for (int ix3 = 0; ix3 != x3.size(); ++ix3) {
            for (int ici0 = 0; ici0 != ci0.size(); ++ici0) {
              odata[ici0+ci0.size()*(ix3+x2.size()*(ix3+x3.size()*(ix1+x1.size()*(ix0))))]
                += (2.0) * i0data[ici0+ci0.size()*(ix1+x1.size()*(ix0))];
            }
          }
        }
      }
    }
  }
  {
    std::unique_ptr<double[]> i0data = in(1)->get_block(ci0, x2, x3, x1, x0);
    sort_indices<0,1,2,3,4,1,1,-1,1>(i0data, odata, ci0.size(), x2.size(), x3.size(), x1.size(), x0.size());
  }
  out()->put_block(odata, ci0, x2, x3, x1, x0);
}

void Task46::Task_local::compute() {
  const Index ci0 = b(0);
  const Index x5 = b(1);
  const Index x3 = b(2);
  const Index x2 = b(3);
  const Index x4 = b(4);
  const Index x1 = b(5);
  const Index x0 = b(6);
  // tensor label: Gamma281
  std::unique_ptr<double[]> odata = out()->move_block(ci0, x5, x3, x2, x4, x1, x0);
  {
    if (x2 == x4 && x1 == x3) {
      std::unique_ptr<double[]> i0data = in(0)->get_block(ci0, x5, x0);
      for (int ix0 = 0; ix0 != x0.size(); ++ix0) {
        for (int ix4 = 0; ix4 != x4.size(); ++ix4) {
          for (int ix3 = 0; ix3 != x3.size(); ++ix3) {
            for (int ix5 = 0; ix5 != x5.size(); ++ix5) {
              for (int ici0 = 0; ici0 != ci0.size(); ++ici0) {
                odata[ici0+ci0.size()*(ix5+x5.size()*(ix3+x3.size()*(ix4+x2.size()*(ix4+x4.size()*(ix3+x1.size()*(ix0))))))]
                  += (-2.0) * i0data[ici0+ci0.size()*(ix5+x5.size()*(ix0))];
              }
            }
          }
        }
      }
    }
  }
  {
    if (x1 == x3) {
      std::unique_ptr<double[]> i0data = in(1)->get_block(ci0, x5, x0, x2, x4);
      for (int ix0 = 0; ix0 != x0.size(); ++ix0) {
        for (int ix4 = 0; ix4 != x4.size(); ++ix4) {
          for (int ix2 = 0; ix2 != x2.size(); ++ix2) {
            for (int ix3 = 0; ix3 != x3.size(); ++ix3) {
              for (int ix5 = 0; ix5 != x5.size(); ++ix5) {
                for (int ici0 = 0; ici0 != ci0.size(); ++ici0) {
                  odata[ici0+ci0.size()*(ix5+x5.size()*(ix3+x3.size()*(ix2+x2.size()*(ix4+x4.size()*(ix3+x1.size()*(ix0))))))]
                    += (1.0) * i0data[ici0+ci0.size()*(ix5+x5.size()*(ix0+x0.size()*(ix2+x2.size()*(ix4))))];
                }
              }
            }
          }
        }
      }
    }
  }
  {
    if (x2 == x3 && x1 == x4) {
      std::unique_ptr<double[]> i0data = in(0)->get_block(ci0, x5, x0);
      for (int ix0 = 0; ix0 != x0.size(); ++ix0) {
        for (int ix4 = 0; ix4 != x4.size(); ++ix4) {
          for (int ix3 = 0; ix3 != x3.size(); ++ix3) {
            for (int ix5 = 0; ix5 != x5.size(); ++ix5) {
              for (int ici0 = 0; ici0 != ci0.size(); ++ici0) {
                odata[ici0+ci0.size()*(ix5+x5.size()*(ix3+x3.size()*(ix3+x2.size()*(ix4+x4.size()*(ix4+x1.size()*(ix0))))))]
                  += (1.0) * i0data[ici0+ci0.size()*(ix5+x5.size()*(ix0))];
              }
            }
          }
        }
      }
    }
  }
  {
    if (x1 == x4) {
      std::unique_ptr<double[]> i0data = in(1)->get_block(ci0, x5, x3, x2, x0);
      for (int ix0 = 0; ix0 != x0.size(); ++ix0) {
        for (int ix4 = 0; ix4 != x4.size(); ++ix4) {
          for (int ix2 = 0; ix2 != x2.size(); ++ix2) {
            for (int ix3 = 0; ix3 != x3.size(); ++ix3) {
              for (int ix5 = 0; ix5 != x5.size(); ++ix5) {
                for (int ici0 = 0; ici0 != ci0.size(); ++ici0) {
                  odata[ici0+ci0.size()*(ix5+x5.size()*(ix3+x3.size()*(ix2+x2.size()*(ix4+x4.size()*(ix4+x1.size()*(ix0))))))]
                    += (1.0) * i0data[ici0+ci0.size()*(ix5+x5.size()*(ix3+x3.size()*(ix2+x2.size()*(ix0))))];
                }
              }
            }
          }
        }
      }
    }
  }
  {
    if (x2 == x3) {
      std::unique_ptr<double[]> i0data = in(1)->get_block(ci0, x5, x4, x1, x0);
      for (int ix0 = 0; ix0 != x0.size(); ++ix0) {
        for (int ix1 = 0; ix1 != x1.size(); ++ix1) {
          for (int ix4 = 0; ix4 != x4.size(); ++ix4) {
            for (int ix3 = 0; ix3 != x3.size(); ++ix3) {
              for (int ix5 = 0; ix5 != x5.size(); ++ix5) {
                for (int ici0 = 0; ici0 != ci0.size(); ++ici0) {
                  odata[ici0+ci0.size()*(ix5+x5.size()*(ix3+x3.size()*(ix3+x2.size()*(ix4+x4.size()*(ix1+x1.size()*(ix0))))))]
                    += (1.0) * i0data[ici0+ci0.size()*(ix5+x5.size()*(ix4+x4.size()*(ix1+x1.size()*(ix0))))];
                }
              }
            }
          }
        }
      }
    }
  }
  {
    if (x2 == x4) {
      std::unique_ptr<double[]> i0data = in(1)->get_block(ci0, x5, x3, x1, x0);
      for (int ix0 = 0; ix0 != x0.size(); ++ix0) {
        for (int ix1 = 0; ix1 != x1.size(); ++ix1) {
          for (int ix4 = 0; ix4 != x4.size(); ++ix4) {
            for (int ix3 = 0; ix3 != x3.size(); ++ix3) {
              for (int ix5 = 0; ix5 != x5.size(); ++ix5) {
                for (int ici0 = 0; ici0 != ci0.size(); ++ici0) {
                  odata[ici0+ci0.size()*(ix5+x5.size()*(ix3+x3.size()*(ix4+x2.size()*(ix4+x4.size()*(ix1+x1.size()*(ix0))))))]
                    += (-2.0) * i0data[ici0+ci0.size()*(ix5+x5.size()*(ix3+x3.size()*(ix1+x1.size()*(ix0))))];
                }
              }
            }
          }
        }
      }
    }
  }
  {
    std::unique_ptr<double[]> i0data = in(2)->get_block(ci0, x5, x3, x2, x4, x1, x0);
    sort_indices<0,1,2,3,4,5,6,1,1,1,1>(i0data, odata, ci0.size(), x5.size(), x3.size(), x2.size(), x4.size(), x1.size(), x0.size());
  }
  out()->put_block(odata, ci0, x5, x3, x2, x4, x1, x0);
}

void Task47::Task_local::compute() {
  const Index ci0 = b(0);
  const Index x3 = b(1);
  const Index x2 = b(2);
  const Index x0 = b(3);
  const Index x1 = b(4);
  // tensor label: Gamma284
  std::unique_ptr<double[]> odata = out()->move_block(ci0, x3, x2, x0, x1);
  {
    if (x0 == x1) {
      std::unique_ptr<double[]> i0data = in(0)->get_block(ci0, x3, x2);
      for (int ix1 = 0; ix1 != x1.size(); ++ix1) {
        for (int ix2 = 0; ix2 != x2.size(); ++ix2) {
          for (int ix3 = 0; ix3 != x3.size(); ++ix3) {
            for (int ici0 = 0; ici0 != ci0.size(); ++ici0) {
              odata[ici0+ci0.size()*(ix3+x3.size()*(ix2+x2.size()*(ix1+x0.size()*(ix1))))]
                += (2.0) * i0data[ici0+ci0.size()*(ix3+x3.size()*(ix2))];
            }
          }
        }
      }
    }
  }
  {
    if (x0 == x2) {
      std::unique_ptr<double[]> i0data = in(0)->get_block(ci0, x3, x1);
      for (int ix1 = 0; ix1 != x1.size(); ++ix1) {
        for (int ix2 = 0; ix2 != x2.size(); ++ix2) {
          for (int ix3 = 0; ix3 != x3.size(); ++ix3) {
            for (int ici0 = 0; ici0 != ci0.size(); ++ici0) {
              odata[ici0+ci0.size()*(ix3+x3.size()*(ix2+x2.size()*(ix2+x0.size()*(ix1))))]
                += (-1.0) * i0data[ici0+ci0.size()*(ix3+x3.size()*(ix1))];
            }
          }
        }
      }
    }
  }
  {
    std::unique_ptr<double[]> i0data = in(1)->get_block(ci0, x3, x2, x0, x1);
    sort_indices<0,1,2,3,4,1,1,-1,1>(i0data, odata, ci0.size(), x3.size(), x2.size(), x0.size(), x1.size());
  }
  out()->put_block(odata, ci0, x3, x2, x0, x1);
}

void Task48::Task_local::compute() {
  const Index ci0 = b(0);
  const Index x0 = b(1);
  const Index x3 = b(2);
  const Index x2 = b(3);
  const Index x1 = b(4);
  // tensor label: Gamma286
  std::unique_ptr<double[]> odata = out()->move_block(ci0, x0, x3);
  // associated with merged
  std::unique_ptr<double[]> fdata = in(3)->get_block(x2, x1);
  if (x0 == x3) {
    std::unique_ptr<double[]> i0data = in(1)->get_block(ci0, x2, x1);
    for (int ix1 = 0; ix1 != x1.size(); ++ix1) {
      for (int ix2 = 0; ix2 != x2.size(); ++ix2) {
        for (int ix3 = 0; ix3 != x3.size(); ++ix3) {
          for (int ici0 = 0; ici0 != ci0.size(); ++ici0) {
            odata[ici0+ci0.size()*(ix3+x0.size()*(ix3))]
              += (2.0) * i0data[ici0+ci0.size()*(ix2+x2.size()*(ix1))] * fdata[ix2+x2.size()*(ix1)];
          }
        }
      }
    }
  }
  // rdm0 merged ci derivative case
  if (x2 == x3 && x0 == x1) {
    std::unique_ptr<double[]> i0data = in(0)->get_block(ci0);
    for (int ix3 = 0; ix3 != x3.size(); ++ix3) {
      for (int ix1 = 0; ix1 != x1.size(); ++ix1) {
        for (int ici0 = 0; ici0 != ci0.size(); ++ici0) {
          odata[ici0+ci0.size()*(ix1+x0.size()*(ix3))]  += 2.0 * fdata[ix3+x2.size()*(ix1)] * i0data[ici0];
        }
      }
    }
  }
  if (x0 == x1) {
    std::unique_ptr<double[]> i0data = in(1)->get_block(ci0, x2, x3);
    for (int ix3 = 0; ix3 != x3.size(); ++ix3) {
      for (int ix2 = 0; ix2 != x2.size(); ++ix2) {
        for (int ix1 = 0; ix1 != x1.size(); ++ix1) {
          for (int ici0 = 0; ici0 != ci0.size(); ++ici0) {
            odata[ici0+ci0.size()*(ix1+x0.size()*(ix3))]
              += (-1.0) * i0data[ici0+ci0.size()*(ix2+x2.size()*(ix3))] * fdata[ix2+x2.size()*(ix1)];
          }
        }
      }
    }
  }
  if (x2 == x3) {
    std::unique_ptr<double[]> i0data = in(1)->get_block(ci0, x0, x1);
    for (int ix1 = 0; ix1 != x1.size(); ++ix1) {
      for (int ix0 = 0; ix0 != x0.size(); ++ix0) {
        for (int ix3 = 0; ix3 != x3.size(); ++ix3) {
          for (int ici0 = 0; ici0 != ci0.size(); ++ici0) {
            odata[ici0+ci0.size()*(ix0+x0.size()*(ix3))]
              += (-1.0) * i0data[ici0+ci0.size()*(ix0+x0.size()*(ix1))] * fdata[ix3+x2.size()*(ix1)];
          }
        }
      }
    }
  }
=======
  out()->put_block(odata, ci0);
}

void Task4::Task_local::compute() {
  const Index ci0 = b(0);
  const Index x1 = b(1);
  const Index x0 = b(2);
  // tensor label: Gamma38
  std::unique_ptr<double[]> odata = out()->move_block(ci0, x1, x0);
  {
    std::unique_ptr<double[]> i0data = in(0)->get_block(ci0, x1, x0);
    sort_indices<0,1,2,1,1,1,1>(i0data, odata, ci0.size(), x1.size(), x0.size());
  }
  out()->put_block(odata, ci0, x1, x0);
}

void Task5::Task_local::compute() {
  const Index ci0 = b(0);
  const Index x3 = b(1);
  const Index x0 = b(2);
  const Index x2 = b(3);
  const Index x1 = b(4);
  // tensor label: Gamma42
  std::unique_ptr<double[]> odata = out()->move_block(ci0, x3, x0);
  // associated with merged
  std::unique_ptr<double[]> fdata = in(1)->get_block(x2, x1);
  {
    std::unique_ptr<double[]> i0data = in(0)->get_block(ci0, x3, x0, x2, x1);
    for (int ix1 = 0; ix1 != x1.size(); ++ix1) {
      for (int ix2 = 0; ix2 != x2.size(); ++ix2) {
        for (int ix0 = 0; ix0 != x0.size(); ++ix0) {
          for (int ix3 = 0; ix3 != x3.size(); ++ix3) {
            for (int ici0 = 0; ici0 != ci0.size(); ++ici0) {
              odata[ici0+ci0.size()*(ix3+x3.size()*(ix0))]
                += (1.0) * i0data[ici0+ci0.size()*(ix3+x3.size()*(ix0+x0.size()*(ix2+x2.size()*(ix1))))] * fdata[ix2+x2.size()*(ix1)];
            }
          }
        }
      }
    }
  }
  out()->put_block(odata, ci0, x3, x0);
}

void Task7::Task_local::compute() {
  const Index c3 = b(0);
  const Index a4 = b(1);
  const Index c1 = b(2);
  const Index a2 = b(3);
  // tensor label: r
  std::unique_ptr<double[]> odata = out()->move_block(c3, a4, c1, a2);
  {
    // tensor label: I0
    std::unique_ptr<double[]> i0data = in(0)->get_block(c3, a4, c1, a2);
    sort_indices<0,1,2,3,1,1,1,1>(i0data, odata, c3.size(), a4.size(), c1.size(), a2.size());
  }
  {
    // tensor label: I0
    std::unique_ptr<double[]> i0data = in(0)->get_block(c1, a2, c3, a4);
    sort_indices<2,3,0,1,1,1,1,1>(i0data, odata, c1.size(), a2.size(), c3.size(), a4.size());
  }
  out()->put_block(odata, c3, a4, c1, a2);
}

void Task8::Task_local::compute() {
  const Index c3 = b(0);
  const Index a4 = b(1);
  const Index c1 = b(2);
  const Index a2 = b(3);
  // tensor label: I0
  std::unique_ptr<double[]> odata = out()->move_block(c3, a4, c1, a2);
  std::unique_ptr<double[]> odata_sorted(new double[out()->get_size(c3, a4, c1, a2)]);
  std::fill_n(odata_sorted.get(), out()->get_size(c3, a4, c1, a2), 0.0);
  for (auto& x1 : *range_[1]) {
    // tensor label: t2
    std::unique_ptr<double[]> i0data = in(0)->get_block(x1, a4, c1, a2);
    std::unique_ptr<double[]> i0data_sorted(new double[in(0)->get_size(x1, a4, c1, a2)]);
    sort_indices<0,1,2,3,0,1,1,1>(i0data, i0data_sorted, x1.size(), a4.size(), c1.size(), a2.size());
    // tensor label: I1
    std::unique_ptr<double[]> i1data = in(1)->get_block(c3, x1);
    std::unique_ptr<double[]> i1data_sorted(new double[in(1)->get_size(c3, x1)]);
    sort_indices<1,0,0,1,1,1>(i1data, i1data_sorted, c3.size(), x1.size());
    dgemm_("T", "N", a4.size()*c1.size()*a2.size(), c3.size(), x1.size(),
           1.0, i0data_sorted, x1.size(), i1data_sorted, x1.size(),
           1.0, odata_sorted, a4.size()*c1.size()*a2.size());
  }
  sort_indices<3,0,1,2,1,1,1,1>(odata_sorted, odata, a4.size(), c1.size(), a2.size(), c3.size());
  out()->put_block(odata, c3, a4, c1, a2);
}

void Task9::Task_local::compute() {
  const Index c3 = b(0);
  const Index x1 = b(1);
  // tensor label: I1
  std::unique_ptr<double[]> odata = out()->move_block(c3, x1);
  std::unique_ptr<double[]> odata_sorted(new double[out()->get_size(c3, x1)]);
  std::fill_n(odata_sorted.get(), out()->get_size(c3, x1), 0.0);
  for (auto& x0 : *range_[1]) {
    // tensor label: Gamma0
    std::unique_ptr<double[]> i0data = in(0)->get_block(x1, x0);
    std::unique_ptr<double[]> i0data_sorted(new double[in(0)->get_size(x1, x0)]);
    sort_indices<1,0,0,1,1,1>(i0data, i0data_sorted, x1.size(), x0.size());
    // tensor label: I2
    std::unique_ptr<double[]> i1data = in(1)->get_block(c3, x0);
    std::unique_ptr<double[]> i1data_sorted(new double[in(1)->get_size(c3, x0)]);
    sort_indices<1,0,0,1,1,1>(i1data, i1data_sorted, c3.size(), x0.size());
    dgemm_("T", "N", x1.size(), c3.size(), x0.size(),
           1.0, i0data_sorted, x0.size(), i1data_sorted, x0.size(),
           1.0, odata_sorted, x1.size());
  }
  sort_indices<1,0,1,1,1,1>(odata_sorted, odata, x1.size(), c3.size());
  out()->put_block(odata, c3, x1);
}

void Task10::Task_local::compute() {
  const Index c3 = b(0);
  const Index x0 = b(1);
  // tensor label: I2
  std::unique_ptr<double[]> odata = out()->move_block(c3, x0);
  {
    // tensor label: f1
    std::unique_ptr<double[]> i0data = in(0)->get_block(c3, x0);
    sort_indices<0,1,1,1,-2,1>(i0data, odata, c3.size(), x0.size());
  }
  out()->put_block(odata, c3, x0);
}

void Task11::Task_local::compute() {
  const Index c3 = b(0);
  const Index a4 = b(1);
  const Index c1 = b(2);
  const Index a2 = b(3);
  // tensor label: I0
  std::unique_ptr<double[]> odata = out()->move_block(c3, a4, c1, a2);
  std::unique_ptr<double[]> odata_sorted(new double[out()->get_size(c3, a4, c1, a2)]);
  std::fill_n(odata_sorted.get(), out()->get_size(c3, a4, c1, a2), 0.0);
  for (auto& x1 : *range_[1]) {
    // tensor label: t2
    std::unique_ptr<double[]> i0data = in(0)->get_block(x1, a2, c1, a4);
    std::unique_ptr<double[]> i0data_sorted(new double[in(0)->get_size(x1, a2, c1, a4)]);
    sort_indices<0,1,2,3,0,1,1,1>(i0data, i0data_sorted, x1.size(), a2.size(), c1.size(), a4.size());
    // tensor label: I4
    std::unique_ptr<double[]> i1data = in(1)->get_block(c3, x1);
    std::unique_ptr<double[]> i1data_sorted(new double[in(1)->get_size(c3, x1)]);
    sort_indices<1,0,0,1,1,1>(i1data, i1data_sorted, c3.size(), x1.size());
    dgemm_("T", "N", a2.size()*c1.size()*a4.size(), c3.size(), x1.size(),
           1.0, i0data_sorted, x1.size(), i1data_sorted, x1.size(),
           1.0, odata_sorted, a2.size()*c1.size()*a4.size());
  }
  sort_indices<3,2,1,0,1,1,1,1>(odata_sorted, odata, a2.size(), c1.size(), a4.size(), c3.size());
  out()->put_block(odata, c3, a4, c1, a2);
}

void Task12::Task_local::compute() {
  const Index c3 = b(0);
  const Index x1 = b(1);
  // tensor label: I4
  std::unique_ptr<double[]> odata = out()->move_block(c3, x1);
  std::unique_ptr<double[]> odata_sorted(new double[out()->get_size(c3, x1)]);
  std::fill_n(odata_sorted.get(), out()->get_size(c3, x1), 0.0);
  for (auto& x0 : *range_[1]) {
    // tensor label: Gamma0
    std::unique_ptr<double[]> i0data = in(0)->get_block(x1, x0);
    std::unique_ptr<double[]> i0data_sorted(new double[in(0)->get_size(x1, x0)]);
    sort_indices<1,0,0,1,1,1>(i0data, i0data_sorted, x1.size(), x0.size());
    // tensor label: I5
    std::unique_ptr<double[]> i1data = in(1)->get_block(c3, x0);
    std::unique_ptr<double[]> i1data_sorted(new double[in(1)->get_size(c3, x0)]);
    sort_indices<1,0,0,1,1,1>(i1data, i1data_sorted, c3.size(), x0.size());
    dgemm_("T", "N", x1.size(), c3.size(), x0.size(),
           1.0, i0data_sorted, x0.size(), i1data_sorted, x0.size(),
           1.0, odata_sorted, x1.size());
  }
  sort_indices<1,0,1,1,1,1>(odata_sorted, odata, x1.size(), c3.size());
  out()->put_block(odata, c3, x1);
}

void Task13::Task_local::compute() {
  const Index c3 = b(0);
  const Index x0 = b(1);
  // tensor label: I5
  std::unique_ptr<double[]> odata = out()->move_block(c3, x0);
  {
    // tensor label: f1
    std::unique_ptr<double[]> i0data = in(0)->get_block(c3, x0);
    sort_indices<0,1,1,1,1,1>(i0data, odata, c3.size(), x0.size());
  }
  out()->put_block(odata, c3, x0);
}

void Task14::Task_local::compute() {
  const Index c2 = b(0);
  const Index a3 = b(1);
  const Index x0 = b(2);
  const Index a1 = b(3);
  // tensor label: r
  std::unique_ptr<double[]> odata = out()->move_block(c2, a3, x0, a1);
  {
    // tensor label: I6
    std::unique_ptr<double[]> i0data = in(0)->get_block(x0, c2, a3, a1);
    sort_indices<1,2,0,3,1,1,1,1>(i0data, odata, x0.size(), c2.size(), a3.size(), a1.size());
  }
  out()->put_block(odata, c2, a3, x0, a1);
}

void Task15::Task_local::compute() {
  const Index x0 = b(0);
  const Index c2 = b(1);
  const Index a3 = b(2);
  const Index a1 = b(3);
  // tensor label: I6
  std::unique_ptr<double[]> odata = out()->move_block(x0, c2, a3, a1);
  std::unique_ptr<double[]> odata_sorted(new double[out()->get_size(x0, c2, a3, a1)]);
  std::fill_n(odata_sorted.get(), out()->get_size(x0, c2, a3, a1), 0.0);
  for (auto& c4 : *range_[0]) {
    // tensor label: t2
    std::unique_ptr<double[]> i0data = in(0)->get_block(c2, a3, c4, a1);
    std::unique_ptr<double[]> i0data_sorted(new double[in(0)->get_size(c2, a3, c4, a1)]);
    sort_indices<2,0,1,3,0,1,1,1>(i0data, i0data_sorted, c2.size(), a3.size(), c4.size(), a1.size());
    // tensor label: I7
    std::unique_ptr<double[]> i1data = in(1)->get_block(c4, x0);
    std::unique_ptr<double[]> i1data_sorted(new double[in(1)->get_size(c4, x0)]);
    sort_indices<0,1,0,1,1,1>(i1data, i1data_sorted, c4.size(), x0.size());
    dgemm_("T", "N", c2.size()*a3.size()*a1.size(), x0.size(), c4.size(),
           1.0, i0data_sorted, c4.size(), i1data_sorted, c4.size(),
           1.0, odata_sorted, c2.size()*a3.size()*a1.size());
  }
  sort_indices<3,0,1,2,1,1,1,1>(odata_sorted, odata, c2.size(), a3.size(), a1.size(), x0.size());
  out()->put_block(odata, x0, c2, a3, a1);
}

void Task16::Task_local::compute() {
  const Index c4 = b(0);
  const Index x0 = b(1);
  // tensor label: I7
  std::unique_ptr<double[]> odata = out()->move_block(c4, x0);
  std::unique_ptr<double[]> odata_sorted(new double[out()->get_size(c4, x0)]);
  std::fill_n(odata_sorted.get(), out()->get_size(c4, x0), 0.0);
  for (auto& x1 : *range_[1]) {
    // tensor label: Gamma0
    std::unique_ptr<double[]> i0data = in(0)->get_block(x1, x0);
    std::unique_ptr<double[]> i0data_sorted(new double[in(0)->get_size(x1, x0)]);
    sort_indices<0,1,0,1,1,1>(i0data, i0data_sorted, x1.size(), x0.size());
    // tensor label: I8
    std::unique_ptr<double[]> i1data = in(1)->get_block(x1, c4);
    std::unique_ptr<double[]> i1data_sorted(new double[in(1)->get_size(x1, c4)]);
    sort_indices<0,1,0,1,1,1>(i1data, i1data_sorted, x1.size(), c4.size());
    dgemm_("T", "N", x0.size(), c4.size(), x1.size(),
           1.0, i0data_sorted, x1.size(), i1data_sorted, x1.size(),
           1.0, odata_sorted, x0.size());
  }
  sort_indices<1,0,1,1,1,1>(odata_sorted, odata, x0.size(), c4.size());
  out()->put_block(odata, c4, x0);
}

void Task17::Task_local::compute() {
  const Index x1 = b(0);
  const Index c4 = b(1);
  // tensor label: I8
  std::unique_ptr<double[]> odata = out()->move_block(x1, c4);
  {
    // tensor label: f1
    std::unique_ptr<double[]> i0data = in(0)->get_block(x1, c4);
    sort_indices<0,1,1,1,-4,1>(i0data, odata, x1.size(), c4.size());
  }
  out()->put_block(odata, x1, c4);
}

void Task18::Task_local::compute() {
  const Index x0 = b(0);
  const Index c2 = b(1);
  const Index a3 = b(2);
  const Index a1 = b(3);
  // tensor label: I6
  std::unique_ptr<double[]> odata = out()->move_block(x0, c2, a3, a1);
  std::unique_ptr<double[]> odata_sorted(new double[out()->get_size(x0, c2, a3, a1)]);
  std::fill_n(odata_sorted.get(), out()->get_size(x0, c2, a3, a1), 0.0);
  for (auto& c4 : *range_[0]) {
    // tensor label: t2
    std::unique_ptr<double[]> i0data = in(0)->get_block(c2, a1, c4, a3);
    std::unique_ptr<double[]> i0data_sorted(new double[in(0)->get_size(c2, a1, c4, a3)]);
    sort_indices<2,0,1,3,0,1,1,1>(i0data, i0data_sorted, c2.size(), a1.size(), c4.size(), a3.size());
    // tensor label: I10
    std::unique_ptr<double[]> i1data = in(1)->get_block(c4, x0);
    std::unique_ptr<double[]> i1data_sorted(new double[in(1)->get_size(c4, x0)]);
    sort_indices<0,1,0,1,1,1>(i1data, i1data_sorted, c4.size(), x0.size());
    dgemm_("T", "N", c2.size()*a1.size()*a3.size(), x0.size(), c4.size(),
           1.0, i0data_sorted, c4.size(), i1data_sorted, c4.size(),
           1.0, odata_sorted, c2.size()*a1.size()*a3.size());
  }
  sort_indices<3,0,2,1,1,1,1,1>(odata_sorted, odata, c2.size(), a1.size(), a3.size(), x0.size());
  out()->put_block(odata, x0, c2, a3, a1);
}

void Task19::Task_local::compute() {
  const Index c4 = b(0);
  const Index x0 = b(1);
  // tensor label: I10
  std::unique_ptr<double[]> odata = out()->move_block(c4, x0);
  std::unique_ptr<double[]> odata_sorted(new double[out()->get_size(c4, x0)]);
  std::fill_n(odata_sorted.get(), out()->get_size(c4, x0), 0.0);
  for (auto& x1 : *range_[1]) {
    // tensor label: Gamma0
    std::unique_ptr<double[]> i0data = in(0)->get_block(x1, x0);
    std::unique_ptr<double[]> i0data_sorted(new double[in(0)->get_size(x1, x0)]);
    sort_indices<0,1,0,1,1,1>(i0data, i0data_sorted, x1.size(), x0.size());
    // tensor label: I11
    std::unique_ptr<double[]> i1data = in(1)->get_block(x1, c4);
    std::unique_ptr<double[]> i1data_sorted(new double[in(1)->get_size(x1, c4)]);
    sort_indices<0,1,0,1,1,1>(i1data, i1data_sorted, x1.size(), c4.size());
    dgemm_("T", "N", x0.size(), c4.size(), x1.size(),
           1.0, i0data_sorted, x1.size(), i1data_sorted, x1.size(),
           1.0, odata_sorted, x0.size());
  }
  sort_indices<1,0,1,1,1,1>(odata_sorted, odata, x0.size(), c4.size());
  out()->put_block(odata, c4, x0);
}

void Task20::Task_local::compute() {
  const Index x1 = b(0);
  const Index c4 = b(1);
  // tensor label: I11
  std::unique_ptr<double[]> odata = out()->move_block(x1, c4);
  {
    // tensor label: f1
    std::unique_ptr<double[]> i0data = in(0)->get_block(x1, c4);
    sort_indices<0,1,1,1,2,1>(i0data, odata, x1.size(), c4.size());
  }
  out()->put_block(odata, x1, c4);
}

void Task21::Task_local::compute() {
  const Index x0 = b(0);
  const Index c2 = b(1);
  const Index a3 = b(2);
  const Index a1 = b(3);
  // tensor label: I6
  std::unique_ptr<double[]> odata = out()->move_block(x0, c2, a3, a1);
  std::unique_ptr<double[]> odata_sorted(new double[out()->get_size(x0, c2, a3, a1)]);
  std::fill_n(odata_sorted.get(), out()->get_size(x0, c2, a3, a1), 0.0);
  for (auto& x3 : *range_[1]) {
    // tensor label: Gamma4
    std::unique_ptr<double[]> i0data = in(0)->get_block(x3, x0);
    std::unique_ptr<double[]> i0data_sorted(new double[in(0)->get_size(x3, x0)]);
    sort_indices<0,1,0,1,1,1>(i0data, i0data_sorted, x3.size(), x0.size());
    // tensor label: I13
    std::unique_ptr<double[]> i1data = in(1)->get_block(x3, a3, c2, a1);
    std::unique_ptr<double[]> i1data_sorted(new double[in(1)->get_size(x3, a3, c2, a1)]);
    sort_indices<0,1,2,3,0,1,1,1>(i1data, i1data_sorted, x3.size(), a3.size(), c2.size(), a1.size());
    dgemm_("T", "N", x0.size(), a3.size()*c2.size()*a1.size(), x3.size(),
           1.0, i0data_sorted, x3.size(), i1data_sorted, x3.size(),
           1.0, odata_sorted, x0.size());
  }
  sort_indices<0,2,1,3,1,1,1,1>(odata_sorted, odata, x0.size(), a3.size(), c2.size(), a1.size());
  out()->put_block(odata, x0, c2, a3, a1);
}

void Task22::Task_local::compute() {
  const Index x3 = b(0);
  const Index a3 = b(1);
  const Index c2 = b(2);
  const Index a1 = b(3);
  // tensor label: I13
  std::unique_ptr<double[]> odata = out()->move_block(x3, a3, c2, a1);
  {
    // tensor label: t2
    std::unique_ptr<double[]> i0data = in(0)->get_block(x3, a3, c2, a1);
    sort_indices<0,1,2,3,1,1,-1,1>(i0data, odata, x3.size(), a3.size(), c2.size(), a1.size());
  }
  {
    // tensor label: t2
    std::unique_ptr<double[]> i1data = in(0)->get_block(x3, a1, c2, a3);
    sort_indices<0,3,2,1,1,1,2,1>(i1data, odata, x3.size(), a1.size(), c2.size(), a3.size());
  }
  out()->put_block(odata, x3, a3, c2, a1);
}

void Task23::Task_local::compute() {
  const Index x0 = b(0);
  const Index c2 = b(1);
  const Index a3 = b(2);
  const Index a1 = b(3);
  // tensor label: I6
  std::unique_ptr<double[]> odata = out()->move_block(x0, c2, a3, a1);
  std::unique_ptr<double[]> odata_sorted(new double[out()->get_size(x0, c2, a3, a1)]);
  std::fill_n(odata_sorted.get(), out()->get_size(x0, c2, a3, a1), 0.0);
  for (auto& x1 : *range_[1]) {
    // tensor label: Gamma0
    std::unique_ptr<double[]> i0data = in(0)->get_block(x1, x0);
    std::unique_ptr<double[]> i0data_sorted(new double[in(0)->get_size(x1, x0)]);
    sort_indices<0,1,0,1,1,1>(i0data, i0data_sorted, x1.size(), x0.size());
    // tensor label: I17
    std::unique_ptr<double[]> i1data = in(1)->get_block(c2, x1, a3, a1);
    std::unique_ptr<double[]> i1data_sorted(new double[in(1)->get_size(c2, x1, a3, a1)]);
    sort_indices<1,0,2,3,0,1,1,1>(i1data, i1data_sorted, c2.size(), x1.size(), a3.size(), a1.size());
    dgemm_("T", "N", x0.size(), c2.size()*a3.size()*a1.size(), x1.size(),
           1.0, i0data_sorted, x1.size(), i1data_sorted, x1.size(),
           1.0, odata_sorted, x0.size());
  }
  sort_indices<0,1,2,3,1,1,1,1>(odata_sorted, odata, x0.size(), c2.size(), a3.size(), a1.size());
  out()->put_block(odata, x0, c2, a3, a1);
}

void Task24::Task_local::compute() {
  const Index c2 = b(0);
  const Index x1 = b(1);
  const Index a3 = b(2);
  const Index a1 = b(3);
  // tensor label: I17
  std::unique_ptr<double[]> odata = out()->move_block(c2, x1, a3, a1);
  {
    // tensor label: t2
    std::unique_ptr<double[]> i0data = in(0)->get_block(x1, a3, c2, a1);
    dscal_(x1.size()*a3.size()*c2.size()*a1.size(), e0_, i0data.get(), 1);
    sort_indices<2,0,1,3,1,1,1,1>(i0data, odata, x1.size(), a3.size(), c2.size(), a1.size());
  }
  {
    // tensor label: t2
    std::unique_ptr<double[]> i1data = in(0)->get_block(x1, a1, c2, a3);
    dscal_(x1.size()*a1.size()*c2.size()*a3.size(), e0_, i1data.get(), 1);
    sort_indices<2,0,3,1,1,1,-2,1>(i1data, odata, x1.size(), a1.size(), c2.size(), a3.size());
  }
  {
    // tensor label: v2
    std::unique_ptr<double[]> i2data = in(1)->get_block(x1, a3, c2, a1);
    sort_indices<2,0,1,3,1,1,-2,1>(i2data, odata, x1.size(), a3.size(), c2.size(), a1.size());
  }
  {
    // tensor label: v2
    std::unique_ptr<double[]> i3data = in(1)->get_block(x1, a1, c2, a3);
    sort_indices<2,0,3,1,1,1,4,1>(i3data, odata, x1.size(), a1.size(), c2.size(), a3.size());
  }
  out()->put_block(odata, c2, x1, a3, a1);
}

void Task25::Task_local::compute() {
  const Index c2 = b(0);
  const Index x1 = b(1);
  const Index a3 = b(2);
  const Index a1 = b(3);
  // tensor label: I17
  std::unique_ptr<double[]> odata = out()->move_block(c2, x1, a3, a1);
  std::unique_ptr<double[]> odata_sorted(new double[out()->get_size(c2, x1, a3, a1)]);
  std::fill_n(odata_sorted.get(), out()->get_size(c2, x1, a3, a1), 0.0);
  for (auto& c4 : *range_[0]) {
    // tensor label: t2
    std::unique_ptr<double[]> i0data = in(0)->get_block(x1, a3, c4, a1);
    std::unique_ptr<double[]> i0data_sorted(new double[in(0)->get_size(x1, a3, c4, a1)]);
    sort_indices<2,0,1,3,0,1,1,1>(i0data, i0data_sorted, x1.size(), a3.size(), c4.size(), a1.size());
    // tensor label: I18
    std::unique_ptr<double[]> i1data = in(1)->get_block(c2, c4);
    std::unique_ptr<double[]> i1data_sorted(new double[in(1)->get_size(c2, c4)]);
    sort_indices<1,0,0,1,1,1>(i1data, i1data_sorted, c2.size(), c4.size());
    dgemm_("T", "N", x1.size()*a3.size()*a1.size(), c2.size(), c4.size(),
           1.0, i0data_sorted, c4.size(), i1data_sorted, c4.size(),
           1.0, odata_sorted, x1.size()*a3.size()*a1.size());
  }
  sort_indices<3,0,1,2,1,1,1,1>(odata_sorted, odata, x1.size(), a3.size(), a1.size(), c2.size());
  out()->put_block(odata, c2, x1, a3, a1);
}

void Task26::Task_local::compute() {
  const Index c2 = b(0);
  const Index c4 = b(1);
  // tensor label: I18
  std::unique_ptr<double[]> odata = out()->move_block(c2, c4);
  {
    // tensor label: f1
    std::unique_ptr<double[]> i0data = in(0)->get_block(c2, c4);
    sort_indices<0,1,1,1,1,1>(i0data, odata, c2.size(), c4.size());
  }
  out()->put_block(odata, c2, c4);
}

void Task27::Task_local::compute() {
  const Index c2 = b(0);
  const Index x1 = b(1);
  const Index a3 = b(2);
  const Index a1 = b(3);
  // tensor label: I17
  std::unique_ptr<double[]> odata = out()->move_block(c2, x1, a3, a1);
  std::unique_ptr<double[]> odata_sorted(new double[out()->get_size(c2, x1, a3, a1)]);
  std::fill_n(odata_sorted.get(), out()->get_size(c2, x1, a3, a1), 0.0);
  for (auto& c4 : *range_[0]) {
    // tensor label: t2
    std::unique_ptr<double[]> i0data = in(0)->get_block(x1, a1, c4, a3);
    std::unique_ptr<double[]> i0data_sorted(new double[in(0)->get_size(x1, a1, c4, a3)]);
    sort_indices<2,0,1,3,0,1,1,1>(i0data, i0data_sorted, x1.size(), a1.size(), c4.size(), a3.size());
    // tensor label: I21
    std::unique_ptr<double[]> i1data = in(1)->get_block(c2, c4);
    std::unique_ptr<double[]> i1data_sorted(new double[in(1)->get_size(c2, c4)]);
    sort_indices<1,0,0,1,1,1>(i1data, i1data_sorted, c2.size(), c4.size());
    dgemm_("T", "N", x1.size()*a1.size()*a3.size(), c2.size(), c4.size(),
           1.0, i0data_sorted, c4.size(), i1data_sorted, c4.size(),
           1.0, odata_sorted, x1.size()*a1.size()*a3.size());
  }
  sort_indices<3,0,2,1,1,1,1,1>(odata_sorted, odata, x1.size(), a1.size(), a3.size(), c2.size());
  out()->put_block(odata, c2, x1, a3, a1);
}

void Task28::Task_local::compute() {
  const Index c2 = b(0);
  const Index c4 = b(1);
  // tensor label: I21
  std::unique_ptr<double[]> odata = out()->move_block(c2, c4);
  {
    // tensor label: f1
    std::unique_ptr<double[]> i0data = in(0)->get_block(c2, c4);
    sort_indices<0,1,1,1,-2,1>(i0data, odata, c2.size(), c4.size());
  }
  out()->put_block(odata, c2, c4);
}

void Task29::Task_local::compute() {
  const Index c2 = b(0);
  const Index x1 = b(1);
  const Index a3 = b(2);
  const Index a1 = b(3);
  // tensor label: I17
  std::unique_ptr<double[]> odata = out()->move_block(c2, x1, a3, a1);
  std::unique_ptr<double[]> odata_sorted(new double[out()->get_size(c2, x1, a3, a1)]);
  std::fill_n(odata_sorted.get(), out()->get_size(c2, x1, a3, a1), 0.0);
  for (auto& a4 : *range_[2]) {
    // tensor label: t2
    std::unique_ptr<double[]> i0data = in(0)->get_block(x1, a4, c2, a3);
    std::unique_ptr<double[]> i0data_sorted(new double[in(0)->get_size(x1, a4, c2, a3)]);
    sort_indices<1,0,2,3,0,1,1,1>(i0data, i0data_sorted, x1.size(), a4.size(), c2.size(), a3.size());
    // tensor label: I24
    std::unique_ptr<double[]> i1data = in(1)->get_block(a4, a1);
    std::unique_ptr<double[]> i1data_sorted(new double[in(1)->get_size(a4, a1)]);
    sort_indices<0,1,0,1,1,1>(i1data, i1data_sorted, a4.size(), a1.size());
    dgemm_("T", "N", x1.size()*c2.size()*a3.size(), a1.size(), a4.size(),
           1.0, i0data_sorted, a4.size(), i1data_sorted, a4.size(),
           1.0, odata_sorted, x1.size()*c2.size()*a3.size());
  }
  sort_indices<1,0,2,3,1,1,1,1>(odata_sorted, odata, x1.size(), c2.size(), a3.size(), a1.size());
  out()->put_block(odata, c2, x1, a3, a1);
}

void Task30::Task_local::compute() {
  const Index a4 = b(0);
  const Index a1 = b(1);
  // tensor label: I24
  std::unique_ptr<double[]> odata = out()->move_block(a4, a1);
  {
    // tensor label: f1
    std::unique_ptr<double[]> i0data = in(0)->get_block(a4, a1);
    sort_indices<0,1,1,1,2,1>(i0data, odata, a4.size(), a1.size());
  }
  out()->put_block(odata, a4, a1);
}

void Task31::Task_local::compute() {
  const Index c2 = b(0);
  const Index x1 = b(1);
  const Index a3 = b(2);
  const Index a1 = b(3);
  // tensor label: I17
  std::unique_ptr<double[]> odata = out()->move_block(c2, x1, a3, a1);
  std::unique_ptr<double[]> odata_sorted(new double[out()->get_size(c2, x1, a3, a1)]);
  std::fill_n(odata_sorted.get(), out()->get_size(c2, x1, a3, a1), 0.0);
  for (auto& a4 : *range_[2]) {
    // tensor label: t2
    std::unique_ptr<double[]> i0data = in(0)->get_block(x1, a3, c2, a4);
    std::unique_ptr<double[]> i0data_sorted(new double[in(0)->get_size(x1, a3, c2, a4)]);
    sort_indices<3,0,1,2,0,1,1,1>(i0data, i0data_sorted, x1.size(), a3.size(), c2.size(), a4.size());
    // tensor label: I27
    std::unique_ptr<double[]> i1data = in(1)->get_block(a4, a1);
    std::unique_ptr<double[]> i1data_sorted(new double[in(1)->get_size(a4, a1)]);
    sort_indices<0,1,0,1,1,1>(i1data, i1data_sorted, a4.size(), a1.size());
    dgemm_("T", "N", x1.size()*a3.size()*c2.size(), a1.size(), a4.size(),
           1.0, i0data_sorted, a4.size(), i1data_sorted, a4.size(),
           1.0, odata_sorted, x1.size()*a3.size()*c2.size());
  }
  sort_indices<2,0,1,3,1,1,1,1>(odata_sorted, odata, x1.size(), a3.size(), c2.size(), a1.size());
  out()->put_block(odata, c2, x1, a3, a1);
}

void Task32::Task_local::compute() {
  const Index a4 = b(0);
  const Index a1 = b(1);
  // tensor label: I27
  std::unique_ptr<double[]> odata = out()->move_block(a4, a1);
  {
    // tensor label: f1
    std::unique_ptr<double[]> i0data = in(0)->get_block(a4, a1);
    sort_indices<0,1,1,1,-1,1>(i0data, odata, a4.size(), a1.size());
  }
  out()->put_block(odata, a4, a1);
}

void Task33::Task_local::compute() {
  const Index c2 = b(0);
  const Index x1 = b(1);
  const Index a3 = b(2);
  const Index a1 = b(3);
  // tensor label: I17
  std::unique_ptr<double[]> odata = out()->move_block(c2, x1, a3, a1);
  std::unique_ptr<double[]> odata_sorted(new double[out()->get_size(c2, x1, a3, a1)]);
  std::fill_n(odata_sorted.get(), out()->get_size(c2, x1, a3, a1), 0.0);
  for (auto& a4 : *range_[2]) {
    // tensor label: t2
    std::unique_ptr<double[]> i0data = in(0)->get_block(x1, a4, c2, a1);
    std::unique_ptr<double[]> i0data_sorted(new double[in(0)->get_size(x1, a4, c2, a1)]);
    sort_indices<1,0,2,3,0,1,1,1>(i0data, i0data_sorted, x1.size(), a4.size(), c2.size(), a1.size());
    // tensor label: I30
    std::unique_ptr<double[]> i1data = in(1)->get_block(a4, a3);
    std::unique_ptr<double[]> i1data_sorted(new double[in(1)->get_size(a4, a3)]);
    sort_indices<0,1,0,1,1,1>(i1data, i1data_sorted, a4.size(), a3.size());
    dgemm_("T", "N", x1.size()*c2.size()*a1.size(), a3.size(), a4.size(),
           1.0, i0data_sorted, a4.size(), i1data_sorted, a4.size(),
           1.0, odata_sorted, x1.size()*c2.size()*a1.size());
  }
  sort_indices<1,0,3,2,1,1,1,1>(odata_sorted, odata, x1.size(), c2.size(), a1.size(), a3.size());
  out()->put_block(odata, c2, x1, a3, a1);
}

void Task34::Task_local::compute() {
  const Index a4 = b(0);
  const Index a3 = b(1);
  // tensor label: I30
  std::unique_ptr<double[]> odata = out()->move_block(a4, a3);
  {
    // tensor label: f1
    std::unique_ptr<double[]> i0data = in(0)->get_block(a4, a3);
    sort_indices<0,1,1,1,-1,1>(i0data, odata, a4.size(), a3.size());
  }
  out()->put_block(odata, a4, a3);
}

void Task35::Task_local::compute() {
  const Index c2 = b(0);
  const Index x1 = b(1);
  const Index a3 = b(2);
  const Index a1 = b(3);
  // tensor label: I17
  std::unique_ptr<double[]> odata = out()->move_block(c2, x1, a3, a1);
  std::unique_ptr<double[]> odata_sorted(new double[out()->get_size(c2, x1, a3, a1)]);
  std::fill_n(odata_sorted.get(), out()->get_size(c2, x1, a3, a1), 0.0);
  for (auto& a4 : *range_[2]) {
    // tensor label: t2
    std::unique_ptr<double[]> i0data = in(0)->get_block(x1, a1, c2, a4);
    std::unique_ptr<double[]> i0data_sorted(new double[in(0)->get_size(x1, a1, c2, a4)]);
    sort_indices<3,0,1,2,0,1,1,1>(i0data, i0data_sorted, x1.size(), a1.size(), c2.size(), a4.size());
    // tensor label: I33
    std::unique_ptr<double[]> i1data = in(1)->get_block(a4, a3);
    std::unique_ptr<double[]> i1data_sorted(new double[in(1)->get_size(a4, a3)]);
    sort_indices<0,1,0,1,1,1>(i1data, i1data_sorted, a4.size(), a3.size());
    dgemm_("T", "N", x1.size()*a1.size()*c2.size(), a3.size(), a4.size(),
           1.0, i0data_sorted, a4.size(), i1data_sorted, a4.size(),
           1.0, odata_sorted, x1.size()*a1.size()*c2.size());
  }
  sort_indices<2,0,3,1,1,1,1,1>(odata_sorted, odata, x1.size(), a1.size(), c2.size(), a3.size());
  out()->put_block(odata, c2, x1, a3, a1);
}

void Task36::Task_local::compute() {
  const Index a4 = b(0);
  const Index a3 = b(1);
  // tensor label: I33
  std::unique_ptr<double[]> odata = out()->move_block(a4, a3);
  {
    // tensor label: f1
    std::unique_ptr<double[]> i0data = in(0)->get_block(a4, a3);
    sort_indices<0,1,1,1,2,1>(i0data, odata, a4.size(), a3.size());
  }
  out()->put_block(odata, a4, a3);
}

void Task37::Task_local::compute() {
  const Index c3 = b(0);
  const Index a4 = b(1);
  const Index c1 = b(2);
  const Index a2 = b(3);
  // tensor label: r
  std::unique_ptr<double[]> odata = out()->move_block(c3, a4, c1, a2);
>>>>>>> b4426750
  {
    std::unique_ptr<double[]> i0data = in(2)->get_block(ci0, x0, x3, x2, x1);
    for (int ix1 = 0; ix1 != x1.size(); ++ix1) {
      for (int ix2 = 0; ix2 != x2.size(); ++ix2) {
        for (int ix3 = 0; ix3 != x3.size(); ++ix3) {
          for (int ix0 = 0; ix0 != x0.size(); ++ix0) {
            for (int ici0 = 0; ici0 != ci0.size(); ++ici0) {
              odata[ici0+ci0.size()*(ix0+x0.size()*(ix3))]
                += (-1.0) * i0data[ici0+ci0.size()*(ix0+x0.size()*(ix3+x3.size()*(ix2+x2.size()*(ix1))))] * fdata[ix2+x2.size()*(ix1)];
            }
          }
        }
      }
    }
  }
  out()->put_block(odata, ci0, x0, x3);
}

<<<<<<< HEAD
void Task49::Task_local::compute() {
  const Index ci0 = b(0);
  const Index x0 = b(1);
  const Index x1 = b(2);
  // tensor label: Gamma288
  std::unique_ptr<double[]> odata = out()->move_block(ci0, x0, x1);
  {
    // rdm0 non-merged ci derivative case
    if (x0 == x1) {
      std::unique_ptr<double[]> i0data = in(0)->get_block(ci0);
      for (int ix1 = 0; ix1 != x1.size(); ++ix1) {
        for (int ici0 = 0; ici0 != ci0.size(); ++ici0) {
          odata[ici0+ci0.size()*(ix1+x0.size()*(ix1))]  += (2.0) * i0data[ici0];
        }
      }
    }
  }
  {
    std::unique_ptr<double[]> i0data = in(1)->get_block(ci0, x0, x1);
    sort_indices<0,1,2,1,1,-1,1>(i0data, odata, ci0.size(), x0.size(), x1.size());
  }
  out()->put_block(odata, ci0, x0, x1);
=======
void Task38::Task_local::compute() {
  const Index c1 = b(0);
  const Index a4 = b(1);
  const Index c3 = b(2);
  const Index a2 = b(3);
  // tensor label: I38
  std::unique_ptr<double[]> odata = out()->move_block(c1, a4, c3, a2);
  {
    // tensor label: v2
    std::unique_ptr<double[]> i0data = in(0)->get_block(c1, a4, c3, a2);
    sort_indices<0,1,2,3,1,1,-4,1>(i0data, odata, c1.size(), a4.size(), c3.size(), a2.size());
  }
  {
    // tensor label: v2
    std::unique_ptr<double[]> i1data = in(0)->get_block(c1, a2, c3, a4);
    sort_indices<0,3,2,1,1,1,8,1>(i1data, odata, c1.size(), a2.size(), c3.size(), a4.size());
  }
  out()->put_block(odata, c1, a4, c3, a2);
}

void Task39::Task_local::compute() {
  target_ = 0.0;
  const Index c1 = b(0);
  const Index a2 = b(1);
  const Index c3 = b(2);
  const Index a4 = b(3);
  // tensor label: t2
  std::unique_ptr<double[]> i0data = in(0)->get_block(c1, a2, c3, a4);
  std::unique_ptr<double[]> i0data_sorted(new double[in(0)->get_size(c1, a2, c3, a4)]);
  sort_indices<3,2,1,0,0,1,1,1>(i0data, i0data_sorted, c1.size(), a2.size(), c3.size(), a4.size());
  // tensor label: I45
  std::unique_ptr<double[]> i1data = in(1)->get_block(c1, a4, c3, a2);
  std::unique_ptr<double[]> i1data_sorted(new double[in(1)->get_size(c1, a4, c3, a2)]);
  sort_indices<1,2,3,0,0,1,1,1>(i1data, i1data_sorted, c1.size(), a4.size(), c3.size(), a2.size());
  target_ += ddot_(c1.size()*a4.size()*c3.size()*a2.size(), i0data_sorted, 1, i1data_sorted, 1);
}

void Task40::Task_local::compute() {
  target_ = 0.0;
  const Index c1 = b(0);
  const Index a4 = b(1);
  const Index c3 = b(2);
  const Index a2 = b(3);
  // tensor label: I45
  std::unique_ptr<double[]> odata = out()->move_block(c1, a4, c3, a2);
  {
    // tensor label: v2
    std::unique_ptr<double[]> i0data = in(0)->get_block(c1, a4, c3, a2);
    sort_indices<0,1,2,3,1,1,-1,1>(i0data, odata, c1.size(), a4.size(), c3.size(), a2.size());
  }
  out()->put_block(odata, c1, a4, c3, a2);
>>>>>>> b4426750
}

void Task41::Task_local::compute() {
  target_ = 0.0;
  const Index a4 = b(0);
  const Index c3 = b(1);
  const Index a2 = b(2);
  const Index c1 = b(3);
  // tensor label: v2
  std::unique_ptr<double[]> i0data = in(0)->get_block(c1, a2, c3, a4);
  std::unique_ptr<double[]> i0data_sorted(new double[in(0)->get_size(c1, a2, c3, a4)]);
  sort_indices<0,1,2,3,0,1,1,1>(i0data, i0data_sorted, c1.size(), a2.size(), c3.size(), a4.size());
  // tensor label: I47
  std::unique_ptr<double[]> i1data = in(1)->get_block(a4, c3, a2, c1);
  std::unique_ptr<double[]> i1data_sorted(new double[in(1)->get_size(a4, c3, a2, c1)]);
  sort_indices<3,2,1,0,0,1,1,1>(i1data, i1data_sorted, a4.size(), c3.size(), a2.size(), c1.size());
  target_ += ddot_(a4.size()*c3.size()*a2.size()*c1.size(), i0data_sorted, 1, i1data_sorted, 1);
}

void Task42::Task_local::compute() {
  target_ = 0.0;
  const Index a4 = b(0);
  const Index c3 = b(1);
  const Index a2 = b(2);
  const Index c1 = b(3);
  // tensor label: I47
  std::unique_ptr<double[]> odata = out()->move_block(a4, c3, a2, c1);
  {
    // tensor label: t2
    std::unique_ptr<double[]> i0data = in(0)->get_block(c1, a2, c3, a4);
    sort_indices<3,2,1,0,1,1,2,1>(i0data, odata, c1.size(), a2.size(), c3.size(), a4.size());
  }
  out()->put_block(odata, a4, c3, a2, c1);
}

void Task43::Task_local::compute() {
  target_ = 0.0;
  const Index x0 = b(0);
  const Index x1 = b(1);
  // tensor label: Gamma0
  std::unique_ptr<double[]> i0data = in(0)->get_block(x1, x0);
  std::unique_ptr<double[]> i0data_sorted(new double[in(0)->get_size(x1, x0)]);
  sort_indices<0,1,0,1,1,1>(i0data, i0data_sorted, x1.size(), x0.size());
  // tensor label: I49
  std::unique_ptr<double[]> i1data = in(1)->get_block(x0, x1);
  std::unique_ptr<double[]> i1data_sorted(new double[in(1)->get_size(x0, x1)]);
  sort_indices<1,0,0,1,1,1>(i1data, i1data_sorted, x0.size(), x1.size());
  target_ += ddot_(x0.size()*x1.size(), i0data_sorted, 1, i1data_sorted, 1);
}

void Task44::Task_local::compute() {
  target_ = 0.0;
  const Index x0 = b(0);
  const Index x1 = b(1);
  // tensor label: I49
  std::unique_ptr<double[]> odata = out()->move_block(x0, x1);
  std::unique_ptr<double[]> odata_sorted(new double[out()->get_size(x0, x1)]);
  std::fill_n(odata_sorted.get(), out()->get_size(x0, x1), 0.0);
  for (auto& a3 : *range_[2]) {
    for (auto& c2 : *range_[0]) {
      for (auto& a1 : *range_[2]) {
        // tensor label: v2
        std::unique_ptr<double[]> i0data = in(0)->get_block(x1, a3, c2, a1);
        std::unique_ptr<double[]> i0data_sorted(new double[in(0)->get_size(x1, a3, c2, a1)]);
        sort_indices<1,2,3,0,0,1,1,1>(i0data, i0data_sorted, x1.size(), a3.size(), c2.size(), a1.size());
        // tensor label: I50
        std::unique_ptr<double[]> i1data = in(1)->get_block(a3, c2, a1, x0);
        std::unique_ptr<double[]> i1data_sorted(new double[in(1)->get_size(a3, c2, a1, x0)]);
        sort_indices<0,1,2,3,0,1,1,1>(i1data, i1data_sorted, a3.size(), c2.size(), a1.size(), x0.size());
        dgemm_("T", "N", x1.size(), x0.size(), a3.size()*c2.size()*a1.size(),
               1.0, i0data_sorted, a3.size()*c2.size()*a1.size(), i1data_sorted, a3.size()*c2.size()*a1.size(),
               1.0, odata_sorted, x1.size());
      }
    }
  }
  sort_indices<1,0,1,1,1,1>(odata_sorted, odata, x1.size(), x0.size());
  out()->put_block(odata, x0, x1);
}

void Task45::Task_local::compute() {
  target_ = 0.0;
  const Index a3 = b(0);
  const Index c2 = b(1);
  const Index a1 = b(2);
  const Index x0 = b(3);
  // tensor label: I50
  std::unique_ptr<double[]> odata = out()->move_block(a3, c2, a1, x0);
  {
    // tensor label: t2
    std::unique_ptr<double[]> i0data = in(0)->get_block(x0, a1, c2, a3);
    sort_indices<3,2,1,0,1,1,-1,2>(i0data, odata, x0.size(), a1.size(), c2.size(), a3.size());
  }
  out()->put_block(odata, a3, c2, a1, x0);
}

void Task46::Task_local::compute() {
  target_ = 0.0;
  const Index x0 = b(0);
  const Index x1 = b(1);
  // tensor label: I49
  std::unique_ptr<double[]> odata = out()->move_block(x0, x1);
  std::unique_ptr<double[]> odata_sorted(new double[out()->get_size(x0, x1)]);
  std::fill_n(odata_sorted.get(), out()->get_size(x0, x1), 0.0);
  for (auto& a3 : *range_[2]) {
    for (auto& c2 : *range_[0]) {
      for (auto& a1 : *range_[2]) {
        // tensor label: t2
        std::unique_ptr<double[]> i0data = in(0)->get_block(x0, a1, c2, a3);
        std::unique_ptr<double[]> i0data_sorted(new double[in(0)->get_size(x0, a1, c2, a3)]);
        sort_indices<3,2,1,0,0,1,1,1>(i0data, i0data_sorted, x0.size(), a1.size(), c2.size(), a3.size());
        // tensor label: I53
        std::unique_ptr<double[]> i1data = in(1)->get_block(x1, a1, c2, a3);
        std::unique_ptr<double[]> i1data_sorted(new double[in(1)->get_size(x1, a1, c2, a3)]);
        sort_indices<3,2,1,0,0,1,1,1>(i1data, i1data_sorted, x1.size(), a1.size(), c2.size(), a3.size());
        dgemm_("T", "N", x0.size(), x1.size(), a1.size()*c2.size()*a3.size(),
               1.0, i0data_sorted, a1.size()*c2.size()*a3.size(), i1data_sorted, a1.size()*c2.size()*a3.size(),
               1.0, odata_sorted, x0.size());
      }
    }
  }
  sort_indices<0,1,1,1,1,1>(odata_sorted, odata, x0.size(), x1.size());
  out()->put_block(odata, x0, x1);
}

void Task47::Task_local::compute() {
  target_ = 0.0;
  const Index x1 = b(0);
  const Index a1 = b(1);
  const Index c2 = b(2);
  const Index a3 = b(3);
  // tensor label: I53
  std::unique_ptr<double[]> odata = out()->move_block(x1, a1, c2, a3);
  {
    // tensor label: v2
    std::unique_ptr<double[]> i0data = in(0)->get_block(x1, a1, c2, a3);
    sort_indices<0,1,2,3,1,1,1,1>(i0data, odata, x1.size(), a1.size(), c2.size(), a3.size());
  }
  out()->put_block(odata, x1, a1, c2, a3);
}

void Task48::Task_local::compute() {
  target_ = 0.0;
  const Index a2 = b(0);
  const Index c3 = b(1);
  const Index a4 = b(2);
  const Index c1 = b(3);
  // tensor label: t2
  std::unique_ptr<double[]> i0data = in(0)->get_block(c1, a4, c3, a2);
  std::unique_ptr<double[]> i0data_sorted(new double[in(0)->get_size(c1, a4, c3, a2)]);
  sort_indices<0,1,2,3,0,1,1,1>(i0data, i0data_sorted, c1.size(), a4.size(), c3.size(), a2.size());
  // tensor label: I55
  std::unique_ptr<double[]> i1data = in(1)->get_block(a4, c3, a2, c1);
  std::unique_ptr<double[]> i1data_sorted(new double[in(1)->get_size(a4, c3, a2, c1)]);
  sort_indices<3,0,1,2,0,1,1,1>(i1data, i1data_sorted, a4.size(), c3.size(), a2.size(), c1.size());
  target_ += ddot_(a4.size()*c3.size()*a2.size()*c1.size(), i0data_sorted, 1, i1data_sorted, 1);
}

void Task49::Task_local::compute() {
  target_ = 0.0;
  const Index a4 = b(0);
  const Index c3 = b(1);
  const Index a2 = b(2);
  const Index c1 = b(3);
  // tensor label: I55
  std::unique_ptr<double[]> odata = out()->move_block(a4, c3, a2, c1);
  {
    // tensor label: t2
    std::unique_ptr<double[]> i0data = in(0)->get_block(c1, a2, c3, a4);
    sort_indices<3,2,1,0,1,1,-1,1>(i0data, odata, c1.size(), a2.size(), c3.size(), a4.size());
  }
  out()->put_block(odata, a4, c3, a2, c1);
}
<|MERGE_RESOLUTION|>--- conflicted
+++ resolved
@@ -34,7 +34,6 @@
 void Task0::Task_local::compute() {
   const Index x4 = b(0);
   const Index x1 = b(1);
-<<<<<<< HEAD
   const Index x5 = b(2);
   const Index x0 = b(3);
   const Index x2 = b(4);
@@ -56,12 +55,12 @@
       }
     }
   }
-  if (x1 == x4 && x0 == x5) {
+  if (x0 == x5 && x1 == x4) {
     std::unique_ptr<double[]> i0data = in(0)->get_block(x3, x2);
     for (int i2 = 0; i2 != x2.size(); ++i2) {
       for (int i3 = 0; i3 != x3.size(); ++i3) {
-        for (int i4 = 0; i4 != x4.size(); ++i4) {
-          for (int i5 = 0; i5 != x5.size(); ++i5) {
+        for (int i5 = 0; i5 != x5.size(); ++i5) {
+          for (int i4 = 0; i4 != x4.size(); ++i4) {
             odata[i5+x0.size()*(i5+x5.size()*(i4+x1.size()*(i4)))]
               += (4.0) * i0data[i3+x3.size()*(i2)] * fdata[i3+x3.size()*(i2)];
           }
@@ -70,9 +69,9 @@
     }
   }
   // rdm0 merged case
-  if (x0 == x2 && x1 == x4 && x3 == x5) {
-    for (int i2 = 0; i2 != x2.size(); ++i2) {
-      for (int i4 = 0; i4 != x4.size(); ++i4) {
+  if (x1 == x4 && x0 == x2 && x3 == x5) {
+    for (int i4 = 0; i4 != x4.size(); ++i4) {
+      for (int i2 = 0; i2 != x2.size(); ++i2) {
         for (int i5 = 0; i5 != x5.size(); ++i5) {
           odata[i2+x0.size()*(i5+x5.size()*(i4+x1.size()*(i4)))]  += 4.0 * fdata[i5+x3.size()*(i2)];
         }
@@ -93,21 +92,21 @@
     }
   }
   // rdm0 merged case
-  if (x3 == x4 && x1 == x5 && x0 == x2) {
+  if (x3 == x4 && x0 == x2 && x1 == x5) {
     for (int i4 = 0; i4 != x4.size(); ++i4) {
-      for (int i5 = 0; i5 != x5.size(); ++i5) {
-        for (int i2 = 0; i2 != x2.size(); ++i2) {
+      for (int i2 = 0; i2 != x2.size(); ++i2) {
+        for (int i5 = 0; i5 != x5.size(); ++i5) {
           odata[i2+x0.size()*(i5+x5.size()*(i5+x1.size()*(i4)))]  += -2.0 * fdata[i4+x3.size()*(i2)];
         }
       }
     }
   }
-  if (x1 == x5 && x0 == x2) {
+  if (x0 == x2 && x1 == x5) {
     std::unique_ptr<double[]> i0data = in(0)->get_block(x3, x4);
     for (int i4 = 0; i4 != x4.size(); ++i4) {
       for (int i3 = 0; i3 != x3.size(); ++i3) {
-        for (int i5 = 0; i5 != x5.size(); ++i5) {
-          for (int i2 = 0; i2 != x2.size(); ++i2) {
+        for (int i2 = 0; i2 != x2.size(); ++i2) {
+          for (int i5 = 0; i5 != x5.size(); ++i5) {
             odata[i2+x0.size()*(i5+x5.size()*(i5+x1.size()*(i4)))]
               += (1.0) * i0data[i3+x3.size()*(i4)] * fdata[i3+x3.size()*(i2)];
           }
@@ -157,21 +156,21 @@
     }
   }
   // rdm0 merged case
-  if (x3 == x5 && x1 == x2 && x0 == x4) {
+  if (x3 == x5 && x0 == x4 && x1 == x2) {
     for (int i5 = 0; i5 != x5.size(); ++i5) {
-      for (int i2 = 0; i2 != x2.size(); ++i2) {
-        for (int i4 = 0; i4 != x4.size(); ++i4) {
+      for (int i4 = 0; i4 != x4.size(); ++i4) {
+        for (int i2 = 0; i2 != x2.size(); ++i2) {
           odata[i4+x0.size()*(i5+x5.size()*(i2+x1.size()*(i4)))]  += -2.0 * fdata[i5+x3.size()*(i2)];
         }
       }
     }
   }
-  if (x1 == x2 && x0 == x4) {
+  if (x0 == x4 && x1 == x2) {
     std::unique_ptr<double[]> i0data = in(0)->get_block(x3, x5);
     for (int i5 = 0; i5 != x5.size(); ++i5) {
       for (int i3 = 0; i3 != x3.size(); ++i3) {
-        for (int i2 = 0; i2 != x2.size(); ++i2) {
-          for (int i4 = 0; i4 != x4.size(); ++i4) {
+        for (int i4 = 0; i4 != x4.size(); ++i4) {
+          for (int i2 = 0; i2 != x2.size(); ++i2) {
             odata[i4+x0.size()*(i5+x5.size()*(i2+x1.size()*(i4)))]
               += (1.0) * i0data[i3+x3.size()*(i5)] * fdata[i3+x3.size()*(i2)];
           }
@@ -208,21 +207,21 @@
     }
   }
   // rdm0 merged case
-  if (x3 == x4 && x0 == x5 && x1 == x2) {
+  if (x3 == x4 && x1 == x2 && x0 == x5) {
     for (int i4 = 0; i4 != x4.size(); ++i4) {
-      for (int i5 = 0; i5 != x5.size(); ++i5) {
-        for (int i2 = 0; i2 != x2.size(); ++i2) {
+      for (int i2 = 0; i2 != x2.size(); ++i2) {
+        for (int i5 = 0; i5 != x5.size(); ++i5) {
           odata[i5+x0.size()*(i5+x5.size()*(i2+x1.size()*(i4)))]  += 4.0 * fdata[i4+x3.size()*(i2)];
         }
       }
     }
   }
-  if (x0 == x5 && x1 == x2) {
+  if (x1 == x2 && x0 == x5) {
     std::unique_ptr<double[]> i0data = in(0)->get_block(x3, x4);
     for (int i4 = 0; i4 != x4.size(); ++i4) {
       for (int i3 = 0; i3 != x3.size(); ++i3) {
-        for (int i5 = 0; i5 != x5.size(); ++i5) {
-          for (int i2 = 0; i2 != x2.size(); ++i2) {
+        for (int i2 = 0; i2 != x2.size(); ++i2) {
+          for (int i5 = 0; i5 != x5.size(); ++i5) {
             odata[i5+x0.size()*(i5+x5.size()*(i2+x1.size()*(i4)))]
               += (-2.0) * i0data[i3+x3.size()*(i4)] * fdata[i3+x3.size()*(i2)];
           }
@@ -410,7 +409,7 @@
   const Index x1 = b(1);
   const Index x3 = b(2);
   const Index x0 = b(3);
-  // tensor label: Gamma94
+  // tensor label: Gamma92
   std::unique_ptr<double[]> odata = out()->move_block(x0, x3, x1, x2);
   {
     // rdm0 non-merged case
@@ -1755,7 +1754,7 @@
   const Index x4 = b(3);
   const Index x5 = b(4);
   const Index x2 = b(5);
-  // tensor label: Gamma107
+  // tensor label: Gamma105
   std::unique_ptr<double[]> odata = out()->move_block(x2, x5, x4, x3, x1, x0);
   {
     if (x2 == x5 && x1 == x3) {
@@ -2833,30 +2832,10 @@
 
 void Task28::Task_local::compute() {
   const Index x0 = b(0);
-  const Index x1 = b(1);
-  // scalar
-  // tensor label: Gamma69
-  std::unique_ptr<double[]> odata = out()->move_block();
-  // associated with merged
-  std::unique_ptr<double[]> fdata = in(1)->get_block(x1, x0);
-  {
-    std::unique_ptr<double[]> i0data = in(0)->get_block(x1, x0);
-    for (int i0 = 0; i0 != x0.size(); ++i0) {
-      for (int i1 = 0; i1 != x1.size(); ++i1) {
-        odata[0]
-          += (1.0) * i0data[i1+x1.size()*(i0)] * fdata[i1+x1.size()*(i0)];
-      }
-    }
-  }
-  out()->put_block(odata);
-}
-
-void Task29::Task_local::compute() {
-  const Index x0 = b(0);
   const Index x3 = b(1);
   const Index x1 = b(2);
   const Index x2 = b(3);
-  // tensor label: Gamma81
+  // tensor label: Gamma79
   std::unique_ptr<double[]> odata = out()->move_block(x3, x0);
   // associated with merged
   std::unique_ptr<double[]> fdata = in(1)->get_block(x2, x1);
@@ -2876,14 +2855,14 @@
   out()->put_block(odata, x3, x0);
 }
 
-void Task30::Task_local::compute() {
+void Task29::Task_local::compute() {
   const Index x1 = b(0);
   const Index x4 = b(1);
   const Index x0 = b(2);
   const Index x5 = b(3);
   const Index x2 = b(4);
   const Index x3 = b(5);
-  // tensor label: Gamma92
+  // tensor label: Gamma90
   std::unique_ptr<double[]> odata = out()->move_block(x5, x0, x4, x1);
   // associated with merged
   std::unique_ptr<double[]> fdata = in(1)->get_block(x3, x2);
@@ -2905,6 +2884,416 @@
     }
   }
   out()->put_block(odata, x5, x0, x4, x1);
+}
+
+void Task30::Task_local::compute() {
+  const Index x2 = b(0);
+  const Index x3 = b(1);
+  const Index x4 = b(2);
+  const Index x1 = b(3);
+  const Index x5 = b(4);
+  const Index x0 = b(5);
+  // tensor label: Gamma160
+  std::unique_ptr<double[]> odata = out()->move_block(x0, x5, x1, x4, x3, x2);
+  {
+    if (x0 == x4 && x1 == x5) {
+      std::unique_ptr<double[]> i0data = in(0)->get_block(x3, x2);
+      for (int i2 = 0; i2 != x2.size(); ++i2) {
+        for (int i3 = 0; i3 != x3.size(); ++i3) {
+          for (int i4 = 0; i4 != x4.size(); ++i4) {
+            for (int i5 = 0; i5 != x5.size(); ++i5) {
+              odata[i4+x0.size()*(i5+x5.size()*(i5+x1.size()*(i4+x4.size()*(i3+x3.size()*(i2)))))]
+                += (-2.0) * i0data[i3+x3.size()*(i2)];
+            }
+          }
+        }
+      }
+    }
+  }
+  {
+    if (x0 == x5 && x1 == x4) {
+      std::unique_ptr<double[]> i0data = in(0)->get_block(x3, x2);
+      for (int i2 = 0; i2 != x2.size(); ++i2) {
+        for (int i3 = 0; i3 != x3.size(); ++i3) {
+          for (int i4 = 0; i4 != x4.size(); ++i4) {
+            for (int i5 = 0; i5 != x5.size(); ++i5) {
+              odata[i5+x0.size()*(i5+x5.size()*(i4+x1.size()*(i4+x4.size()*(i3+x3.size()*(i2)))))]
+                += (4.0) * i0data[i3+x3.size()*(i2)];
+            }
+          }
+        }
+      }
+    }
+  }
+  {
+    // rdm0 non-merged case
+    if (x3 == x5 && x1 == x4 && x0 == x2) {
+      for (int i2 = 0; i2 != x2.size(); ++i2) {
+        for (int i4 = 0; i4 != x4.size(); ++i4) {
+          for (int i5 = 0; i5 != x5.size(); ++i5) {
+            odata[i2+x0.size()*(i5+x5.size()*(i4+x1.size()*(i4+x4.size()*(i5+x3.size()*(i2)))))]  += 4.0;
+          }
+        }
+      }
+    }
+  }
+  {
+    if (x0 == x2 && x1 == x4) {
+      std::unique_ptr<double[]> i0data = in(0)->get_block(x3, x5);
+      for (int i2 = 0; i2 != x2.size(); ++i2) {
+        for (int i3 = 0; i3 != x3.size(); ++i3) {
+          for (int i4 = 0; i4 != x4.size(); ++i4) {
+            for (int i5 = 0; i5 != x5.size(); ++i5) {
+              odata[i2+x0.size()*(i5+x5.size()*(i4+x1.size()*(i4+x4.size()*(i3+x3.size()*(i2)))))]
+                += (-2.0) * i0data[i3+x3.size()*(i5)];
+            }
+          }
+        }
+      }
+    }
+  }
+  {
+    // rdm0 non-merged case
+    if (x3 == x4 && x1 == x5 && x0 == x2) {
+      for (int i2 = 0; i2 != x2.size(); ++i2) {
+        for (int i4 = 0; i4 != x4.size(); ++i4) {
+          for (int i5 = 0; i5 != x5.size(); ++i5) {
+            odata[i2+x0.size()*(i5+x5.size()*(i5+x1.size()*(i4+x4.size()*(i4+x3.size()*(i2)))))]  += -2.0;
+          }
+        }
+      }
+    }
+  }
+  {
+    if (x1 == x5 && x0 == x2) {
+      std::unique_ptr<double[]> i0data = in(0)->get_block(x3, x4);
+      for (int i2 = 0; i2 != x2.size(); ++i2) {
+        for (int i3 = 0; i3 != x3.size(); ++i3) {
+          for (int i4 = 0; i4 != x4.size(); ++i4) {
+            for (int i5 = 0; i5 != x5.size(); ++i5) {
+              odata[i2+x0.size()*(i5+x5.size()*(i5+x1.size()*(i4+x4.size()*(i3+x3.size()*(i2)))))]
+                += (1.0) * i0data[i3+x3.size()*(i4)];
+            }
+          }
+        }
+      }
+    }
+  }
+  {
+    if (x3 == x4 && x0 == x2) {
+      std::unique_ptr<double[]> i0data = in(0)->get_block(x1, x5);
+      for (int i2 = 0; i2 != x2.size(); ++i2) {
+        for (int i4 = 0; i4 != x4.size(); ++i4) {
+          for (int i1 = 0; i1 != x1.size(); ++i1) {
+            for (int i5 = 0; i5 != x5.size(); ++i5) {
+              odata[i2+x0.size()*(i5+x5.size()*(i1+x1.size()*(i4+x4.size()*(i4+x3.size()*(i2)))))]
+                += (1.0) * i0data[i1+x1.size()*(i5)];
+            }
+          }
+        }
+      }
+    }
+  }
+  {
+    if (x3 == x5 && x0 == x2) {
+      std::unique_ptr<double[]> i0data = in(0)->get_block(x1, x4);
+      for (int i2 = 0; i2 != x2.size(); ++i2) {
+        for (int i4 = 0; i4 != x4.size(); ++i4) {
+          for (int i1 = 0; i1 != x1.size(); ++i1) {
+            for (int i5 = 0; i5 != x5.size(); ++i5) {
+              odata[i2+x0.size()*(i5+x5.size()*(i1+x1.size()*(i4+x4.size()*(i5+x3.size()*(i2)))))]
+                += (-2.0) * i0data[i1+x1.size()*(i4)];
+            }
+          }
+        }
+      }
+    }
+  }
+  {
+    if (x0 == x2) {
+      std::unique_ptr<double[]> i0data = in(1)->get_block(x3, x5, x1, x4);
+      for (int i2 = 0; i2 != x2.size(); ++i2) {
+        for (int i3 = 0; i3 != x3.size(); ++i3) {
+          for (int i4 = 0; i4 != x4.size(); ++i4) {
+            for (int i1 = 0; i1 != x1.size(); ++i1) {
+              for (int i5 = 0; i5 != x5.size(); ++i5) {
+                odata[i2+x0.size()*(i5+x5.size()*(i1+x1.size()*(i4+x4.size()*(i3+x3.size()*(i2)))))]
+                  += (1.0) * i0data[i3+x3.size()*(i5+x5.size()*(i1+x1.size()*(i4)))];
+              }
+            }
+          }
+        }
+      }
+    }
+  }
+  {
+    // rdm0 non-merged case
+    if (x3 == x5 && x1 == x2 && x0 == x4) {
+      for (int i2 = 0; i2 != x2.size(); ++i2) {
+        for (int i4 = 0; i4 != x4.size(); ++i4) {
+          for (int i5 = 0; i5 != x5.size(); ++i5) {
+            odata[i4+x0.size()*(i5+x5.size()*(i2+x1.size()*(i4+x4.size()*(i5+x3.size()*(i2)))))]  += -2.0;
+          }
+        }
+      }
+    }
+  }
+  {
+    if (x1 == x2 && x0 == x4) {
+      std::unique_ptr<double[]> i0data = in(0)->get_block(x3, x5);
+      for (int i2 = 0; i2 != x2.size(); ++i2) {
+        for (int i3 = 0; i3 != x3.size(); ++i3) {
+          for (int i4 = 0; i4 != x4.size(); ++i4) {
+            for (int i5 = 0; i5 != x5.size(); ++i5) {
+              odata[i4+x0.size()*(i5+x5.size()*(i2+x1.size()*(i4+x4.size()*(i3+x3.size()*(i2)))))]
+                += (1.0) * i0data[i3+x3.size()*(i5)];
+            }
+          }
+        }
+      }
+    }
+  }
+  {
+    if (x3 == x5 && x0 == x4) {
+      std::unique_ptr<double[]> i0data = in(0)->get_block(x1, x2);
+      for (int i2 = 0; i2 != x2.size(); ++i2) {
+        for (int i4 = 0; i4 != x4.size(); ++i4) {
+          for (int i1 = 0; i1 != x1.size(); ++i1) {
+            for (int i5 = 0; i5 != x5.size(); ++i5) {
+              odata[i4+x0.size()*(i5+x5.size()*(i1+x1.size()*(i4+x4.size()*(i5+x3.size()*(i2)))))]
+                += (1.0) * i0data[i1+x1.size()*(i2)];
+            }
+          }
+        }
+      }
+    }
+  }
+  {
+    if (x0 == x4) {
+      std::unique_ptr<double[]> i0data = in(1)->get_block(x1, x5, x3, x2);
+      for (int i2 = 0; i2 != x2.size(); ++i2) {
+        for (int i3 = 0; i3 != x3.size(); ++i3) {
+          for (int i4 = 0; i4 != x4.size(); ++i4) {
+            for (int i1 = 0; i1 != x1.size(); ++i1) {
+              for (int i5 = 0; i5 != x5.size(); ++i5) {
+                odata[i4+x0.size()*(i5+x5.size()*(i1+x1.size()*(i4+x4.size()*(i3+x3.size()*(i2)))))]
+                  += (1.0) * i0data[i1+x1.size()*(i5+x5.size()*(i3+x3.size()*(i2)))];
+              }
+            }
+          }
+        }
+      }
+    }
+  }
+  {
+    // rdm0 non-merged case
+    if (x3 == x4 && x1 == x2 && x0 == x5) {
+      for (int i2 = 0; i2 != x2.size(); ++i2) {
+        for (int i4 = 0; i4 != x4.size(); ++i4) {
+          for (int i5 = 0; i5 != x5.size(); ++i5) {
+            odata[i5+x0.size()*(i5+x5.size()*(i2+x1.size()*(i4+x4.size()*(i4+x3.size()*(i2)))))]  += 4.0;
+          }
+        }
+      }
+    }
+  }
+  {
+    if (x1 == x2 && x0 == x5) {
+      std::unique_ptr<double[]> i0data = in(0)->get_block(x3, x4);
+      for (int i2 = 0; i2 != x2.size(); ++i2) {
+        for (int i3 = 0; i3 != x3.size(); ++i3) {
+          for (int i4 = 0; i4 != x4.size(); ++i4) {
+            for (int i5 = 0; i5 != x5.size(); ++i5) {
+              odata[i5+x0.size()*(i5+x5.size()*(i2+x1.size()*(i4+x4.size()*(i3+x3.size()*(i2)))))]
+                += (-2.0) * i0data[i3+x3.size()*(i4)];
+            }
+          }
+        }
+      }
+    }
+  }
+  {
+    if (x3 == x4 && x0 == x5) {
+      std::unique_ptr<double[]> i0data = in(0)->get_block(x1, x2);
+      for (int i2 = 0; i2 != x2.size(); ++i2) {
+        for (int i4 = 0; i4 != x4.size(); ++i4) {
+          for (int i1 = 0; i1 != x1.size(); ++i1) {
+            for (int i5 = 0; i5 != x5.size(); ++i5) {
+              odata[i5+x0.size()*(i5+x5.size()*(i1+x1.size()*(i4+x4.size()*(i4+x3.size()*(i2)))))]
+                += (-2.0) * i0data[i1+x1.size()*(i2)];
+            }
+          }
+        }
+      }
+    }
+  }
+  {
+    if (x0 == x5) {
+      std::unique_ptr<double[]> i0data = in(1)->get_block(x1, x4, x3, x2);
+      for (int i2 = 0; i2 != x2.size(); ++i2) {
+        for (int i3 = 0; i3 != x3.size(); ++i3) {
+          for (int i4 = 0; i4 != x4.size(); ++i4) {
+            for (int i1 = 0; i1 != x1.size(); ++i1) {
+              for (int i5 = 0; i5 != x5.size(); ++i5) {
+                odata[i5+x0.size()*(i5+x5.size()*(i1+x1.size()*(i4+x4.size()*(i3+x3.size()*(i2)))))]
+                  += (-2.0) * i0data[i1+x1.size()*(i4+x4.size()*(i3+x3.size()*(i2)))];
+              }
+            }
+          }
+        }
+      }
+    }
+  }
+  {
+    if (x3 == x4 && x1 == x2) {
+      std::unique_ptr<double[]> i0data = in(0)->get_block(x0, x5);
+      for (int i2 = 0; i2 != x2.size(); ++i2) {
+        for (int i4 = 0; i4 != x4.size(); ++i4) {
+          for (int i5 = 0; i5 != x5.size(); ++i5) {
+            for (int i0 = 0; i0 != x0.size(); ++i0) {
+              odata[i0+x0.size()*(i5+x5.size()*(i2+x1.size()*(i4+x4.size()*(i4+x3.size()*(i2)))))]
+                += (-2.0) * i0data[i0+x0.size()*(i5)];
+            }
+          }
+        }
+      }
+    }
+  }
+  {
+    if (x3 == x5 && x1 == x2) {
+      std::unique_ptr<double[]> i0data = in(0)->get_block(x0, x4);
+      for (int i2 = 0; i2 != x2.size(); ++i2) {
+        for (int i4 = 0; i4 != x4.size(); ++i4) {
+          for (int i5 = 0; i5 != x5.size(); ++i5) {
+            for (int i0 = 0; i0 != x0.size(); ++i0) {
+              odata[i0+x0.size()*(i5+x5.size()*(i2+x1.size()*(i4+x4.size()*(i5+x3.size()*(i2)))))]
+                += (1.0) * i0data[i0+x0.size()*(i4)];
+            }
+          }
+        }
+      }
+    }
+  }
+  {
+    if (x1 == x2) {
+      std::unique_ptr<double[]> i0data = in(1)->get_block(x0, x5, x3, x4);
+      for (int i2 = 0; i2 != x2.size(); ++i2) {
+        for (int i3 = 0; i3 != x3.size(); ++i3) {
+          for (int i4 = 0; i4 != x4.size(); ++i4) {
+            for (int i5 = 0; i5 != x5.size(); ++i5) {
+              for (int i0 = 0; i0 != x0.size(); ++i0) {
+                odata[i0+x0.size()*(i5+x5.size()*(i2+x1.size()*(i4+x4.size()*(i3+x3.size()*(i2)))))]
+                  += (1.0) * i0data[i0+x0.size()*(i5+x5.size()*(i3+x3.size()*(i4)))];
+              }
+            }
+          }
+        }
+      }
+    }
+  }
+  {
+    if (x3 == x5 && x1 == x4) {
+      std::unique_ptr<double[]> i0data = in(0)->get_block(x0, x2);
+      for (int i2 = 0; i2 != x2.size(); ++i2) {
+        for (int i4 = 0; i4 != x4.size(); ++i4) {
+          for (int i5 = 0; i5 != x5.size(); ++i5) {
+            for (int i0 = 0; i0 != x0.size(); ++i0) {
+              odata[i0+x0.size()*(i5+x5.size()*(i4+x1.size()*(i4+x4.size()*(i5+x3.size()*(i2)))))]
+                += (-2.0) * i0data[i0+x0.size()*(i2)];
+            }
+          }
+        }
+      }
+    }
+  }
+  {
+    if (x1 == x4) {
+      std::unique_ptr<double[]> i0data = in(1)->get_block(x0, x5, x3, x2);
+      for (int i2 = 0; i2 != x2.size(); ++i2) {
+        for (int i3 = 0; i3 != x3.size(); ++i3) {
+          for (int i4 = 0; i4 != x4.size(); ++i4) {
+            for (int i5 = 0; i5 != x5.size(); ++i5) {
+              for (int i0 = 0; i0 != x0.size(); ++i0) {
+                odata[i0+x0.size()*(i5+x5.size()*(i4+x1.size()*(i4+x4.size()*(i3+x3.size()*(i2)))))]
+                  += (-2.0) * i0data[i0+x0.size()*(i5+x5.size()*(i3+x3.size()*(i2)))];
+              }
+            }
+          }
+        }
+      }
+    }
+  }
+  {
+    if (x3 == x4 && x1 == x5) {
+      std::unique_ptr<double[]> i0data = in(0)->get_block(x0, x2);
+      for (int i2 = 0; i2 != x2.size(); ++i2) {
+        for (int i4 = 0; i4 != x4.size(); ++i4) {
+          for (int i5 = 0; i5 != x5.size(); ++i5) {
+            for (int i0 = 0; i0 != x0.size(); ++i0) {
+              odata[i0+x0.size()*(i5+x5.size()*(i5+x1.size()*(i4+x4.size()*(i4+x3.size()*(i2)))))]
+                += (1.0) * i0data[i0+x0.size()*(i2)];
+            }
+          }
+        }
+      }
+    }
+  }
+  {
+    if (x1 == x5) {
+      std::unique_ptr<double[]> i0data = in(1)->get_block(x0, x4, x3, x2);
+      for (int i2 = 0; i2 != x2.size(); ++i2) {
+        for (int i3 = 0; i3 != x3.size(); ++i3) {
+          for (int i4 = 0; i4 != x4.size(); ++i4) {
+            for (int i5 = 0; i5 != x5.size(); ++i5) {
+              for (int i0 = 0; i0 != x0.size(); ++i0) {
+                odata[i0+x0.size()*(i5+x5.size()*(i5+x1.size()*(i4+x4.size()*(i3+x3.size()*(i2)))))]
+                  += (1.0) * i0data[i0+x0.size()*(i4+x4.size()*(i3+x3.size()*(i2)))];
+              }
+            }
+          }
+        }
+      }
+    }
+  }
+  {
+    if (x3 == x4) {
+      std::unique_ptr<double[]> i0data = in(1)->get_block(x0, x5, x1, x2);
+      for (int i2 = 0; i2 != x2.size(); ++i2) {
+        for (int i4 = 0; i4 != x4.size(); ++i4) {
+          for (int i1 = 0; i1 != x1.size(); ++i1) {
+            for (int i5 = 0; i5 != x5.size(); ++i5) {
+              for (int i0 = 0; i0 != x0.size(); ++i0) {
+                odata[i0+x0.size()*(i5+x5.size()*(i1+x1.size()*(i4+x4.size()*(i4+x3.size()*(i2)))))]
+                  += (1.0) * i0data[i0+x0.size()*(i5+x5.size()*(i1+x1.size()*(i2)))];
+              }
+            }
+          }
+        }
+      }
+    }
+  }
+  {
+    if (x3 == x5) {
+      std::unique_ptr<double[]> i0data = in(1)->get_block(x1, x4, x0, x2);
+      for (int i2 = 0; i2 != x2.size(); ++i2) {
+        for (int i4 = 0; i4 != x4.size(); ++i4) {
+          for (int i1 = 0; i1 != x1.size(); ++i1) {
+            for (int i5 = 0; i5 != x5.size(); ++i5) {
+              for (int i0 = 0; i0 != x0.size(); ++i0) {
+                odata[i0+x0.size()*(i5+x5.size()*(i1+x1.size()*(i4+x4.size()*(i5+x3.size()*(i2)))))]
+                  += (1.0) * i0data[i1+x1.size()*(i4+x4.size()*(i0+x0.size()*(i2)))];
+              }
+            }
+          }
+        }
+      }
+    }
+  }
+  {
+    std::unique_ptr<double[]> i0data = in(2)->get_block(x0, x5, x1, x4, x3, x2);
+    sort_indices<0,1,2,3,4,5,1,1,1,1>(i0data, odata, x0.size(), x5.size(), x1.size(), x4.size(), x3.size(), x2.size());
+  }
+  out()->put_block(odata, x0, x5, x1, x4, x3, x2);
 }
 
 void Task31::Task_local::compute() {
@@ -2912,419 +3301,9 @@
   const Index x3 = b(1);
   const Index x4 = b(2);
   const Index x1 = b(3);
-  const Index x5 = b(4);
-  const Index x0 = b(5);
-  // tensor label: Gamma162
-  std::unique_ptr<double[]> odata = out()->move_block(x0, x5, x1, x4, x3, x2);
-  {
-    if (x1 == x5 && x0 == x4) {
-      std::unique_ptr<double[]> i0data = in(0)->get_block(x3, x2);
-      for (int i2 = 0; i2 != x2.size(); ++i2) {
-        for (int i3 = 0; i3 != x3.size(); ++i3) {
-          for (int i4 = 0; i4 != x4.size(); ++i4) {
-            for (int i5 = 0; i5 != x5.size(); ++i5) {
-              odata[i4+x0.size()*(i5+x5.size()*(i5+x1.size()*(i4+x4.size()*(i3+x3.size()*(i2)))))]
-                += (-2.0) * i0data[i3+x3.size()*(i2)];
-            }
-          }
-        }
-      }
-    }
-  }
-  {
-    if (x1 == x4 && x0 == x5) {
-      std::unique_ptr<double[]> i0data = in(0)->get_block(x3, x2);
-      for (int i2 = 0; i2 != x2.size(); ++i2) {
-        for (int i3 = 0; i3 != x3.size(); ++i3) {
-          for (int i4 = 0; i4 != x4.size(); ++i4) {
-            for (int i5 = 0; i5 != x5.size(); ++i5) {
-              odata[i5+x0.size()*(i5+x5.size()*(i4+x1.size()*(i4+x4.size()*(i3+x3.size()*(i2)))))]
-                += (4.0) * i0data[i3+x3.size()*(i2)];
-            }
-          }
-        }
-      }
-    }
-  }
-  {
-    // rdm0 non-merged case
-    if (x3 == x5 && x1 == x4 && x0 == x2) {
-      for (int i2 = 0; i2 != x2.size(); ++i2) {
-        for (int i4 = 0; i4 != x4.size(); ++i4) {
-          for (int i5 = 0; i5 != x5.size(); ++i5) {
-            odata[i2+x0.size()*(i5+x5.size()*(i4+x1.size()*(i4+x4.size()*(i5+x3.size()*(i2)))))]  += 4.0;
-          }
-        }
-      }
-    }
-  }
-  {
-    if (x0 == x2 && x1 == x4) {
-      std::unique_ptr<double[]> i0data = in(0)->get_block(x3, x5);
-      for (int i2 = 0; i2 != x2.size(); ++i2) {
-        for (int i3 = 0; i3 != x3.size(); ++i3) {
-          for (int i4 = 0; i4 != x4.size(); ++i4) {
-            for (int i5 = 0; i5 != x5.size(); ++i5) {
-              odata[i2+x0.size()*(i5+x5.size()*(i4+x1.size()*(i4+x4.size()*(i3+x3.size()*(i2)))))]
-                += (-2.0) * i0data[i3+x3.size()*(i5)];
-            }
-          }
-        }
-      }
-    }
-  }
-  {
-    // rdm0 non-merged case
-    if (x3 == x4 && x1 == x5 && x0 == x2) {
-      for (int i2 = 0; i2 != x2.size(); ++i2) {
-        for (int i4 = 0; i4 != x4.size(); ++i4) {
-          for (int i5 = 0; i5 != x5.size(); ++i5) {
-            odata[i2+x0.size()*(i5+x5.size()*(i5+x1.size()*(i4+x4.size()*(i4+x3.size()*(i2)))))]  += -2.0;
-          }
-        }
-      }
-    }
-  }
-  {
-    if (x1 == x5 && x0 == x2) {
-      std::unique_ptr<double[]> i0data = in(0)->get_block(x3, x4);
-      for (int i2 = 0; i2 != x2.size(); ++i2) {
-        for (int i3 = 0; i3 != x3.size(); ++i3) {
-          for (int i4 = 0; i4 != x4.size(); ++i4) {
-            for (int i5 = 0; i5 != x5.size(); ++i5) {
-              odata[i2+x0.size()*(i5+x5.size()*(i5+x1.size()*(i4+x4.size()*(i3+x3.size()*(i2)))))]
-                += (1.0) * i0data[i3+x3.size()*(i4)];
-            }
-          }
-        }
-      }
-    }
-  }
-  {
-    if (x3 == x4 && x0 == x2) {
-      std::unique_ptr<double[]> i0data = in(0)->get_block(x1, x5);
-      for (int i2 = 0; i2 != x2.size(); ++i2) {
-        for (int i4 = 0; i4 != x4.size(); ++i4) {
-          for (int i1 = 0; i1 != x1.size(); ++i1) {
-            for (int i5 = 0; i5 != x5.size(); ++i5) {
-              odata[i2+x0.size()*(i5+x5.size()*(i1+x1.size()*(i4+x4.size()*(i4+x3.size()*(i2)))))]
-                += (1.0) * i0data[i1+x1.size()*(i5)];
-            }
-          }
-        }
-      }
-    }
-  }
-  {
-    if (x3 == x5 && x0 == x2) {
-      std::unique_ptr<double[]> i0data = in(0)->get_block(x1, x4);
-      for (int i2 = 0; i2 != x2.size(); ++i2) {
-        for (int i4 = 0; i4 != x4.size(); ++i4) {
-          for (int i1 = 0; i1 != x1.size(); ++i1) {
-            for (int i5 = 0; i5 != x5.size(); ++i5) {
-              odata[i2+x0.size()*(i5+x5.size()*(i1+x1.size()*(i4+x4.size()*(i5+x3.size()*(i2)))))]
-                += (-2.0) * i0data[i1+x1.size()*(i4)];
-            }
-          }
-        }
-      }
-    }
-  }
-  {
-    if (x0 == x2) {
-      std::unique_ptr<double[]> i0data = in(1)->get_block(x3, x5, x1, x4);
-      for (int i2 = 0; i2 != x2.size(); ++i2) {
-        for (int i3 = 0; i3 != x3.size(); ++i3) {
-          for (int i4 = 0; i4 != x4.size(); ++i4) {
-            for (int i1 = 0; i1 != x1.size(); ++i1) {
-              for (int i5 = 0; i5 != x5.size(); ++i5) {
-                odata[i2+x0.size()*(i5+x5.size()*(i1+x1.size()*(i4+x4.size()*(i3+x3.size()*(i2)))))]
-                  += (1.0) * i0data[i3+x3.size()*(i5+x5.size()*(i1+x1.size()*(i4)))];
-              }
-            }
-          }
-        }
-      }
-    }
-  }
-  {
-    // rdm0 non-merged case
-    if (x3 == x5 && x0 == x4 && x1 == x2) {
-      for (int i2 = 0; i2 != x2.size(); ++i2) {
-        for (int i4 = 0; i4 != x4.size(); ++i4) {
-          for (int i5 = 0; i5 != x5.size(); ++i5) {
-            odata[i4+x0.size()*(i5+x5.size()*(i2+x1.size()*(i4+x4.size()*(i5+x3.size()*(i2)))))]  += -2.0;
-          }
-        }
-      }
-    }
-  }
-  {
-    if (x0 == x4 && x1 == x2) {
-      std::unique_ptr<double[]> i0data = in(0)->get_block(x3, x5);
-      for (int i2 = 0; i2 != x2.size(); ++i2) {
-        for (int i3 = 0; i3 != x3.size(); ++i3) {
-          for (int i4 = 0; i4 != x4.size(); ++i4) {
-            for (int i5 = 0; i5 != x5.size(); ++i5) {
-              odata[i4+x0.size()*(i5+x5.size()*(i2+x1.size()*(i4+x4.size()*(i3+x3.size()*(i2)))))]
-                += (1.0) * i0data[i3+x3.size()*(i5)];
-            }
-          }
-        }
-      }
-    }
-  }
-  {
-    if (x3 == x5 && x0 == x4) {
-      std::unique_ptr<double[]> i0data = in(0)->get_block(x1, x2);
-      for (int i2 = 0; i2 != x2.size(); ++i2) {
-        for (int i4 = 0; i4 != x4.size(); ++i4) {
-          for (int i1 = 0; i1 != x1.size(); ++i1) {
-            for (int i5 = 0; i5 != x5.size(); ++i5) {
-              odata[i4+x0.size()*(i5+x5.size()*(i1+x1.size()*(i4+x4.size()*(i5+x3.size()*(i2)))))]
-                += (1.0) * i0data[i1+x1.size()*(i2)];
-            }
-          }
-        }
-      }
-    }
-  }
-  {
-    if (x0 == x4) {
-      std::unique_ptr<double[]> i0data = in(1)->get_block(x1, x5, x3, x2);
-      for (int i2 = 0; i2 != x2.size(); ++i2) {
-        for (int i3 = 0; i3 != x3.size(); ++i3) {
-          for (int i4 = 0; i4 != x4.size(); ++i4) {
-            for (int i1 = 0; i1 != x1.size(); ++i1) {
-              for (int i5 = 0; i5 != x5.size(); ++i5) {
-                odata[i4+x0.size()*(i5+x5.size()*(i1+x1.size()*(i4+x4.size()*(i3+x3.size()*(i2)))))]
-                  += (1.0) * i0data[i1+x1.size()*(i5+x5.size()*(i3+x3.size()*(i2)))];
-              }
-            }
-          }
-        }
-      }
-    }
-  }
-  {
-    // rdm0 non-merged case
-    if (x3 == x4 && x0 == x5 && x1 == x2) {
-      for (int i2 = 0; i2 != x2.size(); ++i2) {
-        for (int i4 = 0; i4 != x4.size(); ++i4) {
-          for (int i5 = 0; i5 != x5.size(); ++i5) {
-            odata[i5+x0.size()*(i5+x5.size()*(i2+x1.size()*(i4+x4.size()*(i4+x3.size()*(i2)))))]  += 4.0;
-          }
-        }
-      }
-    }
-  }
-  {
-    if (x0 == x5 && x1 == x2) {
-      std::unique_ptr<double[]> i0data = in(0)->get_block(x3, x4);
-      for (int i2 = 0; i2 != x2.size(); ++i2) {
-        for (int i3 = 0; i3 != x3.size(); ++i3) {
-          for (int i4 = 0; i4 != x4.size(); ++i4) {
-            for (int i5 = 0; i5 != x5.size(); ++i5) {
-              odata[i5+x0.size()*(i5+x5.size()*(i2+x1.size()*(i4+x4.size()*(i3+x3.size()*(i2)))))]
-                += (-2.0) * i0data[i3+x3.size()*(i4)];
-            }
-          }
-        }
-      }
-    }
-  }
-  {
-    if (x3 == x4 && x0 == x5) {
-      std::unique_ptr<double[]> i0data = in(0)->get_block(x1, x2);
-      for (int i2 = 0; i2 != x2.size(); ++i2) {
-        for (int i4 = 0; i4 != x4.size(); ++i4) {
-          for (int i1 = 0; i1 != x1.size(); ++i1) {
-            for (int i5 = 0; i5 != x5.size(); ++i5) {
-              odata[i5+x0.size()*(i5+x5.size()*(i1+x1.size()*(i4+x4.size()*(i4+x3.size()*(i2)))))]
-                += (-2.0) * i0data[i1+x1.size()*(i2)];
-            }
-          }
-        }
-      }
-    }
-  }
-  {
-    if (x0 == x5) {
-      std::unique_ptr<double[]> i0data = in(1)->get_block(x1, x4, x3, x2);
-      for (int i2 = 0; i2 != x2.size(); ++i2) {
-        for (int i3 = 0; i3 != x3.size(); ++i3) {
-          for (int i4 = 0; i4 != x4.size(); ++i4) {
-            for (int i1 = 0; i1 != x1.size(); ++i1) {
-              for (int i5 = 0; i5 != x5.size(); ++i5) {
-                odata[i5+x0.size()*(i5+x5.size()*(i1+x1.size()*(i4+x4.size()*(i3+x3.size()*(i2)))))]
-                  += (-2.0) * i0data[i1+x1.size()*(i4+x4.size()*(i3+x3.size()*(i2)))];
-              }
-            }
-          }
-        }
-      }
-    }
-  }
-  {
-    if (x3 == x4 && x1 == x2) {
-      std::unique_ptr<double[]> i0data = in(0)->get_block(x0, x5);
-      for (int i2 = 0; i2 != x2.size(); ++i2) {
-        for (int i4 = 0; i4 != x4.size(); ++i4) {
-          for (int i5 = 0; i5 != x5.size(); ++i5) {
-            for (int i0 = 0; i0 != x0.size(); ++i0) {
-              odata[i0+x0.size()*(i5+x5.size()*(i2+x1.size()*(i4+x4.size()*(i4+x3.size()*(i2)))))]
-                += (-2.0) * i0data[i0+x0.size()*(i5)];
-            }
-          }
-        }
-      }
-    }
-  }
-  {
-    if (x3 == x5 && x1 == x2) {
-      std::unique_ptr<double[]> i0data = in(0)->get_block(x0, x4);
-      for (int i2 = 0; i2 != x2.size(); ++i2) {
-        for (int i4 = 0; i4 != x4.size(); ++i4) {
-          for (int i5 = 0; i5 != x5.size(); ++i5) {
-            for (int i0 = 0; i0 != x0.size(); ++i0) {
-              odata[i0+x0.size()*(i5+x5.size()*(i2+x1.size()*(i4+x4.size()*(i5+x3.size()*(i2)))))]
-                += (1.0) * i0data[i0+x0.size()*(i4)];
-            }
-          }
-        }
-      }
-    }
-  }
-  {
-    if (x1 == x2) {
-      std::unique_ptr<double[]> i0data = in(1)->get_block(x0, x5, x3, x4);
-      for (int i2 = 0; i2 != x2.size(); ++i2) {
-        for (int i3 = 0; i3 != x3.size(); ++i3) {
-          for (int i4 = 0; i4 != x4.size(); ++i4) {
-            for (int i5 = 0; i5 != x5.size(); ++i5) {
-              for (int i0 = 0; i0 != x0.size(); ++i0) {
-                odata[i0+x0.size()*(i5+x5.size()*(i2+x1.size()*(i4+x4.size()*(i3+x3.size()*(i2)))))]
-                  += (1.0) * i0data[i0+x0.size()*(i5+x5.size()*(i3+x3.size()*(i4)))];
-              }
-            }
-          }
-        }
-      }
-    }
-  }
-  {
-    if (x3 == x5 && x1 == x4) {
-      std::unique_ptr<double[]> i0data = in(0)->get_block(x0, x2);
-      for (int i2 = 0; i2 != x2.size(); ++i2) {
-        for (int i4 = 0; i4 != x4.size(); ++i4) {
-          for (int i5 = 0; i5 != x5.size(); ++i5) {
-            for (int i0 = 0; i0 != x0.size(); ++i0) {
-              odata[i0+x0.size()*(i5+x5.size()*(i4+x1.size()*(i4+x4.size()*(i5+x3.size()*(i2)))))]
-                += (-2.0) * i0data[i0+x0.size()*(i2)];
-            }
-          }
-        }
-      }
-    }
-  }
-  {
-    if (x1 == x4) {
-      std::unique_ptr<double[]> i0data = in(1)->get_block(x0, x5, x3, x2);
-      for (int i2 = 0; i2 != x2.size(); ++i2) {
-        for (int i3 = 0; i3 != x3.size(); ++i3) {
-          for (int i4 = 0; i4 != x4.size(); ++i4) {
-            for (int i5 = 0; i5 != x5.size(); ++i5) {
-              for (int i0 = 0; i0 != x0.size(); ++i0) {
-                odata[i0+x0.size()*(i5+x5.size()*(i4+x1.size()*(i4+x4.size()*(i3+x3.size()*(i2)))))]
-                  += (-2.0) * i0data[i0+x0.size()*(i5+x5.size()*(i3+x3.size()*(i2)))];
-              }
-            }
-          }
-        }
-      }
-    }
-  }
-  {
-    if (x3 == x4 && x1 == x5) {
-      std::unique_ptr<double[]> i0data = in(0)->get_block(x0, x2);
-      for (int i2 = 0; i2 != x2.size(); ++i2) {
-        for (int i4 = 0; i4 != x4.size(); ++i4) {
-          for (int i5 = 0; i5 != x5.size(); ++i5) {
-            for (int i0 = 0; i0 != x0.size(); ++i0) {
-              odata[i0+x0.size()*(i5+x5.size()*(i5+x1.size()*(i4+x4.size()*(i4+x3.size()*(i2)))))]
-                += (1.0) * i0data[i0+x0.size()*(i2)];
-            }
-          }
-        }
-      }
-    }
-  }
-  {
-    if (x1 == x5) {
-      std::unique_ptr<double[]> i0data = in(1)->get_block(x0, x4, x3, x2);
-      for (int i2 = 0; i2 != x2.size(); ++i2) {
-        for (int i3 = 0; i3 != x3.size(); ++i3) {
-          for (int i4 = 0; i4 != x4.size(); ++i4) {
-            for (int i5 = 0; i5 != x5.size(); ++i5) {
-              for (int i0 = 0; i0 != x0.size(); ++i0) {
-                odata[i0+x0.size()*(i5+x5.size()*(i5+x1.size()*(i4+x4.size()*(i3+x3.size()*(i2)))))]
-                  += (1.0) * i0data[i0+x0.size()*(i4+x4.size()*(i3+x3.size()*(i2)))];
-              }
-            }
-          }
-        }
-      }
-    }
-  }
-  {
-    if (x3 == x4) {
-      std::unique_ptr<double[]> i0data = in(1)->get_block(x0, x5, x1, x2);
-      for (int i2 = 0; i2 != x2.size(); ++i2) {
-        for (int i4 = 0; i4 != x4.size(); ++i4) {
-          for (int i1 = 0; i1 != x1.size(); ++i1) {
-            for (int i5 = 0; i5 != x5.size(); ++i5) {
-              for (int i0 = 0; i0 != x0.size(); ++i0) {
-                odata[i0+x0.size()*(i5+x5.size()*(i1+x1.size()*(i4+x4.size()*(i4+x3.size()*(i2)))))]
-                  += (1.0) * i0data[i0+x0.size()*(i5+x5.size()*(i1+x1.size()*(i2)))];
-              }
-            }
-          }
-        }
-      }
-    }
-  }
-  {
-    if (x3 == x5) {
-      std::unique_ptr<double[]> i0data = in(1)->get_block(x1, x4, x0, x2);
-      for (int i2 = 0; i2 != x2.size(); ++i2) {
-        for (int i4 = 0; i4 != x4.size(); ++i4) {
-          for (int i1 = 0; i1 != x1.size(); ++i1) {
-            for (int i5 = 0; i5 != x5.size(); ++i5) {
-              for (int i0 = 0; i0 != x0.size(); ++i0) {
-                odata[i0+x0.size()*(i5+x5.size()*(i1+x1.size()*(i4+x4.size()*(i5+x3.size()*(i2)))))]
-                  += (1.0) * i0data[i1+x1.size()*(i4+x4.size()*(i0+x0.size()*(i2)))];
-              }
-            }
-          }
-        }
-      }
-    }
-  }
-  {
-    std::unique_ptr<double[]> i0data = in(2)->get_block(x0, x5, x1, x4, x3, x2);
-    sort_indices<0,1,2,3,4,5,1,1,1,1>(i0data, odata, x0.size(), x5.size(), x1.size(), x4.size(), x3.size(), x2.size());
-  }
-  out()->put_block(odata, x0, x5, x1, x4, x3, x2);
-}
-
-void Task32::Task_local::compute() {
-  const Index x2 = b(0);
-  const Index x3 = b(1);
-  const Index x4 = b(2);
-  const Index x1 = b(3);
   const Index x0 = b(4);
   const Index x5 = b(5);
-  // tensor label: Gamma193
+  // tensor label: Gamma191
   std::unique_ptr<double[]> odata = out()->move_block(x5, x0, x1, x4, x3, x2);
   {
     if (x1 == x4) {
@@ -3399,14 +3378,14 @@
   out()->put_block(odata, x5, x0, x1, x4, x3, x2);
 }
 
-void Task33::Task_local::compute() {
+void Task32::Task_local::compute() {
   const Index x0 = b(0);
   const Index x1 = b(1);
   const Index x2 = b(2);
   const Index x3 = b(3);
   const Index x4 = b(4);
   const Index x5 = b(5);
-  // tensor label: Gamma196
+  // tensor label: Gamma194
   std::unique_ptr<double[]> odata = out()->move_block(x5, x4, x3, x2, x1, x0);
   {
     if (x1 == x4) {
@@ -3481,14 +3460,14 @@
   out()->put_block(odata, x5, x4, x3, x2, x1, x0);
 }
 
-void Task34::Task_local::compute() {
+void Task33::Task_local::compute() {
   const Index x2 = b(0);
   const Index x3 = b(1);
   const Index x1 = b(2);
   const Index x4 = b(3);
   const Index x0 = b(4);
   const Index x5 = b(5);
-  // tensor label: Gamma254
+  // tensor label: Gamma252
   std::unique_ptr<double[]> odata = out()->move_block(x5, x0, x4, x1, x3, x2);
   {
     std::unique_ptr<double[]> i0data = in(0)->get_block(x5, x0, x4, x1, x3, x2);
@@ -3497,7 +3476,7 @@
   out()->put_block(odata, x5, x0, x4, x1, x3, x2);
 }
 
-void Task35::Task_local::compute() {
+void Task34::Task_local::compute() {
   const Index x0 = b(0);
   const Index x1 = b(1);
   const Index x3 = b(2);
@@ -3506,7 +3485,7 @@
   const Index x2 = b(5);
   const Index x6 = b(6);
   const Index x7 = b(7);
-  // tensor label: Gamma167
+  // tensor label: Gamma165
   std::unique_ptr<double[]> odata = out()->move_block(x7, x6, x2, x5, x4, x3, x1, x0);
   {
     if (x2 == x6 && x1 == x5) {
@@ -4017,7 +3996,7 @@
   out()->put_block(odata, x7, x6, x2, x5, x4, x3, x1, x0);
 }
 
-void Task36::Task_local::compute() {
+void Task35::Task_local::compute() {
   const Index x1 = b(0);
   const Index x2 = b(1);
   const Index x3 = b(2);
@@ -4026,7 +4005,7 @@
   const Index x6 = b(5);
   const Index x0 = b(6);
   const Index x7 = b(7);
-  // tensor label: Gamma220
+  // tensor label: Gamma218
   std::unique_ptr<double[]> odata = out()->move_block(x7, x0, x6, x5, x4, x3, x2, x1);
   {
     if (x2 == x5) {
@@ -4117,12 +4096,12 @@
   out()->put_block(odata, x7, x0, x6, x5, x4, x3, x2, x1);
 }
 
-void Task37::Task_local::compute() {
+void Task36::Task_local::compute() {
   const Index x1 = b(0);
   const Index x2 = b(1);
   const Index x3 = b(2);
   const Index x0 = b(3);
-  // tensor label: Gamma176
+  // tensor label: Gamma174
   std::unique_ptr<double[]> odata = out()->move_block(x0, x3, x2, x1);
   {
     if (x0 == x3) {
@@ -4180,7 +4159,7 @@
   out()->put_block(odata, x0, x3, x2, x1);
 }
 
-void Task38::Task_local::compute() {
+void Task37::Task_local::compute() {
   const Index ci0 = b(0);
   const Index x0 = b(1);
   const Index x5 = b(2);
@@ -4188,7 +4167,7 @@
   const Index x4 = b(4);
   const Index x3 = b(5);
   const Index x2 = b(6);
-  // tensor label: Gamma272
+  // tensor label: Gamma270
   std::unique_ptr<double[]> odata = out()->move_block(ci0, x0, x5, x1, x4);
   // associated with merged
   std::unique_ptr<double[]> fdata = in(4)->get_block(x3, x2);
@@ -4612,13 +4591,13 @@
   out()->put_block(odata, ci0, x0, x5, x1, x4);
 }
 
-void Task39::Task_local::compute() {
+void Task38::Task_local::compute() {
   const Index ci0 = b(0);
   const Index x0 = b(1);
   const Index x3 = b(2);
   const Index x1 = b(3);
   const Index x2 = b(4);
-  // tensor label: Gamma273
+  // tensor label: Gamma271
   std::unique_ptr<double[]> odata = out()->move_block(ci0, x0, x3, x1, x2);
   {
     // rdm0 non-merged ci derivative case
@@ -4713,7 +4692,7 @@
   out()->put_block(odata, ci0, x0, x3, x1, x2);
 }
 
-void Task40::Task_local::compute() {
+void Task39::Task_local::compute() {
   const Index ci0 = b(0);
   const Index x5 = b(1);
   const Index x4 = b(2);
@@ -4721,7 +4700,7 @@
   const Index x3 = b(4);
   const Index x1 = b(5);
   const Index x2 = b(6);
-  // tensor label: Gamma274
+  // tensor label: Gamma272
   std::unique_ptr<double[]> odata = out()->move_block(ci0, x5, x4, x0, x3, x1, x2);
   {
     if (x1 == x3 && x0 == x2) {
@@ -4946,13 +4925,13 @@
   out()->put_block(odata, ci0, x5, x4, x0, x3, x1, x2);
 }
 
-void Task41::Task_local::compute() {
+void Task40::Task_local::compute() {
   const Index ci0 = b(0);
   const Index x1 = b(1);
   const Index x3 = b(2);
   const Index x0 = b(3);
   const Index x2 = b(4);
-  // tensor label: Gamma275
+  // tensor label: Gamma273
   std::unique_ptr<double[]> odata = out()->move_block(ci0, x1, x3, x0, x2);
   {
     // rdm0 non-merged ci derivative case
@@ -5047,7 +5026,7 @@
   out()->put_block(odata, ci0, x1, x3, x0, x2);
 }
 
-void Task42::Task_local::compute() {
+void Task41::Task_local::compute() {
   const Index ci0 = b(0);
   const Index x2 = b(1);
   const Index x5 = b(2);
@@ -5055,7 +5034,7 @@
   const Index x4 = b(4);
   const Index x1 = b(5);
   const Index x0 = b(6);
-  // tensor label: Gamma276
+  // tensor label: Gamma274
   std::unique_ptr<double[]> odata = out()->move_block(ci0, x2, x5, x3, x4, x1, x0);
   {
     if (x2 == x5 && x1 == x4) {
@@ -5280,7 +5259,7 @@
   out()->put_block(odata, ci0, x2, x5, x3, x4, x1, x0);
 }
 
-void Task43::Task_local::compute() {
+void Task42::Task_local::compute() {
   const Index ci0 = b(0);
   const Index x7 = b(1);
   const Index x6 = b(2);
@@ -5290,7 +5269,7 @@
   const Index x0 = b(6);
   const Index x4 = b(7);
   const Index x3 = b(8);
-  // tensor label: Gamma277
+  // tensor label: Gamma275
   std::unique_ptr<double[]> odata = out()->move_block(ci0, x7, x6, x2, x5, x1, x0);
   // associated with merged
   std::unique_ptr<double[]> fdata = in(4)->get_block(x4, x3);
@@ -5777,66 +5756,6 @@
   }
   if (x4 == x6) {
     std::unique_ptr<double[]> i0data = in(2)->get_block(ci0, x7, x3, x2, x5, x1, x0);
-=======
-  // tensor label: Gamma0
-  std::unique_ptr<double[]> odata = out()->move_block(x1, x0);
-  {
-    std::unique_ptr<double[]> i0data = in(0)->get_block(x1, x0);
-    sort_indices<0,1,1,1,1,1>(i0data, odata, x1.size(), x0.size());
-  }
-  out()->put_block(odata, x1, x0);
-}
-
-void Task1::Task_local::compute() {
-  const Index x0 = b(0);
-  const Index x3 = b(1);
-  const Index x1 = b(2);
-  const Index x2 = b(3);
-  // tensor label: Gamma4
-  std::unique_ptr<double[]> odata = out()->move_block(x3, x0);
-  // associated with merged
-  std::unique_ptr<double[]> fdata = in(1)->get_block(x2, x1);
-  {
-    std::unique_ptr<double[]> i0data = in(0)->get_block(x3, x0, x2, x1);
-    for (int i1 = 0; i1 != x1.size(); ++i1) {
-      for (int i2 = 0; i2 != x2.size(); ++i2) {
-        for (int i0 = 0; i0 != x0.size(); ++i0) {
-          for (int i3 = 0; i3 != x3.size(); ++i3) {
-            odata[i3+x3.size()*(i0)]
-              += (1.0) * i0data[i3+x3.size()*(i0+x0.size()*(i2+x2.size()*(i1)))] * fdata[i2+x2.size()*(i1)];
-          }
-        }
-      }
-    }
-  }
-  out()->put_block(odata, x3, x0);
-}
-
-void Task2::Task_local::compute() {
-  const Index x1 = b(0);
-  const Index x2 = b(1);
-  const Index x0 = b(2);
-  const Index x3 = b(3);
-  // tensor label: Gamma26
-  std::unique_ptr<double[]> odata = out()->move_block(x3, x0, x2, x1);
-  {
-    std::unique_ptr<double[]> i0data = in(0)->get_block(x3, x0, x2, x1);
-    sort_indices<0,1,2,3,1,1,1,1>(i0data, odata, x3.size(), x0.size(), x2.size(), x1.size());
-  }
-  out()->put_block(odata, x3, x0, x2, x1);
-}
-
-void Task3::Task_local::compute() {
-  const Index ci0 = b(0);
-  const Index x1 = b(1);
-  const Index x0 = b(2);
-  // tensor label: Gamma36
-  std::unique_ptr<double[]> odata = out()->move_block(ci0);
-  // associated with merged
-  std::unique_ptr<double[]> fdata = in(1)->get_block(x1, x0);
-  {
-    std::unique_ptr<double[]> i0data = in(0)->get_block(ci0, x1, x0);
->>>>>>> b4426750
     for (int ix0 = 0; ix0 != x0.size(); ++ix0) {
       for (int ix1 = 0; ix1 != x1.size(); ++ix1) {
         for (int ix5 = 0; ix5 != x5.size(); ++ix5) {
@@ -5856,7 +5775,6 @@
       }
     }
   }
-<<<<<<< HEAD
   {
     std::unique_ptr<double[]> i0data = in(3)->get_block(ci0, x7, x6, x2, x5, x1, x0);
     for (int ix0 = 0; ix0 != x0.size(); ++ix0) {
@@ -5879,7 +5797,7 @@
   out()->put_block(odata, ci0, x7, x6, x2, x5, x1, x0);
 }
 
-void Task44::Task_local::compute() {
+void Task43::Task_local::compute() {
   const Index ci0 = b(0);
   const Index x5 = b(1);
   const Index x4 = b(2);
@@ -5887,7 +5805,7 @@
   const Index x3 = b(4);
   const Index x1 = b(5);
   const Index x0 = b(6);
-  // tensor label: Gamma278
+  // tensor label: Gamma276
   std::unique_ptr<double[]> odata = out()->move_block(ci0, x5, x4, x2, x3, x1, x0);
   {
     if (x2 == x4 && x1 == x3) {
@@ -6006,13 +5924,13 @@
   out()->put_block(odata, ci0, x5, x4, x2, x3, x1, x0);
 }
 
-void Task45::Task_local::compute() {
+void Task44::Task_local::compute() {
   const Index ci0 = b(0);
   const Index x2 = b(1);
   const Index x3 = b(2);
   const Index x1 = b(3);
   const Index x0 = b(4);
-  // tensor label: Gamma279
+  // tensor label: Gamma277
   std::unique_ptr<double[]> odata = out()->move_block(ci0, x2, x3, x1, x0);
   {
     if (x1 == x3) {
@@ -6051,7 +5969,7 @@
   out()->put_block(odata, ci0, x2, x3, x1, x0);
 }
 
-void Task46::Task_local::compute() {
+void Task45::Task_local::compute() {
   const Index ci0 = b(0);
   const Index x5 = b(1);
   const Index x3 = b(2);
@@ -6059,7 +5977,7 @@
   const Index x4 = b(4);
   const Index x1 = b(5);
   const Index x0 = b(6);
-  // tensor label: Gamma281
+  // tensor label: Gamma279
   std::unique_ptr<double[]> odata = out()->move_block(ci0, x5, x3, x2, x4, x1, x0);
   {
     if (x2 == x4 && x1 == x3) {
@@ -6178,13 +6096,13 @@
   out()->put_block(odata, ci0, x5, x3, x2, x4, x1, x0);
 }
 
-void Task47::Task_local::compute() {
+void Task46::Task_local::compute() {
   const Index ci0 = b(0);
   const Index x3 = b(1);
   const Index x2 = b(2);
   const Index x0 = b(3);
   const Index x1 = b(4);
-  // tensor label: Gamma284
+  // tensor label: Gamma282
   std::unique_ptr<double[]> odata = out()->move_block(ci0, x3, x2, x0, x1);
   {
     if (x0 == x1) {
@@ -6223,13 +6141,13 @@
   out()->put_block(odata, ci0, x3, x2, x0, x1);
 }
 
-void Task48::Task_local::compute() {
+void Task47::Task_local::compute() {
   const Index ci0 = b(0);
   const Index x0 = b(1);
   const Index x3 = b(2);
   const Index x2 = b(3);
   const Index x1 = b(4);
-  // tensor label: Gamma286
+  // tensor label: Gamma284
   std::unique_ptr<double[]> odata = out()->move_block(ci0, x0, x3);
   // associated with merged
   std::unique_ptr<double[]> fdata = in(3)->get_block(x2, x1);
@@ -6283,684 +6201,6 @@
       }
     }
   }
-=======
-  out()->put_block(odata, ci0);
-}
-
-void Task4::Task_local::compute() {
-  const Index ci0 = b(0);
-  const Index x1 = b(1);
-  const Index x0 = b(2);
-  // tensor label: Gamma38
-  std::unique_ptr<double[]> odata = out()->move_block(ci0, x1, x0);
-  {
-    std::unique_ptr<double[]> i0data = in(0)->get_block(ci0, x1, x0);
-    sort_indices<0,1,2,1,1,1,1>(i0data, odata, ci0.size(), x1.size(), x0.size());
-  }
-  out()->put_block(odata, ci0, x1, x0);
-}
-
-void Task5::Task_local::compute() {
-  const Index ci0 = b(0);
-  const Index x3 = b(1);
-  const Index x0 = b(2);
-  const Index x2 = b(3);
-  const Index x1 = b(4);
-  // tensor label: Gamma42
-  std::unique_ptr<double[]> odata = out()->move_block(ci0, x3, x0);
-  // associated with merged
-  std::unique_ptr<double[]> fdata = in(1)->get_block(x2, x1);
-  {
-    std::unique_ptr<double[]> i0data = in(0)->get_block(ci0, x3, x0, x2, x1);
-    for (int ix1 = 0; ix1 != x1.size(); ++ix1) {
-      for (int ix2 = 0; ix2 != x2.size(); ++ix2) {
-        for (int ix0 = 0; ix0 != x0.size(); ++ix0) {
-          for (int ix3 = 0; ix3 != x3.size(); ++ix3) {
-            for (int ici0 = 0; ici0 != ci0.size(); ++ici0) {
-              odata[ici0+ci0.size()*(ix3+x3.size()*(ix0))]
-                += (1.0) * i0data[ici0+ci0.size()*(ix3+x3.size()*(ix0+x0.size()*(ix2+x2.size()*(ix1))))] * fdata[ix2+x2.size()*(ix1)];
-            }
-          }
-        }
-      }
-    }
-  }
-  out()->put_block(odata, ci0, x3, x0);
-}
-
-void Task7::Task_local::compute() {
-  const Index c3 = b(0);
-  const Index a4 = b(1);
-  const Index c1 = b(2);
-  const Index a2 = b(3);
-  // tensor label: r
-  std::unique_ptr<double[]> odata = out()->move_block(c3, a4, c1, a2);
-  {
-    // tensor label: I0
-    std::unique_ptr<double[]> i0data = in(0)->get_block(c3, a4, c1, a2);
-    sort_indices<0,1,2,3,1,1,1,1>(i0data, odata, c3.size(), a4.size(), c1.size(), a2.size());
-  }
-  {
-    // tensor label: I0
-    std::unique_ptr<double[]> i0data = in(0)->get_block(c1, a2, c3, a4);
-    sort_indices<2,3,0,1,1,1,1,1>(i0data, odata, c1.size(), a2.size(), c3.size(), a4.size());
-  }
-  out()->put_block(odata, c3, a4, c1, a2);
-}
-
-void Task8::Task_local::compute() {
-  const Index c3 = b(0);
-  const Index a4 = b(1);
-  const Index c1 = b(2);
-  const Index a2 = b(3);
-  // tensor label: I0
-  std::unique_ptr<double[]> odata = out()->move_block(c3, a4, c1, a2);
-  std::unique_ptr<double[]> odata_sorted(new double[out()->get_size(c3, a4, c1, a2)]);
-  std::fill_n(odata_sorted.get(), out()->get_size(c3, a4, c1, a2), 0.0);
-  for (auto& x1 : *range_[1]) {
-    // tensor label: t2
-    std::unique_ptr<double[]> i0data = in(0)->get_block(x1, a4, c1, a2);
-    std::unique_ptr<double[]> i0data_sorted(new double[in(0)->get_size(x1, a4, c1, a2)]);
-    sort_indices<0,1,2,3,0,1,1,1>(i0data, i0data_sorted, x1.size(), a4.size(), c1.size(), a2.size());
-    // tensor label: I1
-    std::unique_ptr<double[]> i1data = in(1)->get_block(c3, x1);
-    std::unique_ptr<double[]> i1data_sorted(new double[in(1)->get_size(c3, x1)]);
-    sort_indices<1,0,0,1,1,1>(i1data, i1data_sorted, c3.size(), x1.size());
-    dgemm_("T", "N", a4.size()*c1.size()*a2.size(), c3.size(), x1.size(),
-           1.0, i0data_sorted, x1.size(), i1data_sorted, x1.size(),
-           1.0, odata_sorted, a4.size()*c1.size()*a2.size());
-  }
-  sort_indices<3,0,1,2,1,1,1,1>(odata_sorted, odata, a4.size(), c1.size(), a2.size(), c3.size());
-  out()->put_block(odata, c3, a4, c1, a2);
-}
-
-void Task9::Task_local::compute() {
-  const Index c3 = b(0);
-  const Index x1 = b(1);
-  // tensor label: I1
-  std::unique_ptr<double[]> odata = out()->move_block(c3, x1);
-  std::unique_ptr<double[]> odata_sorted(new double[out()->get_size(c3, x1)]);
-  std::fill_n(odata_sorted.get(), out()->get_size(c3, x1), 0.0);
-  for (auto& x0 : *range_[1]) {
-    // tensor label: Gamma0
-    std::unique_ptr<double[]> i0data = in(0)->get_block(x1, x0);
-    std::unique_ptr<double[]> i0data_sorted(new double[in(0)->get_size(x1, x0)]);
-    sort_indices<1,0,0,1,1,1>(i0data, i0data_sorted, x1.size(), x0.size());
-    // tensor label: I2
-    std::unique_ptr<double[]> i1data = in(1)->get_block(c3, x0);
-    std::unique_ptr<double[]> i1data_sorted(new double[in(1)->get_size(c3, x0)]);
-    sort_indices<1,0,0,1,1,1>(i1data, i1data_sorted, c3.size(), x0.size());
-    dgemm_("T", "N", x1.size(), c3.size(), x0.size(),
-           1.0, i0data_sorted, x0.size(), i1data_sorted, x0.size(),
-           1.0, odata_sorted, x1.size());
-  }
-  sort_indices<1,0,1,1,1,1>(odata_sorted, odata, x1.size(), c3.size());
-  out()->put_block(odata, c3, x1);
-}
-
-void Task10::Task_local::compute() {
-  const Index c3 = b(0);
-  const Index x0 = b(1);
-  // tensor label: I2
-  std::unique_ptr<double[]> odata = out()->move_block(c3, x0);
-  {
-    // tensor label: f1
-    std::unique_ptr<double[]> i0data = in(0)->get_block(c3, x0);
-    sort_indices<0,1,1,1,-2,1>(i0data, odata, c3.size(), x0.size());
-  }
-  out()->put_block(odata, c3, x0);
-}
-
-void Task11::Task_local::compute() {
-  const Index c3 = b(0);
-  const Index a4 = b(1);
-  const Index c1 = b(2);
-  const Index a2 = b(3);
-  // tensor label: I0
-  std::unique_ptr<double[]> odata = out()->move_block(c3, a4, c1, a2);
-  std::unique_ptr<double[]> odata_sorted(new double[out()->get_size(c3, a4, c1, a2)]);
-  std::fill_n(odata_sorted.get(), out()->get_size(c3, a4, c1, a2), 0.0);
-  for (auto& x1 : *range_[1]) {
-    // tensor label: t2
-    std::unique_ptr<double[]> i0data = in(0)->get_block(x1, a2, c1, a4);
-    std::unique_ptr<double[]> i0data_sorted(new double[in(0)->get_size(x1, a2, c1, a4)]);
-    sort_indices<0,1,2,3,0,1,1,1>(i0data, i0data_sorted, x1.size(), a2.size(), c1.size(), a4.size());
-    // tensor label: I4
-    std::unique_ptr<double[]> i1data = in(1)->get_block(c3, x1);
-    std::unique_ptr<double[]> i1data_sorted(new double[in(1)->get_size(c3, x1)]);
-    sort_indices<1,0,0,1,1,1>(i1data, i1data_sorted, c3.size(), x1.size());
-    dgemm_("T", "N", a2.size()*c1.size()*a4.size(), c3.size(), x1.size(),
-           1.0, i0data_sorted, x1.size(), i1data_sorted, x1.size(),
-           1.0, odata_sorted, a2.size()*c1.size()*a4.size());
-  }
-  sort_indices<3,2,1,0,1,1,1,1>(odata_sorted, odata, a2.size(), c1.size(), a4.size(), c3.size());
-  out()->put_block(odata, c3, a4, c1, a2);
-}
-
-void Task12::Task_local::compute() {
-  const Index c3 = b(0);
-  const Index x1 = b(1);
-  // tensor label: I4
-  std::unique_ptr<double[]> odata = out()->move_block(c3, x1);
-  std::unique_ptr<double[]> odata_sorted(new double[out()->get_size(c3, x1)]);
-  std::fill_n(odata_sorted.get(), out()->get_size(c3, x1), 0.0);
-  for (auto& x0 : *range_[1]) {
-    // tensor label: Gamma0
-    std::unique_ptr<double[]> i0data = in(0)->get_block(x1, x0);
-    std::unique_ptr<double[]> i0data_sorted(new double[in(0)->get_size(x1, x0)]);
-    sort_indices<1,0,0,1,1,1>(i0data, i0data_sorted, x1.size(), x0.size());
-    // tensor label: I5
-    std::unique_ptr<double[]> i1data = in(1)->get_block(c3, x0);
-    std::unique_ptr<double[]> i1data_sorted(new double[in(1)->get_size(c3, x0)]);
-    sort_indices<1,0,0,1,1,1>(i1data, i1data_sorted, c3.size(), x0.size());
-    dgemm_("T", "N", x1.size(), c3.size(), x0.size(),
-           1.0, i0data_sorted, x0.size(), i1data_sorted, x0.size(),
-           1.0, odata_sorted, x1.size());
-  }
-  sort_indices<1,0,1,1,1,1>(odata_sorted, odata, x1.size(), c3.size());
-  out()->put_block(odata, c3, x1);
-}
-
-void Task13::Task_local::compute() {
-  const Index c3 = b(0);
-  const Index x0 = b(1);
-  // tensor label: I5
-  std::unique_ptr<double[]> odata = out()->move_block(c3, x0);
-  {
-    // tensor label: f1
-    std::unique_ptr<double[]> i0data = in(0)->get_block(c3, x0);
-    sort_indices<0,1,1,1,1,1>(i0data, odata, c3.size(), x0.size());
-  }
-  out()->put_block(odata, c3, x0);
-}
-
-void Task14::Task_local::compute() {
-  const Index c2 = b(0);
-  const Index a3 = b(1);
-  const Index x0 = b(2);
-  const Index a1 = b(3);
-  // tensor label: r
-  std::unique_ptr<double[]> odata = out()->move_block(c2, a3, x0, a1);
-  {
-    // tensor label: I6
-    std::unique_ptr<double[]> i0data = in(0)->get_block(x0, c2, a3, a1);
-    sort_indices<1,2,0,3,1,1,1,1>(i0data, odata, x0.size(), c2.size(), a3.size(), a1.size());
-  }
-  out()->put_block(odata, c2, a3, x0, a1);
-}
-
-void Task15::Task_local::compute() {
-  const Index x0 = b(0);
-  const Index c2 = b(1);
-  const Index a3 = b(2);
-  const Index a1 = b(3);
-  // tensor label: I6
-  std::unique_ptr<double[]> odata = out()->move_block(x0, c2, a3, a1);
-  std::unique_ptr<double[]> odata_sorted(new double[out()->get_size(x0, c2, a3, a1)]);
-  std::fill_n(odata_sorted.get(), out()->get_size(x0, c2, a3, a1), 0.0);
-  for (auto& c4 : *range_[0]) {
-    // tensor label: t2
-    std::unique_ptr<double[]> i0data = in(0)->get_block(c2, a3, c4, a1);
-    std::unique_ptr<double[]> i0data_sorted(new double[in(0)->get_size(c2, a3, c4, a1)]);
-    sort_indices<2,0,1,3,0,1,1,1>(i0data, i0data_sorted, c2.size(), a3.size(), c4.size(), a1.size());
-    // tensor label: I7
-    std::unique_ptr<double[]> i1data = in(1)->get_block(c4, x0);
-    std::unique_ptr<double[]> i1data_sorted(new double[in(1)->get_size(c4, x0)]);
-    sort_indices<0,1,0,1,1,1>(i1data, i1data_sorted, c4.size(), x0.size());
-    dgemm_("T", "N", c2.size()*a3.size()*a1.size(), x0.size(), c4.size(),
-           1.0, i0data_sorted, c4.size(), i1data_sorted, c4.size(),
-           1.0, odata_sorted, c2.size()*a3.size()*a1.size());
-  }
-  sort_indices<3,0,1,2,1,1,1,1>(odata_sorted, odata, c2.size(), a3.size(), a1.size(), x0.size());
-  out()->put_block(odata, x0, c2, a3, a1);
-}
-
-void Task16::Task_local::compute() {
-  const Index c4 = b(0);
-  const Index x0 = b(1);
-  // tensor label: I7
-  std::unique_ptr<double[]> odata = out()->move_block(c4, x0);
-  std::unique_ptr<double[]> odata_sorted(new double[out()->get_size(c4, x0)]);
-  std::fill_n(odata_sorted.get(), out()->get_size(c4, x0), 0.0);
-  for (auto& x1 : *range_[1]) {
-    // tensor label: Gamma0
-    std::unique_ptr<double[]> i0data = in(0)->get_block(x1, x0);
-    std::unique_ptr<double[]> i0data_sorted(new double[in(0)->get_size(x1, x0)]);
-    sort_indices<0,1,0,1,1,1>(i0data, i0data_sorted, x1.size(), x0.size());
-    // tensor label: I8
-    std::unique_ptr<double[]> i1data = in(1)->get_block(x1, c4);
-    std::unique_ptr<double[]> i1data_sorted(new double[in(1)->get_size(x1, c4)]);
-    sort_indices<0,1,0,1,1,1>(i1data, i1data_sorted, x1.size(), c4.size());
-    dgemm_("T", "N", x0.size(), c4.size(), x1.size(),
-           1.0, i0data_sorted, x1.size(), i1data_sorted, x1.size(),
-           1.0, odata_sorted, x0.size());
-  }
-  sort_indices<1,0,1,1,1,1>(odata_sorted, odata, x0.size(), c4.size());
-  out()->put_block(odata, c4, x0);
-}
-
-void Task17::Task_local::compute() {
-  const Index x1 = b(0);
-  const Index c4 = b(1);
-  // tensor label: I8
-  std::unique_ptr<double[]> odata = out()->move_block(x1, c4);
-  {
-    // tensor label: f1
-    std::unique_ptr<double[]> i0data = in(0)->get_block(x1, c4);
-    sort_indices<0,1,1,1,-4,1>(i0data, odata, x1.size(), c4.size());
-  }
-  out()->put_block(odata, x1, c4);
-}
-
-void Task18::Task_local::compute() {
-  const Index x0 = b(0);
-  const Index c2 = b(1);
-  const Index a3 = b(2);
-  const Index a1 = b(3);
-  // tensor label: I6
-  std::unique_ptr<double[]> odata = out()->move_block(x0, c2, a3, a1);
-  std::unique_ptr<double[]> odata_sorted(new double[out()->get_size(x0, c2, a3, a1)]);
-  std::fill_n(odata_sorted.get(), out()->get_size(x0, c2, a3, a1), 0.0);
-  for (auto& c4 : *range_[0]) {
-    // tensor label: t2
-    std::unique_ptr<double[]> i0data = in(0)->get_block(c2, a1, c4, a3);
-    std::unique_ptr<double[]> i0data_sorted(new double[in(0)->get_size(c2, a1, c4, a3)]);
-    sort_indices<2,0,1,3,0,1,1,1>(i0data, i0data_sorted, c2.size(), a1.size(), c4.size(), a3.size());
-    // tensor label: I10
-    std::unique_ptr<double[]> i1data = in(1)->get_block(c4, x0);
-    std::unique_ptr<double[]> i1data_sorted(new double[in(1)->get_size(c4, x0)]);
-    sort_indices<0,1,0,1,1,1>(i1data, i1data_sorted, c4.size(), x0.size());
-    dgemm_("T", "N", c2.size()*a1.size()*a3.size(), x0.size(), c4.size(),
-           1.0, i0data_sorted, c4.size(), i1data_sorted, c4.size(),
-           1.0, odata_sorted, c2.size()*a1.size()*a3.size());
-  }
-  sort_indices<3,0,2,1,1,1,1,1>(odata_sorted, odata, c2.size(), a1.size(), a3.size(), x0.size());
-  out()->put_block(odata, x0, c2, a3, a1);
-}
-
-void Task19::Task_local::compute() {
-  const Index c4 = b(0);
-  const Index x0 = b(1);
-  // tensor label: I10
-  std::unique_ptr<double[]> odata = out()->move_block(c4, x0);
-  std::unique_ptr<double[]> odata_sorted(new double[out()->get_size(c4, x0)]);
-  std::fill_n(odata_sorted.get(), out()->get_size(c4, x0), 0.0);
-  for (auto& x1 : *range_[1]) {
-    // tensor label: Gamma0
-    std::unique_ptr<double[]> i0data = in(0)->get_block(x1, x0);
-    std::unique_ptr<double[]> i0data_sorted(new double[in(0)->get_size(x1, x0)]);
-    sort_indices<0,1,0,1,1,1>(i0data, i0data_sorted, x1.size(), x0.size());
-    // tensor label: I11
-    std::unique_ptr<double[]> i1data = in(1)->get_block(x1, c4);
-    std::unique_ptr<double[]> i1data_sorted(new double[in(1)->get_size(x1, c4)]);
-    sort_indices<0,1,0,1,1,1>(i1data, i1data_sorted, x1.size(), c4.size());
-    dgemm_("T", "N", x0.size(), c4.size(), x1.size(),
-           1.0, i0data_sorted, x1.size(), i1data_sorted, x1.size(),
-           1.0, odata_sorted, x0.size());
-  }
-  sort_indices<1,0,1,1,1,1>(odata_sorted, odata, x0.size(), c4.size());
-  out()->put_block(odata, c4, x0);
-}
-
-void Task20::Task_local::compute() {
-  const Index x1 = b(0);
-  const Index c4 = b(1);
-  // tensor label: I11
-  std::unique_ptr<double[]> odata = out()->move_block(x1, c4);
-  {
-    // tensor label: f1
-    std::unique_ptr<double[]> i0data = in(0)->get_block(x1, c4);
-    sort_indices<0,1,1,1,2,1>(i0data, odata, x1.size(), c4.size());
-  }
-  out()->put_block(odata, x1, c4);
-}
-
-void Task21::Task_local::compute() {
-  const Index x0 = b(0);
-  const Index c2 = b(1);
-  const Index a3 = b(2);
-  const Index a1 = b(3);
-  // tensor label: I6
-  std::unique_ptr<double[]> odata = out()->move_block(x0, c2, a3, a1);
-  std::unique_ptr<double[]> odata_sorted(new double[out()->get_size(x0, c2, a3, a1)]);
-  std::fill_n(odata_sorted.get(), out()->get_size(x0, c2, a3, a1), 0.0);
-  for (auto& x3 : *range_[1]) {
-    // tensor label: Gamma4
-    std::unique_ptr<double[]> i0data = in(0)->get_block(x3, x0);
-    std::unique_ptr<double[]> i0data_sorted(new double[in(0)->get_size(x3, x0)]);
-    sort_indices<0,1,0,1,1,1>(i0data, i0data_sorted, x3.size(), x0.size());
-    // tensor label: I13
-    std::unique_ptr<double[]> i1data = in(1)->get_block(x3, a3, c2, a1);
-    std::unique_ptr<double[]> i1data_sorted(new double[in(1)->get_size(x3, a3, c2, a1)]);
-    sort_indices<0,1,2,3,0,1,1,1>(i1data, i1data_sorted, x3.size(), a3.size(), c2.size(), a1.size());
-    dgemm_("T", "N", x0.size(), a3.size()*c2.size()*a1.size(), x3.size(),
-           1.0, i0data_sorted, x3.size(), i1data_sorted, x3.size(),
-           1.0, odata_sorted, x0.size());
-  }
-  sort_indices<0,2,1,3,1,1,1,1>(odata_sorted, odata, x0.size(), a3.size(), c2.size(), a1.size());
-  out()->put_block(odata, x0, c2, a3, a1);
-}
-
-void Task22::Task_local::compute() {
-  const Index x3 = b(0);
-  const Index a3 = b(1);
-  const Index c2 = b(2);
-  const Index a1 = b(3);
-  // tensor label: I13
-  std::unique_ptr<double[]> odata = out()->move_block(x3, a3, c2, a1);
-  {
-    // tensor label: t2
-    std::unique_ptr<double[]> i0data = in(0)->get_block(x3, a3, c2, a1);
-    sort_indices<0,1,2,3,1,1,-1,1>(i0data, odata, x3.size(), a3.size(), c2.size(), a1.size());
-  }
-  {
-    // tensor label: t2
-    std::unique_ptr<double[]> i1data = in(0)->get_block(x3, a1, c2, a3);
-    sort_indices<0,3,2,1,1,1,2,1>(i1data, odata, x3.size(), a1.size(), c2.size(), a3.size());
-  }
-  out()->put_block(odata, x3, a3, c2, a1);
-}
-
-void Task23::Task_local::compute() {
-  const Index x0 = b(0);
-  const Index c2 = b(1);
-  const Index a3 = b(2);
-  const Index a1 = b(3);
-  // tensor label: I6
-  std::unique_ptr<double[]> odata = out()->move_block(x0, c2, a3, a1);
-  std::unique_ptr<double[]> odata_sorted(new double[out()->get_size(x0, c2, a3, a1)]);
-  std::fill_n(odata_sorted.get(), out()->get_size(x0, c2, a3, a1), 0.0);
-  for (auto& x1 : *range_[1]) {
-    // tensor label: Gamma0
-    std::unique_ptr<double[]> i0data = in(0)->get_block(x1, x0);
-    std::unique_ptr<double[]> i0data_sorted(new double[in(0)->get_size(x1, x0)]);
-    sort_indices<0,1,0,1,1,1>(i0data, i0data_sorted, x1.size(), x0.size());
-    // tensor label: I17
-    std::unique_ptr<double[]> i1data = in(1)->get_block(c2, x1, a3, a1);
-    std::unique_ptr<double[]> i1data_sorted(new double[in(1)->get_size(c2, x1, a3, a1)]);
-    sort_indices<1,0,2,3,0,1,1,1>(i1data, i1data_sorted, c2.size(), x1.size(), a3.size(), a1.size());
-    dgemm_("T", "N", x0.size(), c2.size()*a3.size()*a1.size(), x1.size(),
-           1.0, i0data_sorted, x1.size(), i1data_sorted, x1.size(),
-           1.0, odata_sorted, x0.size());
-  }
-  sort_indices<0,1,2,3,1,1,1,1>(odata_sorted, odata, x0.size(), c2.size(), a3.size(), a1.size());
-  out()->put_block(odata, x0, c2, a3, a1);
-}
-
-void Task24::Task_local::compute() {
-  const Index c2 = b(0);
-  const Index x1 = b(1);
-  const Index a3 = b(2);
-  const Index a1 = b(3);
-  // tensor label: I17
-  std::unique_ptr<double[]> odata = out()->move_block(c2, x1, a3, a1);
-  {
-    // tensor label: t2
-    std::unique_ptr<double[]> i0data = in(0)->get_block(x1, a3, c2, a1);
-    dscal_(x1.size()*a3.size()*c2.size()*a1.size(), e0_, i0data.get(), 1);
-    sort_indices<2,0,1,3,1,1,1,1>(i0data, odata, x1.size(), a3.size(), c2.size(), a1.size());
-  }
-  {
-    // tensor label: t2
-    std::unique_ptr<double[]> i1data = in(0)->get_block(x1, a1, c2, a3);
-    dscal_(x1.size()*a1.size()*c2.size()*a3.size(), e0_, i1data.get(), 1);
-    sort_indices<2,0,3,1,1,1,-2,1>(i1data, odata, x1.size(), a1.size(), c2.size(), a3.size());
-  }
-  {
-    // tensor label: v2
-    std::unique_ptr<double[]> i2data = in(1)->get_block(x1, a3, c2, a1);
-    sort_indices<2,0,1,3,1,1,-2,1>(i2data, odata, x1.size(), a3.size(), c2.size(), a1.size());
-  }
-  {
-    // tensor label: v2
-    std::unique_ptr<double[]> i3data = in(1)->get_block(x1, a1, c2, a3);
-    sort_indices<2,0,3,1,1,1,4,1>(i3data, odata, x1.size(), a1.size(), c2.size(), a3.size());
-  }
-  out()->put_block(odata, c2, x1, a3, a1);
-}
-
-void Task25::Task_local::compute() {
-  const Index c2 = b(0);
-  const Index x1 = b(1);
-  const Index a3 = b(2);
-  const Index a1 = b(3);
-  // tensor label: I17
-  std::unique_ptr<double[]> odata = out()->move_block(c2, x1, a3, a1);
-  std::unique_ptr<double[]> odata_sorted(new double[out()->get_size(c2, x1, a3, a1)]);
-  std::fill_n(odata_sorted.get(), out()->get_size(c2, x1, a3, a1), 0.0);
-  for (auto& c4 : *range_[0]) {
-    // tensor label: t2
-    std::unique_ptr<double[]> i0data = in(0)->get_block(x1, a3, c4, a1);
-    std::unique_ptr<double[]> i0data_sorted(new double[in(0)->get_size(x1, a3, c4, a1)]);
-    sort_indices<2,0,1,3,0,1,1,1>(i0data, i0data_sorted, x1.size(), a3.size(), c4.size(), a1.size());
-    // tensor label: I18
-    std::unique_ptr<double[]> i1data = in(1)->get_block(c2, c4);
-    std::unique_ptr<double[]> i1data_sorted(new double[in(1)->get_size(c2, c4)]);
-    sort_indices<1,0,0,1,1,1>(i1data, i1data_sorted, c2.size(), c4.size());
-    dgemm_("T", "N", x1.size()*a3.size()*a1.size(), c2.size(), c4.size(),
-           1.0, i0data_sorted, c4.size(), i1data_sorted, c4.size(),
-           1.0, odata_sorted, x1.size()*a3.size()*a1.size());
-  }
-  sort_indices<3,0,1,2,1,1,1,1>(odata_sorted, odata, x1.size(), a3.size(), a1.size(), c2.size());
-  out()->put_block(odata, c2, x1, a3, a1);
-}
-
-void Task26::Task_local::compute() {
-  const Index c2 = b(0);
-  const Index c4 = b(1);
-  // tensor label: I18
-  std::unique_ptr<double[]> odata = out()->move_block(c2, c4);
-  {
-    // tensor label: f1
-    std::unique_ptr<double[]> i0data = in(0)->get_block(c2, c4);
-    sort_indices<0,1,1,1,1,1>(i0data, odata, c2.size(), c4.size());
-  }
-  out()->put_block(odata, c2, c4);
-}
-
-void Task27::Task_local::compute() {
-  const Index c2 = b(0);
-  const Index x1 = b(1);
-  const Index a3 = b(2);
-  const Index a1 = b(3);
-  // tensor label: I17
-  std::unique_ptr<double[]> odata = out()->move_block(c2, x1, a3, a1);
-  std::unique_ptr<double[]> odata_sorted(new double[out()->get_size(c2, x1, a3, a1)]);
-  std::fill_n(odata_sorted.get(), out()->get_size(c2, x1, a3, a1), 0.0);
-  for (auto& c4 : *range_[0]) {
-    // tensor label: t2
-    std::unique_ptr<double[]> i0data = in(0)->get_block(x1, a1, c4, a3);
-    std::unique_ptr<double[]> i0data_sorted(new double[in(0)->get_size(x1, a1, c4, a3)]);
-    sort_indices<2,0,1,3,0,1,1,1>(i0data, i0data_sorted, x1.size(), a1.size(), c4.size(), a3.size());
-    // tensor label: I21
-    std::unique_ptr<double[]> i1data = in(1)->get_block(c2, c4);
-    std::unique_ptr<double[]> i1data_sorted(new double[in(1)->get_size(c2, c4)]);
-    sort_indices<1,0,0,1,1,1>(i1data, i1data_sorted, c2.size(), c4.size());
-    dgemm_("T", "N", x1.size()*a1.size()*a3.size(), c2.size(), c4.size(),
-           1.0, i0data_sorted, c4.size(), i1data_sorted, c4.size(),
-           1.0, odata_sorted, x1.size()*a1.size()*a3.size());
-  }
-  sort_indices<3,0,2,1,1,1,1,1>(odata_sorted, odata, x1.size(), a1.size(), a3.size(), c2.size());
-  out()->put_block(odata, c2, x1, a3, a1);
-}
-
-void Task28::Task_local::compute() {
-  const Index c2 = b(0);
-  const Index c4 = b(1);
-  // tensor label: I21
-  std::unique_ptr<double[]> odata = out()->move_block(c2, c4);
-  {
-    // tensor label: f1
-    std::unique_ptr<double[]> i0data = in(0)->get_block(c2, c4);
-    sort_indices<0,1,1,1,-2,1>(i0data, odata, c2.size(), c4.size());
-  }
-  out()->put_block(odata, c2, c4);
-}
-
-void Task29::Task_local::compute() {
-  const Index c2 = b(0);
-  const Index x1 = b(1);
-  const Index a3 = b(2);
-  const Index a1 = b(3);
-  // tensor label: I17
-  std::unique_ptr<double[]> odata = out()->move_block(c2, x1, a3, a1);
-  std::unique_ptr<double[]> odata_sorted(new double[out()->get_size(c2, x1, a3, a1)]);
-  std::fill_n(odata_sorted.get(), out()->get_size(c2, x1, a3, a1), 0.0);
-  for (auto& a4 : *range_[2]) {
-    // tensor label: t2
-    std::unique_ptr<double[]> i0data = in(0)->get_block(x1, a4, c2, a3);
-    std::unique_ptr<double[]> i0data_sorted(new double[in(0)->get_size(x1, a4, c2, a3)]);
-    sort_indices<1,0,2,3,0,1,1,1>(i0data, i0data_sorted, x1.size(), a4.size(), c2.size(), a3.size());
-    // tensor label: I24
-    std::unique_ptr<double[]> i1data = in(1)->get_block(a4, a1);
-    std::unique_ptr<double[]> i1data_sorted(new double[in(1)->get_size(a4, a1)]);
-    sort_indices<0,1,0,1,1,1>(i1data, i1data_sorted, a4.size(), a1.size());
-    dgemm_("T", "N", x1.size()*c2.size()*a3.size(), a1.size(), a4.size(),
-           1.0, i0data_sorted, a4.size(), i1data_sorted, a4.size(),
-           1.0, odata_sorted, x1.size()*c2.size()*a3.size());
-  }
-  sort_indices<1,0,2,3,1,1,1,1>(odata_sorted, odata, x1.size(), c2.size(), a3.size(), a1.size());
-  out()->put_block(odata, c2, x1, a3, a1);
-}
-
-void Task30::Task_local::compute() {
-  const Index a4 = b(0);
-  const Index a1 = b(1);
-  // tensor label: I24
-  std::unique_ptr<double[]> odata = out()->move_block(a4, a1);
-  {
-    // tensor label: f1
-    std::unique_ptr<double[]> i0data = in(0)->get_block(a4, a1);
-    sort_indices<0,1,1,1,2,1>(i0data, odata, a4.size(), a1.size());
-  }
-  out()->put_block(odata, a4, a1);
-}
-
-void Task31::Task_local::compute() {
-  const Index c2 = b(0);
-  const Index x1 = b(1);
-  const Index a3 = b(2);
-  const Index a1 = b(3);
-  // tensor label: I17
-  std::unique_ptr<double[]> odata = out()->move_block(c2, x1, a3, a1);
-  std::unique_ptr<double[]> odata_sorted(new double[out()->get_size(c2, x1, a3, a1)]);
-  std::fill_n(odata_sorted.get(), out()->get_size(c2, x1, a3, a1), 0.0);
-  for (auto& a4 : *range_[2]) {
-    // tensor label: t2
-    std::unique_ptr<double[]> i0data = in(0)->get_block(x1, a3, c2, a4);
-    std::unique_ptr<double[]> i0data_sorted(new double[in(0)->get_size(x1, a3, c2, a4)]);
-    sort_indices<3,0,1,2,0,1,1,1>(i0data, i0data_sorted, x1.size(), a3.size(), c2.size(), a4.size());
-    // tensor label: I27
-    std::unique_ptr<double[]> i1data = in(1)->get_block(a4, a1);
-    std::unique_ptr<double[]> i1data_sorted(new double[in(1)->get_size(a4, a1)]);
-    sort_indices<0,1,0,1,1,1>(i1data, i1data_sorted, a4.size(), a1.size());
-    dgemm_("T", "N", x1.size()*a3.size()*c2.size(), a1.size(), a4.size(),
-           1.0, i0data_sorted, a4.size(), i1data_sorted, a4.size(),
-           1.0, odata_sorted, x1.size()*a3.size()*c2.size());
-  }
-  sort_indices<2,0,1,3,1,1,1,1>(odata_sorted, odata, x1.size(), a3.size(), c2.size(), a1.size());
-  out()->put_block(odata, c2, x1, a3, a1);
-}
-
-void Task32::Task_local::compute() {
-  const Index a4 = b(0);
-  const Index a1 = b(1);
-  // tensor label: I27
-  std::unique_ptr<double[]> odata = out()->move_block(a4, a1);
-  {
-    // tensor label: f1
-    std::unique_ptr<double[]> i0data = in(0)->get_block(a4, a1);
-    sort_indices<0,1,1,1,-1,1>(i0data, odata, a4.size(), a1.size());
-  }
-  out()->put_block(odata, a4, a1);
-}
-
-void Task33::Task_local::compute() {
-  const Index c2 = b(0);
-  const Index x1 = b(1);
-  const Index a3 = b(2);
-  const Index a1 = b(3);
-  // tensor label: I17
-  std::unique_ptr<double[]> odata = out()->move_block(c2, x1, a3, a1);
-  std::unique_ptr<double[]> odata_sorted(new double[out()->get_size(c2, x1, a3, a1)]);
-  std::fill_n(odata_sorted.get(), out()->get_size(c2, x1, a3, a1), 0.0);
-  for (auto& a4 : *range_[2]) {
-    // tensor label: t2
-    std::unique_ptr<double[]> i0data = in(0)->get_block(x1, a4, c2, a1);
-    std::unique_ptr<double[]> i0data_sorted(new double[in(0)->get_size(x1, a4, c2, a1)]);
-    sort_indices<1,0,2,3,0,1,1,1>(i0data, i0data_sorted, x1.size(), a4.size(), c2.size(), a1.size());
-    // tensor label: I30
-    std::unique_ptr<double[]> i1data = in(1)->get_block(a4, a3);
-    std::unique_ptr<double[]> i1data_sorted(new double[in(1)->get_size(a4, a3)]);
-    sort_indices<0,1,0,1,1,1>(i1data, i1data_sorted, a4.size(), a3.size());
-    dgemm_("T", "N", x1.size()*c2.size()*a1.size(), a3.size(), a4.size(),
-           1.0, i0data_sorted, a4.size(), i1data_sorted, a4.size(),
-           1.0, odata_sorted, x1.size()*c2.size()*a1.size());
-  }
-  sort_indices<1,0,3,2,1,1,1,1>(odata_sorted, odata, x1.size(), c2.size(), a1.size(), a3.size());
-  out()->put_block(odata, c2, x1, a3, a1);
-}
-
-void Task34::Task_local::compute() {
-  const Index a4 = b(0);
-  const Index a3 = b(1);
-  // tensor label: I30
-  std::unique_ptr<double[]> odata = out()->move_block(a4, a3);
-  {
-    // tensor label: f1
-    std::unique_ptr<double[]> i0data = in(0)->get_block(a4, a3);
-    sort_indices<0,1,1,1,-1,1>(i0data, odata, a4.size(), a3.size());
-  }
-  out()->put_block(odata, a4, a3);
-}
-
-void Task35::Task_local::compute() {
-  const Index c2 = b(0);
-  const Index x1 = b(1);
-  const Index a3 = b(2);
-  const Index a1 = b(3);
-  // tensor label: I17
-  std::unique_ptr<double[]> odata = out()->move_block(c2, x1, a3, a1);
-  std::unique_ptr<double[]> odata_sorted(new double[out()->get_size(c2, x1, a3, a1)]);
-  std::fill_n(odata_sorted.get(), out()->get_size(c2, x1, a3, a1), 0.0);
-  for (auto& a4 : *range_[2]) {
-    // tensor label: t2
-    std::unique_ptr<double[]> i0data = in(0)->get_block(x1, a1, c2, a4);
-    std::unique_ptr<double[]> i0data_sorted(new double[in(0)->get_size(x1, a1, c2, a4)]);
-    sort_indices<3,0,1,2,0,1,1,1>(i0data, i0data_sorted, x1.size(), a1.size(), c2.size(), a4.size());
-    // tensor label: I33
-    std::unique_ptr<double[]> i1data = in(1)->get_block(a4, a3);
-    std::unique_ptr<double[]> i1data_sorted(new double[in(1)->get_size(a4, a3)]);
-    sort_indices<0,1,0,1,1,1>(i1data, i1data_sorted, a4.size(), a3.size());
-    dgemm_("T", "N", x1.size()*a1.size()*c2.size(), a3.size(), a4.size(),
-           1.0, i0data_sorted, a4.size(), i1data_sorted, a4.size(),
-           1.0, odata_sorted, x1.size()*a1.size()*c2.size());
-  }
-  sort_indices<2,0,3,1,1,1,1,1>(odata_sorted, odata, x1.size(), a1.size(), c2.size(), a3.size());
-  out()->put_block(odata, c2, x1, a3, a1);
-}
-
-void Task36::Task_local::compute() {
-  const Index a4 = b(0);
-  const Index a3 = b(1);
-  // tensor label: I33
-  std::unique_ptr<double[]> odata = out()->move_block(a4, a3);
-  {
-    // tensor label: f1
-    std::unique_ptr<double[]> i0data = in(0)->get_block(a4, a3);
-    sort_indices<0,1,1,1,2,1>(i0data, odata, a4.size(), a3.size());
-  }
-  out()->put_block(odata, a4, a3);
-}
-
-void Task37::Task_local::compute() {
-  const Index c3 = b(0);
-  const Index a4 = b(1);
-  const Index c1 = b(2);
-  const Index a2 = b(3);
-  // tensor label: r
-  std::unique_ptr<double[]> odata = out()->move_block(c3, a4, c1, a2);
->>>>>>> b4426750
   {
     std::unique_ptr<double[]> i0data = in(2)->get_block(ci0, x0, x3, x2, x1);
     for (int ix1 = 0; ix1 != x1.size(); ++ix1) {
@@ -6979,12 +6219,11 @@
   out()->put_block(odata, ci0, x0, x3);
 }
 
-<<<<<<< HEAD
-void Task49::Task_local::compute() {
+void Task48::Task_local::compute() {
   const Index ci0 = b(0);
   const Index x0 = b(1);
   const Index x1 = b(2);
-  // tensor label: Gamma288
+  // tensor label: Gamma286
   std::unique_ptr<double[]> odata = out()->move_block(ci0, x0, x1);
   {
     // rdm0 non-merged ci derivative case
@@ -7002,228 +6241,49 @@
     sort_indices<0,1,2,1,1,-1,1>(i0data, odata, ci0.size(), x0.size(), x1.size());
   }
   out()->put_block(odata, ci0, x0, x1);
-=======
-void Task38::Task_local::compute() {
-  const Index c1 = b(0);
-  const Index a4 = b(1);
-  const Index c3 = b(2);
-  const Index a2 = b(3);
-  // tensor label: I38
-  std::unique_ptr<double[]> odata = out()->move_block(c1, a4, c3, a2);
-  {
-    // tensor label: v2
-    std::unique_ptr<double[]> i0data = in(0)->get_block(c1, a4, c3, a2);
-    sort_indices<0,1,2,3,1,1,-4,1>(i0data, odata, c1.size(), a4.size(), c3.size(), a2.size());
-  }
-  {
-    // tensor label: v2
-    std::unique_ptr<double[]> i1data = in(0)->get_block(c1, a2, c3, a4);
-    sort_indices<0,3,2,1,1,1,8,1>(i1data, odata, c1.size(), a2.size(), c3.size(), a4.size());
-  }
-  out()->put_block(odata, c1, a4, c3, a2);
-}
-
-void Task39::Task_local::compute() {
-  target_ = 0.0;
-  const Index c1 = b(0);
-  const Index a2 = b(1);
-  const Index c3 = b(2);
-  const Index a4 = b(3);
-  // tensor label: t2
-  std::unique_ptr<double[]> i0data = in(0)->get_block(c1, a2, c3, a4);
-  std::unique_ptr<double[]> i0data_sorted(new double[in(0)->get_size(c1, a2, c3, a4)]);
-  sort_indices<3,2,1,0,0,1,1,1>(i0data, i0data_sorted, c1.size(), a2.size(), c3.size(), a4.size());
-  // tensor label: I45
-  std::unique_ptr<double[]> i1data = in(1)->get_block(c1, a4, c3, a2);
-  std::unique_ptr<double[]> i1data_sorted(new double[in(1)->get_size(c1, a4, c3, a2)]);
-  sort_indices<1,2,3,0,0,1,1,1>(i1data, i1data_sorted, c1.size(), a4.size(), c3.size(), a2.size());
-  target_ += ddot_(c1.size()*a4.size()*c3.size()*a2.size(), i0data_sorted, 1, i1data_sorted, 1);
-}
-
-void Task40::Task_local::compute() {
-  target_ = 0.0;
-  const Index c1 = b(0);
-  const Index a4 = b(1);
-  const Index c3 = b(2);
-  const Index a2 = b(3);
-  // tensor label: I45
-  std::unique_ptr<double[]> odata = out()->move_block(c1, a4, c3, a2);
-  {
-    // tensor label: v2
-    std::unique_ptr<double[]> i0data = in(0)->get_block(c1, a4, c3, a2);
-    sort_indices<0,1,2,3,1,1,-1,1>(i0data, odata, c1.size(), a4.size(), c3.size(), a2.size());
-  }
-  out()->put_block(odata, c1, a4, c3, a2);
->>>>>>> b4426750
-}
-
-void Task41::Task_local::compute() {
-  target_ = 0.0;
-  const Index a4 = b(0);
-  const Index c3 = b(1);
-  const Index a2 = b(2);
-  const Index c1 = b(3);
-  // tensor label: v2
-  std::unique_ptr<double[]> i0data = in(0)->get_block(c1, a2, c3, a4);
-  std::unique_ptr<double[]> i0data_sorted(new double[in(0)->get_size(c1, a2, c3, a4)]);
-  sort_indices<0,1,2,3,0,1,1,1>(i0data, i0data_sorted, c1.size(), a2.size(), c3.size(), a4.size());
-  // tensor label: I47
-  std::unique_ptr<double[]> i1data = in(1)->get_block(a4, c3, a2, c1);
-  std::unique_ptr<double[]> i1data_sorted(new double[in(1)->get_size(a4, c3, a2, c1)]);
-  sort_indices<3,2,1,0,0,1,1,1>(i1data, i1data_sorted, a4.size(), c3.size(), a2.size(), c1.size());
-  target_ += ddot_(a4.size()*c3.size()*a2.size()*c1.size(), i0data_sorted, 1, i1data_sorted, 1);
-}
-
-void Task42::Task_local::compute() {
-  target_ = 0.0;
-  const Index a4 = b(0);
-  const Index c3 = b(1);
-  const Index a2 = b(2);
-  const Index c1 = b(3);
-  // tensor label: I47
-  std::unique_ptr<double[]> odata = out()->move_block(a4, c3, a2, c1);
-  {
-    // tensor label: t2
-    std::unique_ptr<double[]> i0data = in(0)->get_block(c1, a2, c3, a4);
-    sort_indices<3,2,1,0,1,1,2,1>(i0data, odata, c1.size(), a2.size(), c3.size(), a4.size());
-  }
-  out()->put_block(odata, a4, c3, a2, c1);
-}
-
-void Task43::Task_local::compute() {
-  target_ = 0.0;
-  const Index x0 = b(0);
-  const Index x1 = b(1);
-  // tensor label: Gamma0
-  std::unique_ptr<double[]> i0data = in(0)->get_block(x1, x0);
-  std::unique_ptr<double[]> i0data_sorted(new double[in(0)->get_size(x1, x0)]);
-  sort_indices<0,1,0,1,1,1>(i0data, i0data_sorted, x1.size(), x0.size());
-  // tensor label: I49
-  std::unique_ptr<double[]> i1data = in(1)->get_block(x0, x1);
-  std::unique_ptr<double[]> i1data_sorted(new double[in(1)->get_size(x0, x1)]);
-  sort_indices<1,0,0,1,1,1>(i1data, i1data_sorted, x0.size(), x1.size());
-  target_ += ddot_(x0.size()*x1.size(), i0data_sorted, 1, i1data_sorted, 1);
-}
-
-void Task44::Task_local::compute() {
-  target_ = 0.0;
-  const Index x0 = b(0);
-  const Index x1 = b(1);
-  // tensor label: I49
-  std::unique_ptr<double[]> odata = out()->move_block(x0, x1);
-  std::unique_ptr<double[]> odata_sorted(new double[out()->get_size(x0, x1)]);
-  std::fill_n(odata_sorted.get(), out()->get_size(x0, x1), 0.0);
-  for (auto& a3 : *range_[2]) {
-    for (auto& c2 : *range_[0]) {
-      for (auto& a1 : *range_[2]) {
-        // tensor label: v2
-        std::unique_ptr<double[]> i0data = in(0)->get_block(x1, a3, c2, a1);
-        std::unique_ptr<double[]> i0data_sorted(new double[in(0)->get_size(x1, a3, c2, a1)]);
-        sort_indices<1,2,3,0,0,1,1,1>(i0data, i0data_sorted, x1.size(), a3.size(), c2.size(), a1.size());
-        // tensor label: I50
-        std::unique_ptr<double[]> i1data = in(1)->get_block(a3, c2, a1, x0);
-        std::unique_ptr<double[]> i1data_sorted(new double[in(1)->get_size(a3, c2, a1, x0)]);
-        sort_indices<0,1,2,3,0,1,1,1>(i1data, i1data_sorted, a3.size(), c2.size(), a1.size(), x0.size());
-        dgemm_("T", "N", x1.size(), x0.size(), a3.size()*c2.size()*a1.size(),
-               1.0, i0data_sorted, a3.size()*c2.size()*a1.size(), i1data_sorted, a3.size()*c2.size()*a1.size(),
-               1.0, odata_sorted, x1.size());
-      }
-    }
-  }
-  sort_indices<1,0,1,1,1,1>(odata_sorted, odata, x1.size(), x0.size());
-  out()->put_block(odata, x0, x1);
-}
-
-void Task45::Task_local::compute() {
-  target_ = 0.0;
-  const Index a3 = b(0);
-  const Index c2 = b(1);
-  const Index a1 = b(2);
-  const Index x0 = b(3);
-  // tensor label: I50
-  std::unique_ptr<double[]> odata = out()->move_block(a3, c2, a1, x0);
-  {
-    // tensor label: t2
-    std::unique_ptr<double[]> i0data = in(0)->get_block(x0, a1, c2, a3);
-    sort_indices<3,2,1,0,1,1,-1,2>(i0data, odata, x0.size(), a1.size(), c2.size(), a3.size());
-  }
-  out()->put_block(odata, a3, c2, a1, x0);
-}
-
-void Task46::Task_local::compute() {
-  target_ = 0.0;
-  const Index x0 = b(0);
-  const Index x1 = b(1);
-  // tensor label: I49
-  std::unique_ptr<double[]> odata = out()->move_block(x0, x1);
-  std::unique_ptr<double[]> odata_sorted(new double[out()->get_size(x0, x1)]);
-  std::fill_n(odata_sorted.get(), out()->get_size(x0, x1), 0.0);
-  for (auto& a3 : *range_[2]) {
-    for (auto& c2 : *range_[0]) {
-      for (auto& a1 : *range_[2]) {
-        // tensor label: t2
-        std::unique_ptr<double[]> i0data = in(0)->get_block(x0, a1, c2, a3);
-        std::unique_ptr<double[]> i0data_sorted(new double[in(0)->get_size(x0, a1, c2, a3)]);
-        sort_indices<3,2,1,0,0,1,1,1>(i0data, i0data_sorted, x0.size(), a1.size(), c2.size(), a3.size());
-        // tensor label: I53
-        std::unique_ptr<double[]> i1data = in(1)->get_block(x1, a1, c2, a3);
-        std::unique_ptr<double[]> i1data_sorted(new double[in(1)->get_size(x1, a1, c2, a3)]);
-        sort_indices<3,2,1,0,0,1,1,1>(i1data, i1data_sorted, x1.size(), a1.size(), c2.size(), a3.size());
-        dgemm_("T", "N", x0.size(), x1.size(), a1.size()*c2.size()*a3.size(),
-               1.0, i0data_sorted, a1.size()*c2.size()*a3.size(), i1data_sorted, a1.size()*c2.size()*a3.size(),
-               1.0, odata_sorted, x0.size());
-      }
-    }
-  }
-  sort_indices<0,1,1,1,1,1>(odata_sorted, odata, x0.size(), x1.size());
-  out()->put_block(odata, x0, x1);
-}
-
-void Task47::Task_local::compute() {
-  target_ = 0.0;
-  const Index x1 = b(0);
-  const Index a1 = b(1);
-  const Index c2 = b(2);
-  const Index a3 = b(3);
-  // tensor label: I53
-  std::unique_ptr<double[]> odata = out()->move_block(x1, a1, c2, a3);
-  {
-    // tensor label: v2
-    std::unique_ptr<double[]> i0data = in(0)->get_block(x1, a1, c2, a3);
-    sort_indices<0,1,2,3,1,1,1,1>(i0data, odata, x1.size(), a1.size(), c2.size(), a3.size());
-  }
-  out()->put_block(odata, x1, a1, c2, a3);
-}
-
-void Task48::Task_local::compute() {
-  target_ = 0.0;
-  const Index a2 = b(0);
-  const Index c3 = b(1);
-  const Index a4 = b(2);
-  const Index c1 = b(3);
-  // tensor label: t2
-  std::unique_ptr<double[]> i0data = in(0)->get_block(c1, a4, c3, a2);
-  std::unique_ptr<double[]> i0data_sorted(new double[in(0)->get_size(c1, a4, c3, a2)]);
-  sort_indices<0,1,2,3,0,1,1,1>(i0data, i0data_sorted, c1.size(), a4.size(), c3.size(), a2.size());
-  // tensor label: I55
-  std::unique_ptr<double[]> i1data = in(1)->get_block(a4, c3, a2, c1);
-  std::unique_ptr<double[]> i1data_sorted(new double[in(1)->get_size(a4, c3, a2, c1)]);
-  sort_indices<3,0,1,2,0,1,1,1>(i1data, i1data_sorted, a4.size(), c3.size(), a2.size(), c1.size());
-  target_ += ddot_(a4.size()*c3.size()*a2.size()*c1.size(), i0data_sorted, 1, i1data_sorted, 1);
 }
 
 void Task49::Task_local::compute() {
-  target_ = 0.0;
-  const Index a4 = b(0);
-  const Index c3 = b(1);
-  const Index a2 = b(2);
-  const Index c1 = b(3);
-  // tensor label: I55
-  std::unique_ptr<double[]> odata = out()->move_block(a4, c3, a2, c1);
-  {
-    // tensor label: t2
-    std::unique_ptr<double[]> i0data = in(0)->get_block(c1, a2, c3, a4);
-    sort_indices<3,2,1,0,1,1,-1,1>(i0data, odata, c1.size(), a2.size(), c3.size(), a4.size());
-  }
-  out()->put_block(odata, a4, c3, a2, c1);
+  const Index ci0 = b(0);
+  const Index x3 = b(1);
+  const Index x1 = b(2);
+  const Index x0 = b(3);
+  const Index x2 = b(4);
+  // tensor label: Gamma292
+  std::unique_ptr<double[]> odata = out()->move_block(ci0, x3, x1, x0, x2);
+  {
+    if (x0 == x1) {
+      std::unique_ptr<double[]> i0data = in(0)->get_block(ci0, x3, x2);
+      for (int ix2 = 0; ix2 != x2.size(); ++ix2) {
+        for (int ix1 = 0; ix1 != x1.size(); ++ix1) {
+          for (int ix3 = 0; ix3 != x3.size(); ++ix3) {
+            for (int ici0 = 0; ici0 != ci0.size(); ++ici0) {
+              odata[ici0+ci0.size()*(ix3+x3.size()*(ix1+x1.size()*(ix1+x0.size()*(ix2))))]
+                += (1.0) * i0data[ici0+ci0.size()*(ix3+x3.size()*(ix2))];
+            }
+          }
+        }
+      }
+    }
+  }
+  {
+    if (x0 == x2) {
+      std::unique_ptr<double[]> i0data = in(0)->get_block(ci0, x3, x1);
+      for (int ix2 = 0; ix2 != x2.size(); ++ix2) {
+        for (int ix1 = 0; ix1 != x1.size(); ++ix1) {
+          for (int ix3 = 0; ix3 != x3.size(); ++ix3) {
+            for (int ici0 = 0; ici0 != ci0.size(); ++ici0) {
+              odata[ici0+ci0.size()*(ix3+x3.size()*(ix1+x1.size()*(ix2+x0.size()*(ix2))))]
+                += (-2.0) * i0data[ici0+ci0.size()*(ix3+x3.size()*(ix1))];
+            }
+          }
+        }
+      }
+    }
+  }
+  {
+    std::unique_ptr<double[]> i0data = in(1)->get_block(ci0, x3, x1, x0, x2);
+    sort_indices<0,1,2,3,4,1,1,1,1>(i0data, odata, ci0.size(), x3.size(), x1.size(), x0.size(), x2.size());
+  }
+  out()->put_block(odata, ci0, x3, x1, x0, x2);
 }
