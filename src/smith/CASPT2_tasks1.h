//
// BAGEL - Parallel electron correlation program.
// Filename: CASPT2_tasks1.h
// Copyright (C) 2014 Shiozaki group
//
// Author: Shiozaki group <shiozaki@northwestern.edu>
// Maintainer: Shiozaki group
//
// This file is part of the BAGEL package.
//
// The BAGEL package is free software; you can redistribute it and/or modify
// it under the terms of the GNU Library General Public License as published by
// the Free Software Foundation; either version 3, or (at your option)
// any later version.
//
// The BAGEL package is distributed in the hope that it will be useful,
// but WITHOUT ANY WARRANTY; without even the implied warranty of
// MERCHANTABILITY or FITNESS FOR A PARTICULAR PURPOSE.  See the
// GNU Library General Public License for more details.
//
// You should have received a copy of the GNU Library General Public License
// along with the BAGEL package; see COPYING.  If not, write to
// the Free Software Foundation, 675 Mass Ave, Cambridge, MA 02139, USA.
//

#ifndef __SRC_SMITH_CASPT2_TASKS1_H
#define __SRC_SMITH_CASPT2_TASKS1_H

#include <src/smith/indexrange.h>
#include <src/smith/tensor.h>
#include <src/smith/task.h>
#include <src/smith/subtask.h>
#include <src/smith/storage.h>

namespace bagel {
namespace SMITH {
namespace CASPT2{

class Task0 : public Task {  // associated with gamma
  protected:
<<<<<<< HEAD
    class Task_local : public SubTask<6,4> {
=======
    class Task_local : public SubTask<2,1> {
>>>>>>> b4426750
      protected:
        const std::array<std::shared_ptr<const IndexRange>,3> range_;
        const Index& b(const size_t& i) const { return this->block(i); }
        const std::shared_ptr<const Tensor>& in(const size_t& i) const { return this->in_tensor(i); }
        const std::shared_ptr<Tensor>& out() const { return this->out_tensor(); }
      public:
<<<<<<< HEAD
        Task_local(const std::array<const Index,6>& block, const std::array<std::shared_ptr<const Tensor>,4>& in, std::shared_ptr<Tensor>& out,
                   std::array<std::shared_ptr<const IndexRange>,3>& ran)
          : SubTask<6,4>(block, in, out), range_(ran) { }
=======
        Task_local(const std::array<const Index,2>& block, const std::array<std::shared_ptr<const Tensor>,1>& in, std::shared_ptr<Tensor>& out,
                   std::array<std::shared_ptr<const IndexRange>,3>& ran)
          : SubTask<2,1>(block, in, out), range_(ran) { }
>>>>>>> b4426750
        void compute() override;
    };
    std::vector<std::shared_ptr<Task_local>> subtasks_;
    void compute_() override {
      for (auto& i : subtasks_) i->compute();
    }
  public:
    Task0(std::vector<std::shared_ptr<Tensor>> t,  std::array<std::shared_ptr<const IndexRange>,3> range);
    ~Task0() {}
};

class Task1 : public Task {  // associated with gamma
  protected:
    class Task_local : public SubTask<4,2> {
      protected:
        const std::array<std::shared_ptr<const IndexRange>,3> range_;
        const Index& b(const size_t& i) const { return this->block(i); }
        const std::shared_ptr<const Tensor>& in(const size_t& i) const { return this->in_tensor(i); }
        const std::shared_ptr<Tensor>& out() const { return this->out_tensor(); }
      public:
        Task_local(const std::array<const Index,4>& block, const std::array<std::shared_ptr<const Tensor>,2>& in, std::shared_ptr<Tensor>& out,
                   std::array<std::shared_ptr<const IndexRange>,3>& ran)
          : SubTask<4,2>(block, in, out), range_(ran) { }
        void compute() override;
    };
    std::vector<std::shared_ptr<Task_local>> subtasks_;
    void compute_() override {
      for (auto& i : subtasks_) i->compute();
    }
  public:
    Task1(std::vector<std::shared_ptr<Tensor>> t,  std::array<std::shared_ptr<const IndexRange>,3> range);
    ~Task1() {}
};

class Task2 : public Task {  // associated with gamma
  protected:
<<<<<<< HEAD
    class Task_local : public SubTask<6,3> {
=======
    class Task_local : public SubTask<4,1> {
>>>>>>> b4426750
      protected:
        const std::array<std::shared_ptr<const IndexRange>,3> range_;
        const Index& b(const size_t& i) const { return this->block(i); }
        const std::shared_ptr<const Tensor>& in(const size_t& i) const { return this->in_tensor(i); }
        const std::shared_ptr<Tensor>& out() const { return this->out_tensor(); }
      public:
<<<<<<< HEAD
        Task_local(const std::array<const Index,6>& block, const std::array<std::shared_ptr<const Tensor>,3>& in, std::shared_ptr<Tensor>& out,
                   std::array<std::shared_ptr<const IndexRange>,3>& ran)
          : SubTask<6,3>(block, in, out), range_(ran) { }
=======
        Task_local(const std::array<const Index,4>& block, const std::array<std::shared_ptr<const Tensor>,1>& in, std::shared_ptr<Tensor>& out,
                   std::array<std::shared_ptr<const IndexRange>,3>& ran)
          : SubTask<4,1>(block, in, out), range_(ran) { }
>>>>>>> b4426750
        void compute() override;
    };
    std::vector<std::shared_ptr<Task_local>> subtasks_;
    void compute_() override {
      for (auto& i : subtasks_) i->compute();
    }
  public:
    Task2(std::vector<std::shared_ptr<Tensor>> t,  std::array<std::shared_ptr<const IndexRange>,3> range);
    ~Task2() {}
};

class Task3 : public Task {  // associated with gamma
  protected:
<<<<<<< HEAD
    class Task_local : public SubTask<4,2> {
      protected:
        const std::array<std::shared_ptr<const IndexRange>,3> range_;
        const Index& b(const size_t& i) const { return this->block(i); }
        const std::shared_ptr<const Tensor>& in(const size_t& i) const { return this->in_tensor(i); }
        const std::shared_ptr<Tensor>& out() const { return this->out_tensor(); }
      public:
        Task_local(const std::array<const Index,4>& block, const std::array<std::shared_ptr<const Tensor>,2>& in, std::shared_ptr<Tensor>& out,
                   std::array<std::shared_ptr<const IndexRange>,3>& ran)
          : SubTask<4,2>(block, in, out), range_(ran) { }
        void compute() override;
    };
    std::vector<std::shared_ptr<Task_local>> subtasks_;
    void compute_() override {
      for (auto& i : subtasks_) i->compute();
    }
  public:
    Task3(std::vector<std::shared_ptr<Tensor>> t,  std::array<std::shared_ptr<const IndexRange>,3> range);
    ~Task3() {}
};

class Task4 : public Task {  // associated with gamma
  protected:
    class Task_local : public SubTask<6,3> {
=======
    class Task_local : public SubTask<3,2> {
>>>>>>> b4426750
      protected:
        const std::array<std::shared_ptr<const IndexRange>,4> range_;
        const Index& b(const size_t& i) const { return this->block(i); }
        const std::shared_ptr<const Tensor>& in(const size_t& i) const { return this->in_tensor(i); }
        const std::shared_ptr<Tensor>& out() const { return this->out_tensor(); }
      public:
<<<<<<< HEAD
        Task_local(const std::array<const Index,6>& block, const std::array<std::shared_ptr<const Tensor>,3>& in, std::shared_ptr<Tensor>& out,
                   std::array<std::shared_ptr<const IndexRange>,3>& ran)
          : SubTask<6,3>(block, in, out), range_(ran) { }
=======
        Task_local(const std::array<const Index,3>& block, const std::array<std::shared_ptr<const Tensor>,2>& in, std::shared_ptr<Tensor>& out,
                   std::array<std::shared_ptr<const IndexRange>,4>& ran)
          : SubTask<3,2>(block, in, out), range_(ran) { }
>>>>>>> b4426750
        void compute() override;
    };
    std::vector<std::shared_ptr<Task_local>> subtasks_;
    void compute_() override {
      for (auto& i : subtasks_) i->compute();
    }
  public:
    Task3(std::vector<std::shared_ptr<Tensor>> t,  std::array<std::shared_ptr<const IndexRange>,4> range);
    ~Task3() {}
};

<<<<<<< HEAD
class Task5 : public Task {  // associated with gamma
  protected:
    class Task_local : public SubTask<8,5> {
=======
class Task4 : public Task {  // associated with gamma
  protected:
    class Task_local : public SubTask<3,1> {
>>>>>>> b4426750
      protected:
        const std::array<std::shared_ptr<const IndexRange>,4> range_;
        const Index& b(const size_t& i) const { return this->block(i); }
        const std::shared_ptr<const Tensor>& in(const size_t& i) const { return this->in_tensor(i); }
        const std::shared_ptr<Tensor>& out() const { return this->out_tensor(); }
      public:
<<<<<<< HEAD
        Task_local(const std::array<const Index,8>& block, const std::array<std::shared_ptr<const Tensor>,5>& in, std::shared_ptr<Tensor>& out,
                   std::array<std::shared_ptr<const IndexRange>,3>& ran)
          : SubTask<8,5>(block, in, out), range_(ran) { }
=======
        Task_local(const std::array<const Index,3>& block, const std::array<std::shared_ptr<const Tensor>,1>& in, std::shared_ptr<Tensor>& out,
                   std::array<std::shared_ptr<const IndexRange>,4>& ran)
          : SubTask<3,1>(block, in, out), range_(ran) { }
>>>>>>> b4426750
        void compute() override;
    };
    std::vector<std::shared_ptr<Task_local>> subtasks_;
    void compute_() override {
      for (auto& i : subtasks_) i->compute();
    }
  public:
<<<<<<< HEAD
    Task5(std::vector<std::shared_ptr<Tensor>> t,  std::array<std::shared_ptr<const IndexRange>,3> range);
    ~Task5() {}
};

class Task6 : public Task {  // associated with gamma
  protected:
    class Task_local : public SubTask<6,3> {
=======
    Task4(std::vector<std::shared_ptr<Tensor>> t,  std::array<std::shared_ptr<const IndexRange>,4> range);
    ~Task4() {}
};

class Task5 : public Task {  // associated with gamma
  protected:
    class Task_local : public SubTask<5,2> {
>>>>>>> b4426750
      protected:
        const std::array<std::shared_ptr<const IndexRange>,4> range_;
        const Index& b(const size_t& i) const { return this->block(i); }
        const std::shared_ptr<const Tensor>& in(const size_t& i) const { return this->in_tensor(i); }
        const std::shared_ptr<Tensor>& out() const { return this->out_tensor(); }
      public:
<<<<<<< HEAD
        Task_local(const std::array<const Index,6>& block, const std::array<std::shared_ptr<const Tensor>,3>& in, std::shared_ptr<Tensor>& out,
                   std::array<std::shared_ptr<const IndexRange>,3>& ran)
          : SubTask<6,3>(block, in, out), range_(ran) { }
=======
        Task_local(const std::array<const Index,5>& block, const std::array<std::shared_ptr<const Tensor>,2>& in, std::shared_ptr<Tensor>& out,
                   std::array<std::shared_ptr<const IndexRange>,4>& ran)
          : SubTask<5,2>(block, in, out), range_(ran) { }
>>>>>>> b4426750
        void compute() override;
    };
    std::vector<std::shared_ptr<Task_local>> subtasks_;
    void compute_() override {
      for (auto& i : subtasks_) i->compute();
    }
  public:
    Task5(std::vector<std::shared_ptr<Tensor>> t,  std::array<std::shared_ptr<const IndexRange>,4> range);
    ~Task5() {}
};

class Task6 : public Task {
  protected:
    std::shared_ptr<Tensor> r_;
    IndexRange closed_;
    IndexRange active_;
    IndexRange virt_;
    void compute_() {
      r_->zero();
    }
  public:
    Task6(std::vector<std::shared_ptr<Tensor>> t);
    ~Task6() {}
};

class Task7 : public Task {  // associated with gamma
  protected:
    class Task_local : public SubTask<4,2> {
      protected:
        const std::array<std::shared_ptr<const IndexRange>,3> range_;
        const Index& b(const size_t& i) const { return this->block(i); }
        const std::shared_ptr<const Tensor>& in(const size_t& i) const { return this->in_tensor(i); }
        const std::shared_ptr<Tensor>& out() const { return this->out_tensor(); }
      public:
        Task_local(const std::array<const Index,4>& block, const std::array<std::shared_ptr<const Tensor>,2>& in, std::shared_ptr<Tensor>& out,
                   std::array<std::shared_ptr<const IndexRange>,3>& ran)
          : SubTask<4,2>(block, in, out), range_(ran) { }
        void compute() override;
    };
    std::vector<std::shared_ptr<Task_local>> subtasks_;
    void compute_() override {
      for (auto& i : subtasks_) i->compute();
    }
  public:
    Task7(std::vector<std::shared_ptr<Tensor>> t,  std::array<std::shared_ptr<const IndexRange>,3> range);
    ~Task7() {}
};

class Task8 : public Task {  // associated with gamma
  protected:
    class Task_local : public SubTask<6,3> {
      protected:
        const std::array<std::shared_ptr<const IndexRange>,3> range_;
        const Index& b(const size_t& i) const { return this->block(i); }
        const std::shared_ptr<const Tensor>& in(const size_t& i) const { return this->in_tensor(i); }
        const std::shared_ptr<Tensor>& out() const { return this->out_tensor(); }
      public:
        Task_local(const std::array<const Index,6>& block, const std::array<std::shared_ptr<const Tensor>,3>& in, std::shared_ptr<Tensor>& out,
                   std::array<std::shared_ptr<const IndexRange>,3>& ran)
          : SubTask<6,3>(block, in, out), range_(ran) { }
        void compute() override;
    };
    std::vector<std::shared_ptr<Task_local>> subtasks_;
    void compute_() override {
      for (auto& i : subtasks_) i->compute();
    }
  public:
    Task8(std::vector<std::shared_ptr<Tensor>> t,  std::array<std::shared_ptr<const IndexRange>,3> range);
    ~Task8() {}
};

class Task9 : public Task {  // associated with gamma
  protected:
<<<<<<< HEAD
    class Task_local : public SubTask<6,3> {
=======
    class Task_local : public SubTask<2,2> {
>>>>>>> b4426750
      protected:
        const std::array<std::shared_ptr<const IndexRange>,3> range_;
        const Index& b(const size_t& i) const { return this->block(i); }
        const std::shared_ptr<const Tensor>& in(const size_t& i) const { return this->in_tensor(i); }
        const std::shared_ptr<Tensor>& out() const { return this->out_tensor(); }
      public:
<<<<<<< HEAD
        Task_local(const std::array<const Index,6>& block, const std::array<std::shared_ptr<const Tensor>,3>& in, std::shared_ptr<Tensor>& out,
                   std::array<std::shared_ptr<const IndexRange>,3>& ran)
          : SubTask<6,3>(block, in, out), range_(ran) { }
=======
        Task_local(const std::array<const Index,2>& block, const std::array<std::shared_ptr<const Tensor>,2>& in, std::shared_ptr<Tensor>& out,
                   std::array<std::shared_ptr<const IndexRange>,3>& ran)
          : SubTask<2,2>(block, in, out), range_(ran) { }
>>>>>>> b4426750
        void compute() override;
    };
    std::vector<std::shared_ptr<Task_local>> subtasks_;
    void compute_() override {
      for (auto& i : subtasks_) i->compute();
    }
  public:
    Task9(std::vector<std::shared_ptr<Tensor>> t,  std::array<std::shared_ptr<const IndexRange>,3> range);
    ~Task9() {}
};

class Task10 : public Task {  // associated with gamma
  protected:
<<<<<<< HEAD
    class Task_local : public SubTask<4,2> {
=======
    class Task_local : public SubTask<2,1> {
>>>>>>> b4426750
      protected:
        const std::array<std::shared_ptr<const IndexRange>,3> range_;
        const Index& b(const size_t& i) const { return this->block(i); }
        const std::shared_ptr<const Tensor>& in(const size_t& i) const { return this->in_tensor(i); }
        const std::shared_ptr<Tensor>& out() const { return this->out_tensor(); }
      public:
<<<<<<< HEAD
        Task_local(const std::array<const Index,4>& block, const std::array<std::shared_ptr<const Tensor>,2>& in, std::shared_ptr<Tensor>& out,
                   std::array<std::shared_ptr<const IndexRange>,3>& ran)
          : SubTask<4,2>(block, in, out), range_(ran) { }
=======
        Task_local(const std::array<const Index,2>& block, const std::array<std::shared_ptr<const Tensor>,1>& in, std::shared_ptr<Tensor>& out,
                   std::array<std::shared_ptr<const IndexRange>,3>& ran)
          : SubTask<2,1>(block, in, out), range_(ran) { }
>>>>>>> b4426750
        void compute() override;
    };
    std::vector<std::shared_ptr<Task_local>> subtasks_;
    void compute_() override {
      for (auto& i : subtasks_) i->compute();
    }
  public:
    Task10(std::vector<std::shared_ptr<Tensor>> t,  std::array<std::shared_ptr<const IndexRange>,3> range);
    ~Task10() {}
};

class Task11 : public Task {  // associated with gamma
  protected:
    class Task_local : public SubTask<4,3> {
      protected:
        const std::array<std::shared_ptr<const IndexRange>,3> range_;
        const Index& b(const size_t& i) const { return this->block(i); }
        const std::shared_ptr<const Tensor>& in(const size_t& i) const { return this->in_tensor(i); }
        const std::shared_ptr<Tensor>& out() const { return this->out_tensor(); }
      public:
        Task_local(const std::array<const Index,4>& block, const std::array<std::shared_ptr<const Tensor>,3>& in, std::shared_ptr<Tensor>& out,
                   std::array<std::shared_ptr<const IndexRange>,3>& ran)
          : SubTask<4,3>(block, in, out), range_(ran) { }
        void compute() override;
    };
    std::vector<std::shared_ptr<Task_local>> subtasks_;
    void compute_() override {
      for (auto& i : subtasks_) i->compute();
    }
  public:
    Task11(std::vector<std::shared_ptr<Tensor>> t,  std::array<std::shared_ptr<const IndexRange>,3> range);
    ~Task11() {}
};

class Task12 : public Task {  // associated with gamma
  protected:
<<<<<<< HEAD
    class Task_local : public SubTask<2,1> {
=======
    class Task_local : public SubTask<2,2> {
>>>>>>> b4426750
      protected:
        const std::array<std::shared_ptr<const IndexRange>,3> range_;
        const Index& b(const size_t& i) const { return this->block(i); }
        const std::shared_ptr<const Tensor>& in(const size_t& i) const { return this->in_tensor(i); }
        const std::shared_ptr<Tensor>& out() const { return this->out_tensor(); }
      public:
<<<<<<< HEAD
        Task_local(const std::array<const Index,2>& block, const std::array<std::shared_ptr<const Tensor>,1>& in, std::shared_ptr<Tensor>& out,
                   std::array<std::shared_ptr<const IndexRange>,3>& ran)
          : SubTask<2,1>(block, in, out), range_(ran) { }
=======
        Task_local(const std::array<const Index,2>& block, const std::array<std::shared_ptr<const Tensor>,2>& in, std::shared_ptr<Tensor>& out,
                   std::array<std::shared_ptr<const IndexRange>,3>& ran)
          : SubTask<2,2>(block, in, out), range_(ran) { }
>>>>>>> b4426750
        void compute() override;
    };
    std::vector<std::shared_ptr<Task_local>> subtasks_;
    void compute_() override {
      for (auto& i : subtasks_) i->compute();
    }
  public:
    Task12(std::vector<std::shared_ptr<Tensor>> t,  std::array<std::shared_ptr<const IndexRange>,3> range);
    ~Task12() {}
};

class Task13 : public Task {  // associated with gamma
  protected:
    class Task_local : public SubTask<2,1> {
      protected:
        const std::array<std::shared_ptr<const IndexRange>,3> range_;
        const Index& b(const size_t& i) const { return this->block(i); }
        const std::shared_ptr<const Tensor>& in(const size_t& i) const { return this->in_tensor(i); }
        const std::shared_ptr<Tensor>& out() const { return this->out_tensor(); }
      public:
        Task_local(const std::array<const Index,2>& block, const std::array<std::shared_ptr<const Tensor>,1>& in, std::shared_ptr<Tensor>& out,
                   std::array<std::shared_ptr<const IndexRange>,3>& ran)
          : SubTask<2,1>(block, in, out), range_(ran) { }
        void compute() override;
    };
    std::vector<std::shared_ptr<Task_local>> subtasks_;
    void compute_() override {
      for (auto& i : subtasks_) i->compute();
    }
  public:
    Task13(std::vector<std::shared_ptr<Tensor>> t,  std::array<std::shared_ptr<const IndexRange>,3> range);
    ~Task13() {}
};

class Task14 : public Task {  // associated with gamma
  protected:
<<<<<<< HEAD
    class Task_local : public SubTask<6,3> {
=======
    class Task_local : public SubTask<4,1> {
>>>>>>> b4426750
      protected:
        const std::array<std::shared_ptr<const IndexRange>,3> range_;
        const Index& b(const size_t& i) const { return this->block(i); }
        const std::shared_ptr<const Tensor>& in(const size_t& i) const { return this->in_tensor(i); }
        const std::shared_ptr<Tensor>& out() const { return this->out_tensor(); }
      public:
<<<<<<< HEAD
        Task_local(const std::array<const Index,6>& block, const std::array<std::shared_ptr<const Tensor>,3>& in, std::shared_ptr<Tensor>& out,
                   std::array<std::shared_ptr<const IndexRange>,3>& ran)
          : SubTask<6,3>(block, in, out), range_(ran) { }
=======
        Task_local(const std::array<const Index,4>& block, const std::array<std::shared_ptr<const Tensor>,1>& in, std::shared_ptr<Tensor>& out,
                   std::array<std::shared_ptr<const IndexRange>,3>& ran)
          : SubTask<4,1>(block, in, out), range_(ran) { }
>>>>>>> b4426750
        void compute() override;
    };
    std::vector<std::shared_ptr<Task_local>> subtasks_;
    void compute_() override {
      for (auto& i : subtasks_) i->compute();
    }
  public:
    Task14(std::vector<std::shared_ptr<Tensor>> t,  std::array<std::shared_ptr<const IndexRange>,3> range);
    ~Task14() {}
};

class Task15 : public Task {  // associated with gamma
  protected:
    class Task_local : public SubTask<4,2> {
      protected:
        const std::array<std::shared_ptr<const IndexRange>,3> range_;
        const Index& b(const size_t& i) const { return this->block(i); }
        const std::shared_ptr<const Tensor>& in(const size_t& i) const { return this->in_tensor(i); }
        const std::shared_ptr<Tensor>& out() const { return this->out_tensor(); }
      public:
        Task_local(const std::array<const Index,4>& block, const std::array<std::shared_ptr<const Tensor>,2>& in, std::shared_ptr<Tensor>& out,
                   std::array<std::shared_ptr<const IndexRange>,3>& ran)
          : SubTask<4,2>(block, in, out), range_(ran) { }
        void compute() override;
    };
    std::vector<std::shared_ptr<Task_local>> subtasks_;
    void compute_() override {
      for (auto& i : subtasks_) i->compute();
    }
  public:
    Task15(std::vector<std::shared_ptr<Tensor>> t,  std::array<std::shared_ptr<const IndexRange>,3> range);
    ~Task15() {}
};

class Task16 : public Task {  // associated with gamma
  protected:
<<<<<<< HEAD
    class Task_local : public SubTask<6,4> {
=======
    class Task_local : public SubTask<2,2> {
>>>>>>> b4426750
      protected:
        const std::array<std::shared_ptr<const IndexRange>,3> range_;
        const Index& b(const size_t& i) const { return this->block(i); }
        const std::shared_ptr<const Tensor>& in(const size_t& i) const { return this->in_tensor(i); }
        const std::shared_ptr<Tensor>& out() const { return this->out_tensor(); }
      public:
<<<<<<< HEAD
        Task_local(const std::array<const Index,6>& block, const std::array<std::shared_ptr<const Tensor>,4>& in, std::shared_ptr<Tensor>& out,
                   std::array<std::shared_ptr<const IndexRange>,3>& ran)
          : SubTask<6,4>(block, in, out), range_(ran) { }
=======
        Task_local(const std::array<const Index,2>& block, const std::array<std::shared_ptr<const Tensor>,2>& in, std::shared_ptr<Tensor>& out,
                   std::array<std::shared_ptr<const IndexRange>,3>& ran)
          : SubTask<2,2>(block, in, out), range_(ran) { }
>>>>>>> b4426750
        void compute() override;
    };
    std::vector<std::shared_ptr<Task_local>> subtasks_;
    void compute_() override {
      for (auto& i : subtasks_) i->compute();
    }
  public:
    Task16(std::vector<std::shared_ptr<Tensor>> t,  std::array<std::shared_ptr<const IndexRange>,3> range);
    ~Task16() {}
};

class Task17 : public Task {  // associated with gamma
  protected:
    class Task_local : public SubTask<2,1> {
      protected:
        const std::array<std::shared_ptr<const IndexRange>,3> range_;
        const Index& b(const size_t& i) const { return this->block(i); }
        const std::shared_ptr<const Tensor>& in(const size_t& i) const { return this->in_tensor(i); }
        const std::shared_ptr<Tensor>& out() const { return this->out_tensor(); }
      public:
        Task_local(const std::array<const Index,2>& block, const std::array<std::shared_ptr<const Tensor>,1>& in, std::shared_ptr<Tensor>& out,
                   std::array<std::shared_ptr<const IndexRange>,3>& ran)
          : SubTask<2,1>(block, in, out), range_(ran) { }
        void compute() override;
    };
    std::vector<std::shared_ptr<Task_local>> subtasks_;
    void compute_() override {
      for (auto& i : subtasks_) i->compute();
    }
  public:
    Task17(std::vector<std::shared_ptr<Tensor>> t,  std::array<std::shared_ptr<const IndexRange>,3> range);
    ~Task17() {}
};

class Task18 : public Task {  // associated with gamma
  protected:
<<<<<<< HEAD
    class Task_local : public SubTask<6,4> {
=======
    class Task_local : public SubTask<4,2> {
>>>>>>> b4426750
      protected:
        const std::array<std::shared_ptr<const IndexRange>,3> range_;
        const Index& b(const size_t& i) const { return this->block(i); }
        const std::shared_ptr<const Tensor>& in(const size_t& i) const { return this->in_tensor(i); }
        const std::shared_ptr<Tensor>& out() const { return this->out_tensor(); }
      public:
<<<<<<< HEAD
        Task_local(const std::array<const Index,6>& block, const std::array<std::shared_ptr<const Tensor>,4>& in, std::shared_ptr<Tensor>& out,
                   std::array<std::shared_ptr<const IndexRange>,3>& ran)
          : SubTask<6,4>(block, in, out), range_(ran) { }
=======
        Task_local(const std::array<const Index,4>& block, const std::array<std::shared_ptr<const Tensor>,2>& in, std::shared_ptr<Tensor>& out,
                   std::array<std::shared_ptr<const IndexRange>,3>& ran)
          : SubTask<4,2>(block, in, out), range_(ran) { }
>>>>>>> b4426750
        void compute() override;
    };
    std::vector<std::shared_ptr<Task_local>> subtasks_;
    void compute_() override {
      for (auto& i : subtasks_) i->compute();
    }
  public:
    Task18(std::vector<std::shared_ptr<Tensor>> t,  std::array<std::shared_ptr<const IndexRange>,3> range);
    ~Task18() {}
};

<<<<<<< HEAD
class Task19 : public Task {  // associated with gamma
=======
class Task19 : public Task {
>>>>>>> b4426750
  protected:
    class Task_local : public SubTask<2,2> {
      protected:
        const std::array<std::shared_ptr<const IndexRange>,3> range_;
        const Index& b(const size_t& i) const { return this->block(i); }
        const std::shared_ptr<const Tensor>& in(const size_t& i) const { return this->in_tensor(i); }
        const std::shared_ptr<Tensor>& out() const { return this->out_tensor(); }
      public:
        Task_local(const std::array<const Index,2>& block, const std::array<std::shared_ptr<const Tensor>,2>& in, std::shared_ptr<Tensor>& out,
                   std::array<std::shared_ptr<const IndexRange>,3>& ran)
<<<<<<< HEAD
          : SubTask<4,2>(block, in, out), range_(ran) { }
=======
          : SubTask<2,2>(block, in, out), range_(ran) { }
>>>>>>> b4426750
        void compute() override;
    };
    std::vector<std::shared_ptr<Task_local>> subtasks_;
    void compute_() override {
      for (auto& i : subtasks_) i->compute();
    }
  public:
    Task19(std::vector<std::shared_ptr<Tensor>> t,  std::array<std::shared_ptr<const IndexRange>,3> range);
    ~Task19() {}
};

<<<<<<< HEAD
class Task20 : public Task {  // associated with gamma
  protected:
    class Task_local : public SubTask<6,2> {
=======
class Task20 : public Task {
  protected:
    class Task_local : public SubTask<2,1> {
>>>>>>> b4426750
      protected:
        const std::array<std::shared_ptr<const IndexRange>,3> range_;
        const Index& b(const size_t& i) const { return this->block(i); }
        const std::shared_ptr<const Tensor>& in(const size_t& i) const { return this->in_tensor(i); }
        const std::shared_ptr<Tensor>& out() const { return this->out_tensor(); }
      public:
<<<<<<< HEAD
        Task_local(const std::array<const Index,6>& block, const std::array<std::shared_ptr<const Tensor>,2>& in, std::shared_ptr<Tensor>& out,
                   std::array<std::shared_ptr<const IndexRange>,3>& ran)
          : SubTask<6,2>(block, in, out), range_(ran) { }
=======
        Task_local(const std::array<const Index,2>& block, const std::array<std::shared_ptr<const Tensor>,1>& in, std::shared_ptr<Tensor>& out,
                   std::array<std::shared_ptr<const IndexRange>,3>& ran)
          : SubTask<2,1>(block, in, out), range_(ran) { }
>>>>>>> b4426750
        void compute() override;
    };
    std::vector<std::shared_ptr<Task_local>> subtasks_;
    void compute_() override {
      for (auto& i : subtasks_) i->compute();
    }
  public:
    Task20(std::vector<std::shared_ptr<Tensor>> t,  std::array<std::shared_ptr<const IndexRange>,3> range);
    ~Task20() {}
};

<<<<<<< HEAD
class Task21 : public Task {  // associated with gamma
=======
class Task21 : public Task {
>>>>>>> b4426750
  protected:
    class Task_local : public SubTask<2,1> {
      protected:
        const std::array<std::shared_ptr<const IndexRange>,3> range_;
        const Index& b(const size_t& i) const { return this->block(i); }
        const std::shared_ptr<const Tensor>& in(const size_t& i) const { return this->in_tensor(i); }
        const std::shared_ptr<Tensor>& out() const { return this->out_tensor(); }
      public:
        Task_local(const std::array<const Index,2>& block, const std::array<std::shared_ptr<const Tensor>,1>& in, std::shared_ptr<Tensor>& out,
                   std::array<std::shared_ptr<const IndexRange>,3>& ran)
<<<<<<< HEAD
          : SubTask<2,1>(block, in, out), range_(ran) { }
=======
          : SubTask<4,2>(block, in, out), range_(ran) { }
>>>>>>> b4426750
        void compute() override;
    };
    std::vector<std::shared_ptr<Task_local>> subtasks_;
    void compute_() override {
      for (auto& i : subtasks_) i->compute();
    }
  public:
    Task21(std::vector<std::shared_ptr<Tensor>> t,  std::array<std::shared_ptr<const IndexRange>,3> range);
    ~Task21() {}
};

<<<<<<< HEAD
class Task22 : public Task {  // associated with gamma
=======
class Task22 : public Task {
>>>>>>> b4426750
  protected:
    class Task_local : public SubTask<6,2> {
      protected:
        const std::array<std::shared_ptr<const IndexRange>,3> range_;
        const Index& b(const size_t& i) const { return this->block(i); }
        const std::shared_ptr<const Tensor>& in(const size_t& i) const { return this->in_tensor(i); }
        const std::shared_ptr<Tensor>& out() const { return this->out_tensor(); }
      public:
        Task_local(const std::array<const Index,6>& block, const std::array<std::shared_ptr<const Tensor>,2>& in, std::shared_ptr<Tensor>& out,
                   std::array<std::shared_ptr<const IndexRange>,3>& ran)
<<<<<<< HEAD
          : SubTask<6,2>(block, in, out), range_(ran) { }
=======
          : SubTask<4,1>(block, in, out), range_(ran) { }
>>>>>>> b4426750
        void compute() override;
    };
    std::vector<std::shared_ptr<Task_local>> subtasks_;
    void compute_() override {
      for (auto& i : subtasks_) i->compute();
    }
  public:
    Task22(std::vector<std::shared_ptr<Tensor>> t,  std::array<std::shared_ptr<const IndexRange>,3> range);
    ~Task22() {}
};

<<<<<<< HEAD
class Task23 : public Task {  // associated with gamma
=======
class Task23 : public Task {
>>>>>>> b4426750
  protected:
    class Task_local : public SubTask<6,2> {
      protected:
        const std::array<std::shared_ptr<const IndexRange>,3> range_;
        const Index& b(const size_t& i) const { return this->block(i); }
        const std::shared_ptr<const Tensor>& in(const size_t& i) const { return this->in_tensor(i); }
        const std::shared_ptr<Tensor>& out() const { return this->out_tensor(); }
      public:
        Task_local(const std::array<const Index,6>& block, const std::array<std::shared_ptr<const Tensor>,2>& in, std::shared_ptr<Tensor>& out,
                   std::array<std::shared_ptr<const IndexRange>,3>& ran)
<<<<<<< HEAD
          : SubTask<6,2>(block, in, out), range_(ran) { }
=======
          : SubTask<4,2>(block, in, out), range_(ran) { }
>>>>>>> b4426750
        void compute() override;
    };
    std::vector<std::shared_ptr<Task_local>> subtasks_;
    void compute_() override {
      for (auto& i : subtasks_) i->compute();
    }
  public:
    Task23(std::vector<std::shared_ptr<Tensor>> t,  std::array<std::shared_ptr<const IndexRange>,3> range);
    ~Task23() {}
};

<<<<<<< HEAD
class Task24 : public Task {  // associated with gamma
  protected:
    class Task_local : public SubTask<6,2> {
=======
class Task24 : public Task {
  protected:
    class Task_local : public SubTask<4,2> {
>>>>>>> b4426750
      protected:
        const std::array<std::shared_ptr<const IndexRange>,3> range_;
        const Index& b(const size_t& i) const { return this->block(i); }
        const std::shared_ptr<const Tensor>& in(const size_t& i) const { return this->in_tensor(i); }
        const std::shared_ptr<Tensor>& out() const { return this->out_tensor(); }
<<<<<<< HEAD
      public:
        Task_local(const std::array<const Index,6>& block, const std::array<std::shared_ptr<const Tensor>,2>& in, std::shared_ptr<Tensor>& out,
                   std::array<std::shared_ptr<const IndexRange>,3>& ran)
          : SubTask<6,2>(block, in, out), range_(ran) { }
=======
        const double e0_;
      public:
        Task_local(const std::array<const Index,4>& block, const std::array<std::shared_ptr<const Tensor>,2>& in, std::shared_ptr<Tensor>& out,
                   std::array<std::shared_ptr<const IndexRange>,3>& ran, const double e)
          : SubTask<4,2>(block, in, out), range_(ran), e0_(e) { }
>>>>>>> b4426750
        void compute() override;
    };
    std::vector<std::shared_ptr<Task_local>> subtasks_;
    void compute_() override {
      for (auto& i : subtasks_) i->compute();
    }
  public:
    Task24(std::vector<std::shared_ptr<Tensor>> t,  std::array<std::shared_ptr<const IndexRange>,3> range, const double e);
    ~Task24() {}
};

class Task25 : public Task {  // associated with gamma
  protected:
<<<<<<< HEAD
    class Task_local : public SubTask<8,4> {
=======
    class Task_local : public SubTask<4,2> {
>>>>>>> b4426750
      protected:
        const std::array<std::shared_ptr<const IndexRange>,3> range_;
        const Index& b(const size_t& i) const { return this->block(i); }
        const std::shared_ptr<const Tensor>& in(const size_t& i) const { return this->in_tensor(i); }
        const std::shared_ptr<Tensor>& out() const { return this->out_tensor(); }
      public:
<<<<<<< HEAD
        Task_local(const std::array<const Index,8>& block, const std::array<std::shared_ptr<const Tensor>,4>& in, std::shared_ptr<Tensor>& out,
                   std::array<std::shared_ptr<const IndexRange>,3>& ran)
          : SubTask<8,4>(block, in, out), range_(ran) { }
=======
        Task_local(const std::array<const Index,4>& block, const std::array<std::shared_ptr<const Tensor>,2>& in, std::shared_ptr<Tensor>& out,
                   std::array<std::shared_ptr<const IndexRange>,3>& ran)
          : SubTask<4,2>(block, in, out), range_(ran) { }
>>>>>>> b4426750
        void compute() override;
    };
    std::vector<std::shared_ptr<Task_local>> subtasks_;
    void compute_() override {
      for (auto& i : subtasks_) i->compute();
    }
  public:
    Task25(std::vector<std::shared_ptr<Tensor>> t,  std::array<std::shared_ptr<const IndexRange>,3> range);
    ~Task25() {}
};

class Task26 : public Task {  // associated with gamma
  protected:
    class Task_local : public SubTask<6,2> {
      protected:
        const std::array<std::shared_ptr<const IndexRange>,3> range_;
        const Index& b(const size_t& i) const { return this->block(i); }
        const std::shared_ptr<const Tensor>& in(const size_t& i) const { return this->in_tensor(i); }
        const std::shared_ptr<Tensor>& out() const { return this->out_tensor(); }
      public:
        Task_local(const std::array<const Index,6>& block, const std::array<std::shared_ptr<const Tensor>,2>& in, std::shared_ptr<Tensor>& out,
                   std::array<std::shared_ptr<const IndexRange>,3>& ran)
          : SubTask<6,2>(block, in, out), range_(ran) { }
        void compute() override;
    };
    std::vector<std::shared_ptr<Task_local>> subtasks_;
    void compute_() override {
      for (auto& i : subtasks_) i->compute();
    }
  public:
    Task26(std::vector<std::shared_ptr<Tensor>> t,  std::array<std::shared_ptr<const IndexRange>,3> range);
    ~Task26() {}
};

class Task27 : public Task {  // associated with gamma
  protected:
<<<<<<< HEAD
    class Task_local : public SubTask<4,1> {
=======
    class Task_local : public SubTask<4,2> {
>>>>>>> b4426750
      protected:
        const std::array<std::shared_ptr<const IndexRange>,3> range_;
        const Index& b(const size_t& i) const { return this->block(i); }
        const std::shared_ptr<const Tensor>& in(const size_t& i) const { return this->in_tensor(i); }
        const std::shared_ptr<Tensor>& out() const { return this->out_tensor(); }
      public:
<<<<<<< HEAD
        Task_local(const std::array<const Index,4>& block, const std::array<std::shared_ptr<const Tensor>,1>& in, std::shared_ptr<Tensor>& out,
                   std::array<std::shared_ptr<const IndexRange>,3>& ran)
          : SubTask<4,1>(block, in, out), range_(ran) { }
=======
        Task_local(const std::array<const Index,4>& block, const std::array<std::shared_ptr<const Tensor>,2>& in, std::shared_ptr<Tensor>& out,
                   std::array<std::shared_ptr<const IndexRange>,3>& ran)
          : SubTask<4,2>(block, in, out), range_(ran) { }
>>>>>>> b4426750
        void compute() override;
    };
    std::vector<std::shared_ptr<Task_local>> subtasks_;
    void compute_() override {
      for (auto& i : subtasks_) i->compute();
    }
  public:
    Task27(std::vector<std::shared_ptr<Tensor>> t,  std::array<std::shared_ptr<const IndexRange>,3> range);
    ~Task27() {}
};

class Task28 : public Task {  // associated with gamma
  protected:
<<<<<<< HEAD
    class Task_local : public SubTask<2,2> {
=======
    class Task_local : public SubTask<2,1> {
>>>>>>> b4426750
      protected:
        const std::array<std::shared_ptr<const IndexRange>,3> range_;
        const Index& b(const size_t& i) const { return this->block(i); }
        const std::shared_ptr<const Tensor>& in(const size_t& i) const { return this->in_tensor(i); }
        const std::shared_ptr<Tensor>& out() const { return this->out_tensor(); }
      public:
<<<<<<< HEAD
        Task_local(const std::array<const Index,2>& block, const std::array<std::shared_ptr<const Tensor>,2>& in, std::shared_ptr<Tensor>& out,
                   std::array<std::shared_ptr<const IndexRange>,3>& ran)
          : SubTask<2,2>(block, in, out), range_(ran) { }
=======
        Task_local(const std::array<const Index,2>& block, const std::array<std::shared_ptr<const Tensor>,1>& in, std::shared_ptr<Tensor>& out,
                   std::array<std::shared_ptr<const IndexRange>,3>& ran)
          : SubTask<2,1>(block, in, out), range_(ran) { }
>>>>>>> b4426750
        void compute() override;
    };
    std::vector<std::shared_ptr<Task_local>> subtasks_;
    void compute_() override {
      for (auto& i : subtasks_) i->compute();
    }
  public:
    Task28(std::vector<std::shared_ptr<Tensor>> t,  std::array<std::shared_ptr<const IndexRange>,3> range);
    ~Task28() {}
};

class Task29 : public Task {  // associated with gamma
  protected:
    class Task_local : public SubTask<4,2> {
      protected:
        const std::array<std::shared_ptr<const IndexRange>,3> range_;
        const Index& b(const size_t& i) const { return this->block(i); }
        const std::shared_ptr<const Tensor>& in(const size_t& i) const { return this->in_tensor(i); }
        const std::shared_ptr<Tensor>& out() const { return this->out_tensor(); }
      public:
        Task_local(const std::array<const Index,4>& block, const std::array<std::shared_ptr<const Tensor>,2>& in, std::shared_ptr<Tensor>& out,
                   std::array<std::shared_ptr<const IndexRange>,3>& ran)
          : SubTask<4,2>(block, in, out), range_(ran) { }
        void compute() override;
    };
    std::vector<std::shared_ptr<Task_local>> subtasks_;
    void compute_() override {
      for (auto& i : subtasks_) i->compute();
    }
  public:
    Task29(std::vector<std::shared_ptr<Tensor>> t,  std::array<std::shared_ptr<const IndexRange>,3> range);
    ~Task29() {}
};

class Task30 : public Task {  // associated with gamma
  protected:
<<<<<<< HEAD
    class Task_local : public SubTask<6,2> {
=======
    class Task_local : public SubTask<2,1> {
>>>>>>> b4426750
      protected:
        const std::array<std::shared_ptr<const IndexRange>,3> range_;
        const Index& b(const size_t& i) const { return this->block(i); }
        const std::shared_ptr<const Tensor>& in(const size_t& i) const { return this->in_tensor(i); }
        const std::shared_ptr<Tensor>& out() const { return this->out_tensor(); }
      public:
<<<<<<< HEAD
        Task_local(const std::array<const Index,6>& block, const std::array<std::shared_ptr<const Tensor>,2>& in, std::shared_ptr<Tensor>& out,
                   std::array<std::shared_ptr<const IndexRange>,3>& ran)
          : SubTask<6,2>(block, in, out), range_(ran) { }
=======
        Task_local(const std::array<const Index,2>& block, const std::array<std::shared_ptr<const Tensor>,1>& in, std::shared_ptr<Tensor>& out,
                   std::array<std::shared_ptr<const IndexRange>,3>& ran)
          : SubTask<2,1>(block, in, out), range_(ran) { }
>>>>>>> b4426750
        void compute() override;
    };
    std::vector<std::shared_ptr<Task_local>> subtasks_;
    void compute_() override {
      for (auto& i : subtasks_) i->compute();
    }
  public:
    Task30(std::vector<std::shared_ptr<Tensor>> t,  std::array<std::shared_ptr<const IndexRange>,3> range);
    ~Task30() {}
};

class Task31 : public Task {  // associated with gamma
  protected:
<<<<<<< HEAD
    class Task_local : public SubTask<6,3> {
=======
    class Task_local : public SubTask<4,2> {
>>>>>>> b4426750
      protected:
        const std::array<std::shared_ptr<const IndexRange>,3> range_;
        const Index& b(const size_t& i) const { return this->block(i); }
        const std::shared_ptr<const Tensor>& in(const size_t& i) const { return this->in_tensor(i); }
        const std::shared_ptr<Tensor>& out() const { return this->out_tensor(); }
      public:
<<<<<<< HEAD
        Task_local(const std::array<const Index,6>& block, const std::array<std::shared_ptr<const Tensor>,3>& in, std::shared_ptr<Tensor>& out,
                   std::array<std::shared_ptr<const IndexRange>,3>& ran)
          : SubTask<6,3>(block, in, out), range_(ran) { }
=======
        Task_local(const std::array<const Index,4>& block, const std::array<std::shared_ptr<const Tensor>,2>& in, std::shared_ptr<Tensor>& out,
                   std::array<std::shared_ptr<const IndexRange>,3>& ran)
          : SubTask<4,2>(block, in, out), range_(ran) { }
>>>>>>> b4426750
        void compute() override;
    };
    std::vector<std::shared_ptr<Task_local>> subtasks_;
    void compute_() override {
      for (auto& i : subtasks_) i->compute();
    }
  public:
    Task31(std::vector<std::shared_ptr<Tensor>> t,  std::array<std::shared_ptr<const IndexRange>,3> range);
    ~Task31() {}
};

class Task32 : public Task {  // associated with gamma
  protected:
    class Task_local : public SubTask<6,3> {
      protected:
        const std::array<std::shared_ptr<const IndexRange>,3> range_;
        const Index& b(const size_t& i) const { return this->block(i); }
        const std::shared_ptr<const Tensor>& in(const size_t& i) const { return this->in_tensor(i); }
        const std::shared_ptr<Tensor>& out() const { return this->out_tensor(); }
      public:
        Task_local(const std::array<const Index,6>& block, const std::array<std::shared_ptr<const Tensor>,3>& in, std::shared_ptr<Tensor>& out,
                   std::array<std::shared_ptr<const IndexRange>,3>& ran)
          : SubTask<6,3>(block, in, out), range_(ran) { }
        void compute() override;
    };
    std::vector<std::shared_ptr<Task_local>> subtasks_;
    void compute_() override {
      for (auto& i : subtasks_) i->compute();
    }
  public:
    Task32(std::vector<std::shared_ptr<Tensor>> t,  std::array<std::shared_ptr<const IndexRange>,3> range);
    ~Task32() {}
};

class Task33 : public Task {  // associated with gamma
  protected:
<<<<<<< HEAD
    class Task_local : public SubTask<6,3> {
=======
    class Task_local : public SubTask<4,2> {
>>>>>>> b4426750
      protected:
        const std::array<std::shared_ptr<const IndexRange>,3> range_;
        const Index& b(const size_t& i) const { return this->block(i); }
        const std::shared_ptr<const Tensor>& in(const size_t& i) const { return this->in_tensor(i); }
        const std::shared_ptr<Tensor>& out() const { return this->out_tensor(); }
      public:
<<<<<<< HEAD
        Task_local(const std::array<const Index,6>& block, const std::array<std::shared_ptr<const Tensor>,3>& in, std::shared_ptr<Tensor>& out,
                   std::array<std::shared_ptr<const IndexRange>,3>& ran)
          : SubTask<6,3>(block, in, out), range_(ran) { }
=======
        Task_local(const std::array<const Index,4>& block, const std::array<std::shared_ptr<const Tensor>,2>& in, std::shared_ptr<Tensor>& out,
                   std::array<std::shared_ptr<const IndexRange>,3>& ran)
          : SubTask<4,2>(block, in, out), range_(ran) { }
>>>>>>> b4426750
        void compute() override;
    };
    std::vector<std::shared_ptr<Task_local>> subtasks_;
    void compute_() override {
      for (auto& i : subtasks_) i->compute();
    }
  public:
    Task33(std::vector<std::shared_ptr<Tensor>> t,  std::array<std::shared_ptr<const IndexRange>,3> range);
    ~Task33() {}
};

class Task34 : public Task {  // associated with gamma
  protected:
<<<<<<< HEAD
    class Task_local : public SubTask<6,1> {
=======
    class Task_local : public SubTask<2,1> {
>>>>>>> b4426750
      protected:
        const std::array<std::shared_ptr<const IndexRange>,3> range_;
        const Index& b(const size_t& i) const { return this->block(i); }
        const std::shared_ptr<const Tensor>& in(const size_t& i) const { return this->in_tensor(i); }
        const std::shared_ptr<Tensor>& out() const { return this->out_tensor(); }
      public:
<<<<<<< HEAD
        Task_local(const std::array<const Index,6>& block, const std::array<std::shared_ptr<const Tensor>,1>& in, std::shared_ptr<Tensor>& out,
                   std::array<std::shared_ptr<const IndexRange>,3>& ran)
          : SubTask<6,1>(block, in, out), range_(ran) { }
=======
        Task_local(const std::array<const Index,2>& block, const std::array<std::shared_ptr<const Tensor>,1>& in, std::shared_ptr<Tensor>& out,
                   std::array<std::shared_ptr<const IndexRange>,3>& ran)
          : SubTask<2,1>(block, in, out), range_(ran) { }
>>>>>>> b4426750
        void compute() override;
    };
    std::vector<std::shared_ptr<Task_local>> subtasks_;
    void compute_() override {
      for (auto& i : subtasks_) i->compute();
    }
  public:
    Task34(std::vector<std::shared_ptr<Tensor>> t,  std::array<std::shared_ptr<const IndexRange>,3> range);
    ~Task34() {}
};

class Task35 : public Task {  // associated with gamma
  protected:
<<<<<<< HEAD
    class Task_local : public SubTask<8,4> {
=======
    class Task_local : public SubTask<4,2> {
>>>>>>> b4426750
      protected:
        const std::array<std::shared_ptr<const IndexRange>,3> range_;
        const Index& b(const size_t& i) const { return this->block(i); }
        const std::shared_ptr<const Tensor>& in(const size_t& i) const { return this->in_tensor(i); }
        const std::shared_ptr<Tensor>& out() const { return this->out_tensor(); }
      public:
<<<<<<< HEAD
        Task_local(const std::array<const Index,8>& block, const std::array<std::shared_ptr<const Tensor>,4>& in, std::shared_ptr<Tensor>& out,
                   std::array<std::shared_ptr<const IndexRange>,3>& ran)
          : SubTask<8,4>(block, in, out), range_(ran) { }
=======
        Task_local(const std::array<const Index,4>& block, const std::array<std::shared_ptr<const Tensor>,2>& in, std::shared_ptr<Tensor>& out,
                   std::array<std::shared_ptr<const IndexRange>,3>& ran)
          : SubTask<4,2>(block, in, out), range_(ran) { }
>>>>>>> b4426750
        void compute() override;
    };
    std::vector<std::shared_ptr<Task_local>> subtasks_;
    void compute_() override {
      for (auto& i : subtasks_) i->compute();
    }
  public:
    Task35(std::vector<std::shared_ptr<Tensor>> t,  std::array<std::shared_ptr<const IndexRange>,3> range);
    ~Task35() {}
};

class Task36 : public Task {  // associated with gamma
  protected:
<<<<<<< HEAD
    class Task_local : public SubTask<8,3> {
=======
    class Task_local : public SubTask<2,1> {
>>>>>>> b4426750
      protected:
        const std::array<std::shared_ptr<const IndexRange>,3> range_;
        const Index& b(const size_t& i) const { return this->block(i); }
        const std::shared_ptr<const Tensor>& in(const size_t& i) const { return this->in_tensor(i); }
        const std::shared_ptr<Tensor>& out() const { return this->out_tensor(); }
      public:
<<<<<<< HEAD
        Task_local(const std::array<const Index,8>& block, const std::array<std::shared_ptr<const Tensor>,3>& in, std::shared_ptr<Tensor>& out,
                   std::array<std::shared_ptr<const IndexRange>,3>& ran)
          : SubTask<8,3>(block, in, out), range_(ran) { }
=======
        Task_local(const std::array<const Index,2>& block, const std::array<std::shared_ptr<const Tensor>,1>& in, std::shared_ptr<Tensor>& out,
                   std::array<std::shared_ptr<const IndexRange>,3>& ran)
          : SubTask<2,1>(block, in, out), range_(ran) { }
>>>>>>> b4426750
        void compute() override;
    };
    std::vector<std::shared_ptr<Task_local>> subtasks_;
    void compute_() override {
      for (auto& i : subtasks_) i->compute();
    }
  public:
    Task36(std::vector<std::shared_ptr<Tensor>> t,  std::array<std::shared_ptr<const IndexRange>,3> range);
    ~Task36() {}
};

class Task37 : public Task {  // associated with gamma
  protected:
<<<<<<< HEAD
    class Task_local : public SubTask<4,2> {
=======
    class Task_local : public SubTask<4,1> {
>>>>>>> b4426750
      protected:
        const std::array<std::shared_ptr<const IndexRange>,3> range_;
        const Index& b(const size_t& i) const { return this->block(i); }
        const std::shared_ptr<const Tensor>& in(const size_t& i) const { return this->in_tensor(i); }
        const std::shared_ptr<Tensor>& out() const { return this->out_tensor(); }
      public:
<<<<<<< HEAD
        Task_local(const std::array<const Index,4>& block, const std::array<std::shared_ptr<const Tensor>,2>& in, std::shared_ptr<Tensor>& out,
                   std::array<std::shared_ptr<const IndexRange>,3>& ran)
          : SubTask<4,2>(block, in, out), range_(ran) { }
=======
        Task_local(const std::array<const Index,4>& block, const std::array<std::shared_ptr<const Tensor>,1>& in, std::shared_ptr<Tensor>& out,
                   std::array<std::shared_ptr<const IndexRange>,3>& ran)
          : SubTask<4,1>(block, in, out), range_(ran) { }
>>>>>>> b4426750
        void compute() override;
    };
    std::vector<std::shared_ptr<Task_local>> subtasks_;
    void compute_() override {
      for (auto& i : subtasks_) i->compute();
    }
  public:
    Task37(std::vector<std::shared_ptr<Tensor>> t,  std::array<std::shared_ptr<const IndexRange>,3> range);
    ~Task37() {}
};

class Task38 : public Task {  // associated with gamma
  protected:
<<<<<<< HEAD
    class Task_local : public SubTask<7,5> {
=======
    class Task_local : public SubTask<4,1> {
>>>>>>> b4426750
      protected:
        const std::array<std::shared_ptr<const IndexRange>,4> range_;
        const Index& b(const size_t& i) const { return this->block(i); }
        const std::shared_ptr<const Tensor>& in(const size_t& i) const { return this->in_tensor(i); }
        const std::shared_ptr<Tensor>& out() const { return this->out_tensor(); }
      public:
<<<<<<< HEAD
        Task_local(const std::array<const Index,7>& block, const std::array<std::shared_ptr<const Tensor>,5>& in, std::shared_ptr<Tensor>& out,
                   std::array<std::shared_ptr<const IndexRange>,4>& ran)
          : SubTask<7,5>(block, in, out), range_(ran) { }
=======
        Task_local(const std::array<const Index,4>& block, const std::array<std::shared_ptr<const Tensor>,1>& in, std::shared_ptr<Tensor>& out,
                   std::array<std::shared_ptr<const IndexRange>,3>& ran)
          : SubTask<4,1>(block, in, out), range_(ran) { }
>>>>>>> b4426750
        void compute() override;
    };
    std::vector<std::shared_ptr<Task_local>> subtasks_;
    void compute_() override {
      for (auto& i : subtasks_) i->compute();
    }
  public:
    Task38(std::vector<std::shared_ptr<Tensor>> t,  std::array<std::shared_ptr<const IndexRange>,4> range);
    ~Task38() {}
};

<<<<<<< HEAD
class Task39 : public Task {  // associated with gamma
  protected:
    class Task_local : public SubTask<5,3> {
=======
class Task39 : public AccTask {
  protected:
    class Task_local : public SubTask<4,2> {
>>>>>>> b4426750
      protected:
        const std::array<std::shared_ptr<const IndexRange>,4> range_;
        const Index& b(const size_t& i) const { return this->block(i); }
        const std::shared_ptr<const Tensor>& in(const size_t& i) const { return this->in_tensor(i); }
        const std::shared_ptr<Tensor>& out() const { return this->out_tensor(); }
        double target_;
      public:
<<<<<<< HEAD
        Task_local(const std::array<const Index,5>& block, const std::array<std::shared_ptr<const Tensor>,3>& in, std::shared_ptr<Tensor>& out,
                   std::array<std::shared_ptr<const IndexRange>,4>& ran)
          : SubTask<5,3>(block, in, out), range_(ran) { }
=======
        Task_local(const std::array<const Index,4>& block, const std::array<std::shared_ptr<const Tensor>,2>& in, std::shared_ptr<Tensor>& out,
                   std::array<std::shared_ptr<const IndexRange>,3>& ran)
          : SubTask<4,2>(block, in, out), range_(ran) { }
        double target() const { return target_; }
>>>>>>> b4426750
        void compute() override;
    };
    std::vector<std::shared_ptr<Task_local>> subtasks_;
    void compute_() override {
      this->target_ = 0.0;
      for (auto& i : subtasks_) {
        i->compute();
        this->target_ += i->target();
      }
    }
  public:
    Task39(std::vector<std::shared_ptr<Tensor>> t,  std::array<std::shared_ptr<const IndexRange>,4> range);
    ~Task39() {}
};

<<<<<<< HEAD
class Task40 : public Task {  // associated with gamma
  protected:
    class Task_local : public SubTask<7,3> {
=======
class Task40 : public AccTask {
  protected:
    class Task_local : public SubTask<4,1> {
>>>>>>> b4426750
      protected:
        const std::array<std::shared_ptr<const IndexRange>,4> range_;
        const Index& b(const size_t& i) const { return this->block(i); }
        const std::shared_ptr<const Tensor>& in(const size_t& i) const { return this->in_tensor(i); }
        const std::shared_ptr<Tensor>& out() const { return this->out_tensor(); }
        double target_;
      public:
<<<<<<< HEAD
        Task_local(const std::array<const Index,7>& block, const std::array<std::shared_ptr<const Tensor>,3>& in, std::shared_ptr<Tensor>& out,
                   std::array<std::shared_ptr<const IndexRange>,4>& ran)
          : SubTask<7,3>(block, in, out), range_(ran) { }
=======
        Task_local(const std::array<const Index,4>& block, const std::array<std::shared_ptr<const Tensor>,1>& in, std::shared_ptr<Tensor>& out,
                   std::array<std::shared_ptr<const IndexRange>,3>& ran)
          : SubTask<4,1>(block, in, out), range_(ran) { }
        double target() const { return target_; }
>>>>>>> b4426750
        void compute() override;
    };
    std::vector<std::shared_ptr<Task_local>> subtasks_;
    void compute_() override {
      this->target_ = 0.0;
      for (auto& i : subtasks_) {
        i->compute();
        this->target_ += i->target();
      }
    }
  public:
    Task40(std::vector<std::shared_ptr<Tensor>> t,  std::array<std::shared_ptr<const IndexRange>,4> range);
    ~Task40() {}
};

<<<<<<< HEAD
class Task41 : public Task {  // associated with gamma
  protected:
    class Task_local : public SubTask<5,3> {
=======
class Task41 : public AccTask {
  protected:
    class Task_local : public SubTask<4,2> {
>>>>>>> b4426750
      protected:
        const std::array<std::shared_ptr<const IndexRange>,4> range_;
        const Index& b(const size_t& i) const { return this->block(i); }
        const std::shared_ptr<const Tensor>& in(const size_t& i) const { return this->in_tensor(i); }
        const std::shared_ptr<Tensor>& out() const { return this->out_tensor(); }
        double target_;
      public:
<<<<<<< HEAD
        Task_local(const std::array<const Index,5>& block, const std::array<std::shared_ptr<const Tensor>,3>& in, std::shared_ptr<Tensor>& out,
                   std::array<std::shared_ptr<const IndexRange>,4>& ran)
          : SubTask<5,3>(block, in, out), range_(ran) { }
=======
        Task_local(const std::array<const Index,4>& block, const std::array<std::shared_ptr<const Tensor>,2>& in, std::shared_ptr<Tensor>& out,
                   std::array<std::shared_ptr<const IndexRange>,3>& ran)
          : SubTask<4,2>(block, in, out), range_(ran) { }
        double target() const { return target_; }
>>>>>>> b4426750
        void compute() override;
    };
    std::vector<std::shared_ptr<Task_local>> subtasks_;
    void compute_() override {
      this->target_ = 0.0;
      for (auto& i : subtasks_) {
        i->compute();
        this->target_ += i->target();
      }
    }
  public:
    Task41(std::vector<std::shared_ptr<Tensor>> t,  std::array<std::shared_ptr<const IndexRange>,4> range);
    ~Task41() {}
};

<<<<<<< HEAD
class Task42 : public Task {  // associated with gamma
  protected:
    class Task_local : public SubTask<7,3> {
      protected:
        const std::array<std::shared_ptr<const IndexRange>,4> range_;
        const Index& b(const size_t& i) const { return this->block(i); }
        const std::shared_ptr<const Tensor>& in(const size_t& i) const { return this->in_tensor(i); }
        const std::shared_ptr<Tensor>& out() const { return this->out_tensor(); }
      public:
        Task_local(const std::array<const Index,7>& block, const std::array<std::shared_ptr<const Tensor>,3>& in, std::shared_ptr<Tensor>& out,
                   std::array<std::shared_ptr<const IndexRange>,4>& ran)
          : SubTask<7,3>(block, in, out), range_(ran) { }
=======
class Task42 : public AccTask {
  protected:
    class Task_local : public SubTask<4,1> {
      protected:
        const std::array<std::shared_ptr<const IndexRange>,3> range_;
        const Index& b(const size_t& i) const { return this->block(i); }
        const std::shared_ptr<const Tensor>& in(const size_t& i) const { return this->in_tensor(i); }
        const std::shared_ptr<Tensor>& out() const { return this->out_tensor(); }
        double target_;
      public:
        Task_local(const std::array<const Index,4>& block, const std::array<std::shared_ptr<const Tensor>,1>& in, std::shared_ptr<Tensor>& out,
                   std::array<std::shared_ptr<const IndexRange>,3>& ran)
          : SubTask<4,1>(block, in, out), range_(ran) { }
        double target() const { return target_; }
>>>>>>> b4426750
        void compute() override;
    };
    std::vector<std::shared_ptr<Task_local>> subtasks_;
    void compute_() override {
<<<<<<< HEAD
      for (auto& i : subtasks_) i->compute();
    }
  public:
    Task42(std::vector<std::shared_ptr<Tensor>> t,  std::array<std::shared_ptr<const IndexRange>,4> range);
    ~Task42() {}
};

class Task43 : public Task {  // associated with gamma
  protected:
    class Task_local : public SubTask<9,5> {
=======
      this->target_ = 0.0;
      for (auto& i : subtasks_) {
        i->compute();
        this->target_ += i->target();
      }
    }
  public:
    Task42(std::vector<std::shared_ptr<Tensor>> t,  std::array<std::shared_ptr<const IndexRange>,3> range);
    ~Task42() {}
};

class Task43 : public AccTask {
  protected:
    class Task_local : public SubTask<2,2> {
>>>>>>> b4426750
      protected:
        const std::array<std::shared_ptr<const IndexRange>,4> range_;
        const Index& b(const size_t& i) const { return this->block(i); }
        const std::shared_ptr<const Tensor>& in(const size_t& i) const { return this->in_tensor(i); }
        const std::shared_ptr<Tensor>& out() const { return this->out_tensor(); }
        double target_;
      public:
<<<<<<< HEAD
        Task_local(const std::array<const Index,9>& block, const std::array<std::shared_ptr<const Tensor>,5>& in, std::shared_ptr<Tensor>& out,
                   std::array<std::shared_ptr<const IndexRange>,4>& ran)
          : SubTask<9,5>(block, in, out), range_(ran) { }
=======
        Task_local(const std::array<const Index,2>& block, const std::array<std::shared_ptr<const Tensor>,2>& in, std::shared_ptr<Tensor>& out,
                   std::array<std::shared_ptr<const IndexRange>,3>& ran)
          : SubTask<2,2>(block, in, out), range_(ran) { }
        double target() const { return target_; }
>>>>>>> b4426750
        void compute() override;
    };
    std::vector<std::shared_ptr<Task_local>> subtasks_;
    void compute_() override {
      this->target_ = 0.0;
      for (auto& i : subtasks_) {
        i->compute();
        this->target_ += i->target();
      }
    }
  public:
    Task43(std::vector<std::shared_ptr<Tensor>> t,  std::array<std::shared_ptr<const IndexRange>,4> range);
    ~Task43() {}
};

<<<<<<< HEAD
class Task44 : public Task {  // associated with gamma
  protected:
    class Task_local : public SubTask<7,3> {
=======
class Task44 : public AccTask {
  protected:
    class Task_local : public SubTask<2,2> {
>>>>>>> b4426750
      protected:
        const std::array<std::shared_ptr<const IndexRange>,4> range_;
        const Index& b(const size_t& i) const { return this->block(i); }
        const std::shared_ptr<const Tensor>& in(const size_t& i) const { return this->in_tensor(i); }
        const std::shared_ptr<Tensor>& out() const { return this->out_tensor(); }
        double target_;
      public:
<<<<<<< HEAD
        Task_local(const std::array<const Index,7>& block, const std::array<std::shared_ptr<const Tensor>,3>& in, std::shared_ptr<Tensor>& out,
                   std::array<std::shared_ptr<const IndexRange>,4>& ran)
          : SubTask<7,3>(block, in, out), range_(ran) { }
=======
        Task_local(const std::array<const Index,2>& block, const std::array<std::shared_ptr<const Tensor>,2>& in, std::shared_ptr<Tensor>& out,
                   std::array<std::shared_ptr<const IndexRange>,3>& ran)
          : SubTask<2,2>(block, in, out), range_(ran) { }
        double target() const { return target_; }
>>>>>>> b4426750
        void compute() override;
    };
    std::vector<std::shared_ptr<Task_local>> subtasks_;
    void compute_() override {
      this->target_ = 0.0;
      for (auto& i : subtasks_) {
        i->compute();
        this->target_ += i->target();
      }
    }
  public:
    Task44(std::vector<std::shared_ptr<Tensor>> t,  std::array<std::shared_ptr<const IndexRange>,4> range);
    ~Task44() {}
};

<<<<<<< HEAD
class Task45 : public Task {  // associated with gamma
  protected:
    class Task_local : public SubTask<5,2> {
      protected:
        const std::array<std::shared_ptr<const IndexRange>,4> range_;
        const Index& b(const size_t& i) const { return this->block(i); }
        const std::shared_ptr<const Tensor>& in(const size_t& i) const { return this->in_tensor(i); }
        const std::shared_ptr<Tensor>& out() const { return this->out_tensor(); }
      public:
        Task_local(const std::array<const Index,5>& block, const std::array<std::shared_ptr<const Tensor>,2>& in, std::shared_ptr<Tensor>& out,
                   std::array<std::shared_ptr<const IndexRange>,4>& ran)
          : SubTask<5,2>(block, in, out), range_(ran) { }
=======
class Task45 : public AccTask {
  protected:
    class Task_local : public SubTask<4,1> {
      protected:
        const std::array<std::shared_ptr<const IndexRange>,3> range_;
        const Index& b(const size_t& i) const { return this->block(i); }
        const std::shared_ptr<const Tensor>& in(const size_t& i) const { return this->in_tensor(i); }
        const std::shared_ptr<Tensor>& out() const { return this->out_tensor(); }
        double target_;
      public:
        Task_local(const std::array<const Index,4>& block, const std::array<std::shared_ptr<const Tensor>,1>& in, std::shared_ptr<Tensor>& out,
                   std::array<std::shared_ptr<const IndexRange>,3>& ran)
          : SubTask<4,1>(block, in, out), range_(ran) { }
        double target() const { return target_; }
>>>>>>> b4426750
        void compute() override;
    };
    std::vector<std::shared_ptr<Task_local>> subtasks_;
    void compute_() override {
<<<<<<< HEAD
      for (auto& i : subtasks_) i->compute();
    }
  public:
    Task45(std::vector<std::shared_ptr<Tensor>> t,  std::array<std::shared_ptr<const IndexRange>,4> range);
    ~Task45() {}
};

class Task46 : public Task {  // associated with gamma
  protected:
    class Task_local : public SubTask<7,3> {
=======
      this->target_ = 0.0;
      for (auto& i : subtasks_) {
        i->compute();
        this->target_ += i->target();
      }
    }
  public:
    Task45(std::vector<std::shared_ptr<Tensor>> t,  std::array<std::shared_ptr<const IndexRange>,3> range);
    ~Task45() {}
};

class Task46 : public AccTask {
  protected:
    class Task_local : public SubTask<2,2> {
>>>>>>> b4426750
      protected:
        const std::array<std::shared_ptr<const IndexRange>,3> range_;
        const Index& b(const size_t& i) const { return this->block(i); }
        const std::shared_ptr<const Tensor>& in(const size_t& i) const { return this->in_tensor(i); }
        const std::shared_ptr<Tensor>& out() const { return this->out_tensor(); }
        double target_;
      public:
<<<<<<< HEAD
        Task_local(const std::array<const Index,7>& block, const std::array<std::shared_ptr<const Tensor>,3>& in, std::shared_ptr<Tensor>& out,
                   std::array<std::shared_ptr<const IndexRange>,4>& ran)
          : SubTask<7,3>(block, in, out), range_(ran) { }
=======
        Task_local(const std::array<const Index,2>& block, const std::array<std::shared_ptr<const Tensor>,2>& in, std::shared_ptr<Tensor>& out,
                   std::array<std::shared_ptr<const IndexRange>,3>& ran)
          : SubTask<2,2>(block, in, out), range_(ran) { }
        double target() const { return target_; }
>>>>>>> b4426750
        void compute() override;
    };
    std::vector<std::shared_ptr<Task_local>> subtasks_;
    void compute_() override {
      this->target_ = 0.0;
      for (auto& i : subtasks_) {
        i->compute();
        this->target_ += i->target();
      }
    }
  public:
    Task46(std::vector<std::shared_ptr<Tensor>> t,  std::array<std::shared_ptr<const IndexRange>,3> range);
    ~Task46() {}
};

<<<<<<< HEAD
class Task47 : public Task {  // associated with gamma
  protected:
    class Task_local : public SubTask<5,2> {
=======
class Task47 : public AccTask {
  protected:
    class Task_local : public SubTask<4,1> {
>>>>>>> b4426750
      protected:
        const std::array<std::shared_ptr<const IndexRange>,3> range_;
        const Index& b(const size_t& i) const { return this->block(i); }
        const std::shared_ptr<const Tensor>& in(const size_t& i) const { return this->in_tensor(i); }
        const std::shared_ptr<Tensor>& out() const { return this->out_tensor(); }
        double target_;
      public:
<<<<<<< HEAD
        Task_local(const std::array<const Index,5>& block, const std::array<std::shared_ptr<const Tensor>,2>& in, std::shared_ptr<Tensor>& out,
                   std::array<std::shared_ptr<const IndexRange>,4>& ran)
          : SubTask<5,2>(block, in, out), range_(ran) { }
=======
        Task_local(const std::array<const Index,4>& block, const std::array<std::shared_ptr<const Tensor>,1>& in, std::shared_ptr<Tensor>& out,
                   std::array<std::shared_ptr<const IndexRange>,3>& ran)
          : SubTask<4,1>(block, in, out), range_(ran) { }
        double target() const { return target_; }
>>>>>>> b4426750
        void compute() override;
    };
    std::vector<std::shared_ptr<Task_local>> subtasks_;
    void compute_() override {
      this->target_ = 0.0;
      for (auto& i : subtasks_) {
        i->compute();
        this->target_ += i->target();
      }
    }
  public:
    Task47(std::vector<std::shared_ptr<Tensor>> t,  std::array<std::shared_ptr<const IndexRange>,3> range);
    ~Task47() {}
};

<<<<<<< HEAD
class Task48 : public Task {  // associated with gamma
=======
class Task48 : public AccTask {
>>>>>>> b4426750
  protected:
    class Task_local : public SubTask<5,4> {
      protected:
        const std::array<std::shared_ptr<const IndexRange>,3> range_;
        const Index& b(const size_t& i) const { return this->block(i); }
        const std::shared_ptr<const Tensor>& in(const size_t& i) const { return this->in_tensor(i); }
        const std::shared_ptr<Tensor>& out() const { return this->out_tensor(); }
        double target_;
      public:
<<<<<<< HEAD
        Task_local(const std::array<const Index,5>& block, const std::array<std::shared_ptr<const Tensor>,4>& in, std::shared_ptr<Tensor>& out,
                   std::array<std::shared_ptr<const IndexRange>,4>& ran)
          : SubTask<5,4>(block, in, out), range_(ran) { }
=======
        Task_local(const std::array<const Index,4>& block, const std::array<std::shared_ptr<const Tensor>,2>& in, std::shared_ptr<Tensor>& out,
                   std::array<std::shared_ptr<const IndexRange>,3>& ran)
          : SubTask<4,2>(block, in, out), range_(ran) { }
        double target() const { return target_; }
>>>>>>> b4426750
        void compute() override;
    };
    std::vector<std::shared_ptr<Task_local>> subtasks_;
    void compute_() override {
      this->target_ = 0.0;
      for (auto& i : subtasks_) {
        i->compute();
        this->target_ += i->target();
      }
    }
  public:
    Task48(std::vector<std::shared_ptr<Tensor>> t,  std::array<std::shared_ptr<const IndexRange>,3> range);
    ~Task48() {}
};

<<<<<<< HEAD
class Task49 : public Task {  // associated with gamma
=======
class Task49 : public AccTask {
>>>>>>> b4426750
  protected:
    class Task_local : public SubTask<3,2> {
      protected:
        const std::array<std::shared_ptr<const IndexRange>,3> range_;
        const Index& b(const size_t& i) const { return this->block(i); }
        const std::shared_ptr<const Tensor>& in(const size_t& i) const { return this->in_tensor(i); }
        const std::shared_ptr<Tensor>& out() const { return this->out_tensor(); }
        double target_;
      public:
<<<<<<< HEAD
        Task_local(const std::array<const Index,3>& block, const std::array<std::shared_ptr<const Tensor>,2>& in, std::shared_ptr<Tensor>& out,
                   std::array<std::shared_ptr<const IndexRange>,4>& ran)
          : SubTask<3,2>(block, in, out), range_(ran) { }
=======
        Task_local(const std::array<const Index,4>& block, const std::array<std::shared_ptr<const Tensor>,1>& in, std::shared_ptr<Tensor>& out,
                   std::array<std::shared_ptr<const IndexRange>,3>& ran)
          : SubTask<4,1>(block, in, out), range_(ran) { }
        double target() const { return target_; }
>>>>>>> b4426750
        void compute() override;
    };
    std::vector<std::shared_ptr<Task_local>> subtasks_;
    void compute_() override {
      this->target_ = 0.0;
      for (auto& i : subtasks_) {
        i->compute();
        this->target_ += i->target();
      }
    }
  public:
    Task49(std::vector<std::shared_ptr<Tensor>> t,  std::array<std::shared_ptr<const IndexRange>,3> range);
    ~Task49() {}
};


}
}
}
#endif
<|MERGE_RESOLUTION|>--- conflicted
+++ resolved
@@ -38,26 +38,16 @@
 
 class Task0 : public Task {  // associated with gamma
   protected:
-<<<<<<< HEAD
     class Task_local : public SubTask<6,4> {
-=======
-    class Task_local : public SubTask<2,1> {
->>>>>>> b4426750
-      protected:
-        const std::array<std::shared_ptr<const IndexRange>,3> range_;
-        const Index& b(const size_t& i) const { return this->block(i); }
-        const std::shared_ptr<const Tensor>& in(const size_t& i) const { return this->in_tensor(i); }
-        const std::shared_ptr<Tensor>& out() const { return this->out_tensor(); }
-      public:
-<<<<<<< HEAD
+      protected:
+        const std::array<std::shared_ptr<const IndexRange>,3> range_;
+        const Index& b(const size_t& i) const { return this->block(i); }
+        const std::shared_ptr<const Tensor>& in(const size_t& i) const { return this->in_tensor(i); }
+        const std::shared_ptr<Tensor>& out() const { return this->out_tensor(); }
+      public:
         Task_local(const std::array<const Index,6>& block, const std::array<std::shared_ptr<const Tensor>,4>& in, std::shared_ptr<Tensor>& out,
                    std::array<std::shared_ptr<const IndexRange>,3>& ran)
           : SubTask<6,4>(block, in, out), range_(ran) { }
-=======
-        Task_local(const std::array<const Index,2>& block, const std::array<std::shared_ptr<const Tensor>,1>& in, std::shared_ptr<Tensor>& out,
-                   std::array<std::shared_ptr<const IndexRange>,3>& ran)
-          : SubTask<2,1>(block, in, out), range_(ran) { }
->>>>>>> b4426750
         void compute() override;
     };
     std::vector<std::shared_ptr<Task_local>> subtasks_;
@@ -94,26 +84,16 @@
 
 class Task2 : public Task {  // associated with gamma
   protected:
-<<<<<<< HEAD
     class Task_local : public SubTask<6,3> {
-=======
-    class Task_local : public SubTask<4,1> {
->>>>>>> b4426750
-      protected:
-        const std::array<std::shared_ptr<const IndexRange>,3> range_;
-        const Index& b(const size_t& i) const { return this->block(i); }
-        const std::shared_ptr<const Tensor>& in(const size_t& i) const { return this->in_tensor(i); }
-        const std::shared_ptr<Tensor>& out() const { return this->out_tensor(); }
-      public:
-<<<<<<< HEAD
+      protected:
+        const std::array<std::shared_ptr<const IndexRange>,3> range_;
+        const Index& b(const size_t& i) const { return this->block(i); }
+        const std::shared_ptr<const Tensor>& in(const size_t& i) const { return this->in_tensor(i); }
+        const std::shared_ptr<Tensor>& out() const { return this->out_tensor(); }
+      public:
         Task_local(const std::array<const Index,6>& block, const std::array<std::shared_ptr<const Tensor>,3>& in, std::shared_ptr<Tensor>& out,
                    std::array<std::shared_ptr<const IndexRange>,3>& ran)
           : SubTask<6,3>(block, in, out), range_(ran) { }
-=======
-        Task_local(const std::array<const Index,4>& block, const std::array<std::shared_ptr<const Tensor>,1>& in, std::shared_ptr<Tensor>& out,
-                   std::array<std::shared_ptr<const IndexRange>,3>& ran)
-          : SubTask<4,1>(block, in, out), range_(ran) { }
->>>>>>> b4426750
         void compute() override;
     };
     std::vector<std::shared_ptr<Task_local>> subtasks_;
@@ -127,7 +107,6 @@
 
 class Task3 : public Task {  // associated with gamma
   protected:
-<<<<<<< HEAD
     class Task_local : public SubTask<4,2> {
       protected:
         const std::array<std::shared_ptr<const IndexRange>,3> range_;
@@ -152,67 +131,45 @@
 class Task4 : public Task {  // associated with gamma
   protected:
     class Task_local : public SubTask<6,3> {
-=======
-    class Task_local : public SubTask<3,2> {
->>>>>>> b4426750
-      protected:
-        const std::array<std::shared_ptr<const IndexRange>,4> range_;
-        const Index& b(const size_t& i) const { return this->block(i); }
-        const std::shared_ptr<const Tensor>& in(const size_t& i) const { return this->in_tensor(i); }
-        const std::shared_ptr<Tensor>& out() const { return this->out_tensor(); }
-      public:
-<<<<<<< HEAD
+      protected:
+        const std::array<std::shared_ptr<const IndexRange>,3> range_;
+        const Index& b(const size_t& i) const { return this->block(i); }
+        const std::shared_ptr<const Tensor>& in(const size_t& i) const { return this->in_tensor(i); }
+        const std::shared_ptr<Tensor>& out() const { return this->out_tensor(); }
+      public:
         Task_local(const std::array<const Index,6>& block, const std::array<std::shared_ptr<const Tensor>,3>& in, std::shared_ptr<Tensor>& out,
                    std::array<std::shared_ptr<const IndexRange>,3>& ran)
           : SubTask<6,3>(block, in, out), range_(ran) { }
-=======
-        Task_local(const std::array<const Index,3>& block, const std::array<std::shared_ptr<const Tensor>,2>& in, std::shared_ptr<Tensor>& out,
-                   std::array<std::shared_ptr<const IndexRange>,4>& ran)
-          : SubTask<3,2>(block, in, out), range_(ran) { }
->>>>>>> b4426750
-        void compute() override;
-    };
-    std::vector<std::shared_ptr<Task_local>> subtasks_;
-    void compute_() override {
-      for (auto& i : subtasks_) i->compute();
-    }
-  public:
-    Task3(std::vector<std::shared_ptr<Tensor>> t,  std::array<std::shared_ptr<const IndexRange>,4> range);
-    ~Task3() {}
-};
-
-<<<<<<< HEAD
+        void compute() override;
+    };
+    std::vector<std::shared_ptr<Task_local>> subtasks_;
+    void compute_() override {
+      for (auto& i : subtasks_) i->compute();
+    }
+  public:
+    Task4(std::vector<std::shared_ptr<Tensor>> t,  std::array<std::shared_ptr<const IndexRange>,3> range);
+    ~Task4() {}
+};
+
 class Task5 : public Task {  // associated with gamma
   protected:
     class Task_local : public SubTask<8,5> {
-=======
-class Task4 : public Task {  // associated with gamma
-  protected:
-    class Task_local : public SubTask<3,1> {
->>>>>>> b4426750
-      protected:
-        const std::array<std::shared_ptr<const IndexRange>,4> range_;
-        const Index& b(const size_t& i) const { return this->block(i); }
-        const std::shared_ptr<const Tensor>& in(const size_t& i) const { return this->in_tensor(i); }
-        const std::shared_ptr<Tensor>& out() const { return this->out_tensor(); }
-      public:
-<<<<<<< HEAD
+      protected:
+        const std::array<std::shared_ptr<const IndexRange>,3> range_;
+        const Index& b(const size_t& i) const { return this->block(i); }
+        const std::shared_ptr<const Tensor>& in(const size_t& i) const { return this->in_tensor(i); }
+        const std::shared_ptr<Tensor>& out() const { return this->out_tensor(); }
+      public:
         Task_local(const std::array<const Index,8>& block, const std::array<std::shared_ptr<const Tensor>,5>& in, std::shared_ptr<Tensor>& out,
                    std::array<std::shared_ptr<const IndexRange>,3>& ran)
           : SubTask<8,5>(block, in, out), range_(ran) { }
-=======
-        Task_local(const std::array<const Index,3>& block, const std::array<std::shared_ptr<const Tensor>,1>& in, std::shared_ptr<Tensor>& out,
-                   std::array<std::shared_ptr<const IndexRange>,4>& ran)
-          : SubTask<3,1>(block, in, out), range_(ran) { }
->>>>>>> b4426750
-        void compute() override;
-    };
-    std::vector<std::shared_ptr<Task_local>> subtasks_;
-    void compute_() override {
-      for (auto& i : subtasks_) i->compute();
-    }
-  public:
-<<<<<<< HEAD
+        void compute() override;
+    };
+    std::vector<std::shared_ptr<Task_local>> subtasks_;
+    void compute_() override {
+      for (auto& i : subtasks_) i->compute();
+    }
+  public:
     Task5(std::vector<std::shared_ptr<Tensor>> t,  std::array<std::shared_ptr<const IndexRange>,3> range);
     ~Task5() {}
 };
@@ -220,52 +177,23 @@
 class Task6 : public Task {  // associated with gamma
   protected:
     class Task_local : public SubTask<6,3> {
-=======
-    Task4(std::vector<std::shared_ptr<Tensor>> t,  std::array<std::shared_ptr<const IndexRange>,4> range);
-    ~Task4() {}
-};
-
-class Task5 : public Task {  // associated with gamma
-  protected:
-    class Task_local : public SubTask<5,2> {
->>>>>>> b4426750
-      protected:
-        const std::array<std::shared_ptr<const IndexRange>,4> range_;
-        const Index& b(const size_t& i) const { return this->block(i); }
-        const std::shared_ptr<const Tensor>& in(const size_t& i) const { return this->in_tensor(i); }
-        const std::shared_ptr<Tensor>& out() const { return this->out_tensor(); }
-      public:
-<<<<<<< HEAD
+      protected:
+        const std::array<std::shared_ptr<const IndexRange>,3> range_;
+        const Index& b(const size_t& i) const { return this->block(i); }
+        const std::shared_ptr<const Tensor>& in(const size_t& i) const { return this->in_tensor(i); }
+        const std::shared_ptr<Tensor>& out() const { return this->out_tensor(); }
+      public:
         Task_local(const std::array<const Index,6>& block, const std::array<std::shared_ptr<const Tensor>,3>& in, std::shared_ptr<Tensor>& out,
                    std::array<std::shared_ptr<const IndexRange>,3>& ran)
           : SubTask<6,3>(block, in, out), range_(ran) { }
-=======
-        Task_local(const std::array<const Index,5>& block, const std::array<std::shared_ptr<const Tensor>,2>& in, std::shared_ptr<Tensor>& out,
-                   std::array<std::shared_ptr<const IndexRange>,4>& ran)
-          : SubTask<5,2>(block, in, out), range_(ran) { }
->>>>>>> b4426750
-        void compute() override;
-    };
-    std::vector<std::shared_ptr<Task_local>> subtasks_;
-    void compute_() override {
-      for (auto& i : subtasks_) i->compute();
-    }
-  public:
-    Task5(std::vector<std::shared_ptr<Tensor>> t,  std::array<std::shared_ptr<const IndexRange>,4> range);
-    ~Task5() {}
-};
-
-class Task6 : public Task {
-  protected:
-    std::shared_ptr<Tensor> r_;
-    IndexRange closed_;
-    IndexRange active_;
-    IndexRange virt_;
-    void compute_() {
-      r_->zero();
-    }
-  public:
-    Task6(std::vector<std::shared_ptr<Tensor>> t);
+        void compute() override;
+    };
+    std::vector<std::shared_ptr<Task_local>> subtasks_;
+    void compute_() override {
+      for (auto& i : subtasks_) i->compute();
+    }
+  public:
+    Task6(std::vector<std::shared_ptr<Tensor>> t,  std::array<std::shared_ptr<const IndexRange>,3> range);
     ~Task6() {}
 };
 
@@ -317,26 +245,16 @@
 
 class Task9 : public Task {  // associated with gamma
   protected:
-<<<<<<< HEAD
     class Task_local : public SubTask<6,3> {
-=======
-    class Task_local : public SubTask<2,2> {
->>>>>>> b4426750
-      protected:
-        const std::array<std::shared_ptr<const IndexRange>,3> range_;
-        const Index& b(const size_t& i) const { return this->block(i); }
-        const std::shared_ptr<const Tensor>& in(const size_t& i) const { return this->in_tensor(i); }
-        const std::shared_ptr<Tensor>& out() const { return this->out_tensor(); }
-      public:
-<<<<<<< HEAD
+      protected:
+        const std::array<std::shared_ptr<const IndexRange>,3> range_;
+        const Index& b(const size_t& i) const { return this->block(i); }
+        const std::shared_ptr<const Tensor>& in(const size_t& i) const { return this->in_tensor(i); }
+        const std::shared_ptr<Tensor>& out() const { return this->out_tensor(); }
+      public:
         Task_local(const std::array<const Index,6>& block, const std::array<std::shared_ptr<const Tensor>,3>& in, std::shared_ptr<Tensor>& out,
                    std::array<std::shared_ptr<const IndexRange>,3>& ran)
           : SubTask<6,3>(block, in, out), range_(ran) { }
-=======
-        Task_local(const std::array<const Index,2>& block, const std::array<std::shared_ptr<const Tensor>,2>& in, std::shared_ptr<Tensor>& out,
-                   std::array<std::shared_ptr<const IndexRange>,3>& ran)
-          : SubTask<2,2>(block, in, out), range_(ran) { }
->>>>>>> b4426750
         void compute() override;
     };
     std::vector<std::shared_ptr<Task_local>> subtasks_;
@@ -350,26 +268,16 @@
 
 class Task10 : public Task {  // associated with gamma
   protected:
-<<<<<<< HEAD
     class Task_local : public SubTask<4,2> {
-=======
-    class Task_local : public SubTask<2,1> {
->>>>>>> b4426750
-      protected:
-        const std::array<std::shared_ptr<const IndexRange>,3> range_;
-        const Index& b(const size_t& i) const { return this->block(i); }
-        const std::shared_ptr<const Tensor>& in(const size_t& i) const { return this->in_tensor(i); }
-        const std::shared_ptr<Tensor>& out() const { return this->out_tensor(); }
-      public:
-<<<<<<< HEAD
+      protected:
+        const std::array<std::shared_ptr<const IndexRange>,3> range_;
+        const Index& b(const size_t& i) const { return this->block(i); }
+        const std::shared_ptr<const Tensor>& in(const size_t& i) const { return this->in_tensor(i); }
+        const std::shared_ptr<Tensor>& out() const { return this->out_tensor(); }
+      public:
         Task_local(const std::array<const Index,4>& block, const std::array<std::shared_ptr<const Tensor>,2>& in, std::shared_ptr<Tensor>& out,
                    std::array<std::shared_ptr<const IndexRange>,3>& ran)
           : SubTask<4,2>(block, in, out), range_(ran) { }
-=======
-        Task_local(const std::array<const Index,2>& block, const std::array<std::shared_ptr<const Tensor>,1>& in, std::shared_ptr<Tensor>& out,
-                   std::array<std::shared_ptr<const IndexRange>,3>& ran)
-          : SubTask<2,1>(block, in, out), range_(ran) { }
->>>>>>> b4426750
         void compute() override;
     };
     std::vector<std::shared_ptr<Task_local>> subtasks_;
@@ -406,26 +314,16 @@
 
 class Task12 : public Task {  // associated with gamma
   protected:
-<<<<<<< HEAD
     class Task_local : public SubTask<2,1> {
-=======
-    class Task_local : public SubTask<2,2> {
->>>>>>> b4426750
-      protected:
-        const std::array<std::shared_ptr<const IndexRange>,3> range_;
-        const Index& b(const size_t& i) const { return this->block(i); }
-        const std::shared_ptr<const Tensor>& in(const size_t& i) const { return this->in_tensor(i); }
-        const std::shared_ptr<Tensor>& out() const { return this->out_tensor(); }
-      public:
-<<<<<<< HEAD
+      protected:
+        const std::array<std::shared_ptr<const IndexRange>,3> range_;
+        const Index& b(const size_t& i) const { return this->block(i); }
+        const std::shared_ptr<const Tensor>& in(const size_t& i) const { return this->in_tensor(i); }
+        const std::shared_ptr<Tensor>& out() const { return this->out_tensor(); }
+      public:
         Task_local(const std::array<const Index,2>& block, const std::array<std::shared_ptr<const Tensor>,1>& in, std::shared_ptr<Tensor>& out,
                    std::array<std::shared_ptr<const IndexRange>,3>& ran)
           : SubTask<2,1>(block, in, out), range_(ran) { }
-=======
-        Task_local(const std::array<const Index,2>& block, const std::array<std::shared_ptr<const Tensor>,2>& in, std::shared_ptr<Tensor>& out,
-                   std::array<std::shared_ptr<const IndexRange>,3>& ran)
-          : SubTask<2,2>(block, in, out), range_(ran) { }
->>>>>>> b4426750
         void compute() override;
     };
     std::vector<std::shared_ptr<Task_local>> subtasks_;
@@ -439,16 +337,16 @@
 
 class Task13 : public Task {  // associated with gamma
   protected:
-    class Task_local : public SubTask<2,1> {
-      protected:
-        const std::array<std::shared_ptr<const IndexRange>,3> range_;
-        const Index& b(const size_t& i) const { return this->block(i); }
-        const std::shared_ptr<const Tensor>& in(const size_t& i) const { return this->in_tensor(i); }
-        const std::shared_ptr<Tensor>& out() const { return this->out_tensor(); }
-      public:
-        Task_local(const std::array<const Index,2>& block, const std::array<std::shared_ptr<const Tensor>,1>& in, std::shared_ptr<Tensor>& out,
-                   std::array<std::shared_ptr<const IndexRange>,3>& ran)
-          : SubTask<2,1>(block, in, out), range_(ran) { }
+    class Task_local : public SubTask<4,2> {
+      protected:
+        const std::array<std::shared_ptr<const IndexRange>,3> range_;
+        const Index& b(const size_t& i) const { return this->block(i); }
+        const std::shared_ptr<const Tensor>& in(const size_t& i) const { return this->in_tensor(i); }
+        const std::shared_ptr<Tensor>& out() const { return this->out_tensor(); }
+      public:
+        Task_local(const std::array<const Index,4>& block, const std::array<std::shared_ptr<const Tensor>,2>& in, std::shared_ptr<Tensor>& out,
+                   std::array<std::shared_ptr<const IndexRange>,3>& ran)
+          : SubTask<4,2>(block, in, out), range_(ran) { }
         void compute() override;
     };
     std::vector<std::shared_ptr<Task_local>> subtasks_;
@@ -462,26 +360,16 @@
 
 class Task14 : public Task {  // associated with gamma
   protected:
-<<<<<<< HEAD
     class Task_local : public SubTask<6,3> {
-=======
-    class Task_local : public SubTask<4,1> {
->>>>>>> b4426750
-      protected:
-        const std::array<std::shared_ptr<const IndexRange>,3> range_;
-        const Index& b(const size_t& i) const { return this->block(i); }
-        const std::shared_ptr<const Tensor>& in(const size_t& i) const { return this->in_tensor(i); }
-        const std::shared_ptr<Tensor>& out() const { return this->out_tensor(); }
-      public:
-<<<<<<< HEAD
+      protected:
+        const std::array<std::shared_ptr<const IndexRange>,3> range_;
+        const Index& b(const size_t& i) const { return this->block(i); }
+        const std::shared_ptr<const Tensor>& in(const size_t& i) const { return this->in_tensor(i); }
+        const std::shared_ptr<Tensor>& out() const { return this->out_tensor(); }
+      public:
         Task_local(const std::array<const Index,6>& block, const std::array<std::shared_ptr<const Tensor>,3>& in, std::shared_ptr<Tensor>& out,
                    std::array<std::shared_ptr<const IndexRange>,3>& ran)
           : SubTask<6,3>(block, in, out), range_(ran) { }
-=======
-        Task_local(const std::array<const Index,4>& block, const std::array<std::shared_ptr<const Tensor>,1>& in, std::shared_ptr<Tensor>& out,
-                   std::array<std::shared_ptr<const IndexRange>,3>& ran)
-          : SubTask<4,1>(block, in, out), range_(ran) { }
->>>>>>> b4426750
         void compute() override;
     };
     std::vector<std::shared_ptr<Task_local>> subtasks_;
@@ -518,26 +406,16 @@
 
 class Task16 : public Task {  // associated with gamma
   protected:
-<<<<<<< HEAD
     class Task_local : public SubTask<6,4> {
-=======
-    class Task_local : public SubTask<2,2> {
->>>>>>> b4426750
-      protected:
-        const std::array<std::shared_ptr<const IndexRange>,3> range_;
-        const Index& b(const size_t& i) const { return this->block(i); }
-        const std::shared_ptr<const Tensor>& in(const size_t& i) const { return this->in_tensor(i); }
-        const std::shared_ptr<Tensor>& out() const { return this->out_tensor(); }
-      public:
-<<<<<<< HEAD
+      protected:
+        const std::array<std::shared_ptr<const IndexRange>,3> range_;
+        const Index& b(const size_t& i) const { return this->block(i); }
+        const std::shared_ptr<const Tensor>& in(const size_t& i) const { return this->in_tensor(i); }
+        const std::shared_ptr<Tensor>& out() const { return this->out_tensor(); }
+      public:
         Task_local(const std::array<const Index,6>& block, const std::array<std::shared_ptr<const Tensor>,4>& in, std::shared_ptr<Tensor>& out,
                    std::array<std::shared_ptr<const IndexRange>,3>& ran)
           : SubTask<6,4>(block, in, out), range_(ran) { }
-=======
-        Task_local(const std::array<const Index,2>& block, const std::array<std::shared_ptr<const Tensor>,2>& in, std::shared_ptr<Tensor>& out,
-                   std::array<std::shared_ptr<const IndexRange>,3>& ran)
-          : SubTask<2,2>(block, in, out), range_(ran) { }
->>>>>>> b4426750
         void compute() override;
     };
     std::vector<std::shared_ptr<Task_local>> subtasks_;
@@ -551,16 +429,16 @@
 
 class Task17 : public Task {  // associated with gamma
   protected:
-    class Task_local : public SubTask<2,1> {
-      protected:
-        const std::array<std::shared_ptr<const IndexRange>,3> range_;
-        const Index& b(const size_t& i) const { return this->block(i); }
-        const std::shared_ptr<const Tensor>& in(const size_t& i) const { return this->in_tensor(i); }
-        const std::shared_ptr<Tensor>& out() const { return this->out_tensor(); }
-      public:
-        Task_local(const std::array<const Index,2>& block, const std::array<std::shared_ptr<const Tensor>,1>& in, std::shared_ptr<Tensor>& out,
-                   std::array<std::shared_ptr<const IndexRange>,3>& ran)
-          : SubTask<2,1>(block, in, out), range_(ran) { }
+    class Task_local : public SubTask<4,2> {
+      protected:
+        const std::array<std::shared_ptr<const IndexRange>,3> range_;
+        const Index& b(const size_t& i) const { return this->block(i); }
+        const std::shared_ptr<const Tensor>& in(const size_t& i) const { return this->in_tensor(i); }
+        const std::shared_ptr<Tensor>& out() const { return this->out_tensor(); }
+      public:
+        Task_local(const std::array<const Index,4>& block, const std::array<std::shared_ptr<const Tensor>,2>& in, std::shared_ptr<Tensor>& out,
+                   std::array<std::shared_ptr<const IndexRange>,3>& ran)
+          : SubTask<4,2>(block, in, out), range_(ran) { }
         void compute() override;
     };
     std::vector<std::shared_ptr<Task_local>> subtasks_;
@@ -574,26 +452,16 @@
 
 class Task18 : public Task {  // associated with gamma
   protected:
-<<<<<<< HEAD
     class Task_local : public SubTask<6,4> {
-=======
-    class Task_local : public SubTask<4,2> {
->>>>>>> b4426750
-      protected:
-        const std::array<std::shared_ptr<const IndexRange>,3> range_;
-        const Index& b(const size_t& i) const { return this->block(i); }
-        const std::shared_ptr<const Tensor>& in(const size_t& i) const { return this->in_tensor(i); }
-        const std::shared_ptr<Tensor>& out() const { return this->out_tensor(); }
-      public:
-<<<<<<< HEAD
+      protected:
+        const std::array<std::shared_ptr<const IndexRange>,3> range_;
+        const Index& b(const size_t& i) const { return this->block(i); }
+        const std::shared_ptr<const Tensor>& in(const size_t& i) const { return this->in_tensor(i); }
+        const std::shared_ptr<Tensor>& out() const { return this->out_tensor(); }
+      public:
         Task_local(const std::array<const Index,6>& block, const std::array<std::shared_ptr<const Tensor>,4>& in, std::shared_ptr<Tensor>& out,
                    std::array<std::shared_ptr<const IndexRange>,3>& ran)
           : SubTask<6,4>(block, in, out), range_(ran) { }
-=======
-        Task_local(const std::array<const Index,4>& block, const std::array<std::shared_ptr<const Tensor>,2>& in, std::shared_ptr<Tensor>& out,
-                   std::array<std::shared_ptr<const IndexRange>,3>& ran)
-          : SubTask<4,2>(block, in, out), range_(ran) { }
->>>>>>> b4426750
         void compute() override;
     };
     std::vector<std::shared_ptr<Task_local>> subtasks_;
@@ -605,26 +473,18 @@
     ~Task18() {}
 };
 
-<<<<<<< HEAD
 class Task19 : public Task {  // associated with gamma
-=======
-class Task19 : public Task {
->>>>>>> b4426750
-  protected:
-    class Task_local : public SubTask<2,2> {
-      protected:
-        const std::array<std::shared_ptr<const IndexRange>,3> range_;
-        const Index& b(const size_t& i) const { return this->block(i); }
-        const std::shared_ptr<const Tensor>& in(const size_t& i) const { return this->in_tensor(i); }
-        const std::shared_ptr<Tensor>& out() const { return this->out_tensor(); }
-      public:
-        Task_local(const std::array<const Index,2>& block, const std::array<std::shared_ptr<const Tensor>,2>& in, std::shared_ptr<Tensor>& out,
-                   std::array<std::shared_ptr<const IndexRange>,3>& ran)
-<<<<<<< HEAD
+  protected:
+    class Task_local : public SubTask<4,2> {
+      protected:
+        const std::array<std::shared_ptr<const IndexRange>,3> range_;
+        const Index& b(const size_t& i) const { return this->block(i); }
+        const std::shared_ptr<const Tensor>& in(const size_t& i) const { return this->in_tensor(i); }
+        const std::shared_ptr<Tensor>& out() const { return this->out_tensor(); }
+      public:
+        Task_local(const std::array<const Index,4>& block, const std::array<std::shared_ptr<const Tensor>,2>& in, std::shared_ptr<Tensor>& out,
+                   std::array<std::shared_ptr<const IndexRange>,3>& ran)
           : SubTask<4,2>(block, in, out), range_(ran) { }
-=======
-          : SubTask<2,2>(block, in, out), range_(ran) { }
->>>>>>> b4426750
         void compute() override;
     };
     std::vector<std::shared_ptr<Task_local>> subtasks_;
@@ -636,30 +496,18 @@
     ~Task19() {}
 };
 
-<<<<<<< HEAD
 class Task20 : public Task {  // associated with gamma
   protected:
     class Task_local : public SubTask<6,2> {
-=======
-class Task20 : public Task {
-  protected:
-    class Task_local : public SubTask<2,1> {
->>>>>>> b4426750
-      protected:
-        const std::array<std::shared_ptr<const IndexRange>,3> range_;
-        const Index& b(const size_t& i) const { return this->block(i); }
-        const std::shared_ptr<const Tensor>& in(const size_t& i) const { return this->in_tensor(i); }
-        const std::shared_ptr<Tensor>& out() const { return this->out_tensor(); }
-      public:
-<<<<<<< HEAD
+      protected:
+        const std::array<std::shared_ptr<const IndexRange>,3> range_;
+        const Index& b(const size_t& i) const { return this->block(i); }
+        const std::shared_ptr<const Tensor>& in(const size_t& i) const { return this->in_tensor(i); }
+        const std::shared_ptr<Tensor>& out() const { return this->out_tensor(); }
+      public:
         Task_local(const std::array<const Index,6>& block, const std::array<std::shared_ptr<const Tensor>,2>& in, std::shared_ptr<Tensor>& out,
                    std::array<std::shared_ptr<const IndexRange>,3>& ran)
           : SubTask<6,2>(block, in, out), range_(ran) { }
-=======
-        Task_local(const std::array<const Index,2>& block, const std::array<std::shared_ptr<const Tensor>,1>& in, std::shared_ptr<Tensor>& out,
-                   std::array<std::shared_ptr<const IndexRange>,3>& ran)
-          : SubTask<2,1>(block, in, out), range_(ran) { }
->>>>>>> b4426750
         void compute() override;
     };
     std::vector<std::shared_ptr<Task_local>> subtasks_;
@@ -671,11 +519,7 @@
     ~Task20() {}
 };
 
-<<<<<<< HEAD
 class Task21 : public Task {  // associated with gamma
-=======
-class Task21 : public Task {
->>>>>>> b4426750
   protected:
     class Task_local : public SubTask<2,1> {
       protected:
@@ -686,11 +530,7 @@
       public:
         Task_local(const std::array<const Index,2>& block, const std::array<std::shared_ptr<const Tensor>,1>& in, std::shared_ptr<Tensor>& out,
                    std::array<std::shared_ptr<const IndexRange>,3>& ran)
-<<<<<<< HEAD
           : SubTask<2,1>(block, in, out), range_(ran) { }
-=======
-          : SubTask<4,2>(block, in, out), range_(ran) { }
->>>>>>> b4426750
         void compute() override;
     };
     std::vector<std::shared_ptr<Task_local>> subtasks_;
@@ -702,11 +542,7 @@
     ~Task21() {}
 };
 
-<<<<<<< HEAD
 class Task22 : public Task {  // associated with gamma
-=======
-class Task22 : public Task {
->>>>>>> b4426750
   protected:
     class Task_local : public SubTask<6,2> {
       protected:
@@ -717,11 +553,7 @@
       public:
         Task_local(const std::array<const Index,6>& block, const std::array<std::shared_ptr<const Tensor>,2>& in, std::shared_ptr<Tensor>& out,
                    std::array<std::shared_ptr<const IndexRange>,3>& ran)
-<<<<<<< HEAD
           : SubTask<6,2>(block, in, out), range_(ran) { }
-=======
-          : SubTask<4,1>(block, in, out), range_(ran) { }
->>>>>>> b4426750
         void compute() override;
     };
     std::vector<std::shared_ptr<Task_local>> subtasks_;
@@ -733,11 +565,7 @@
     ~Task22() {}
 };
 
-<<<<<<< HEAD
 class Task23 : public Task {  // associated with gamma
-=======
-class Task23 : public Task {
->>>>>>> b4426750
   protected:
     class Task_local : public SubTask<6,2> {
       protected:
@@ -748,11 +576,7 @@
       public:
         Task_local(const std::array<const Index,6>& block, const std::array<std::shared_ptr<const Tensor>,2>& in, std::shared_ptr<Tensor>& out,
                    std::array<std::shared_ptr<const IndexRange>,3>& ran)
-<<<<<<< HEAD
           : SubTask<6,2>(block, in, out), range_(ran) { }
-=======
-          : SubTask<4,2>(block, in, out), range_(ran) { }
->>>>>>> b4426750
         void compute() override;
     };
     std::vector<std::shared_ptr<Task_local>> subtasks_;
@@ -764,65 +588,41 @@
     ~Task23() {}
 };
 
-<<<<<<< HEAD
 class Task24 : public Task {  // associated with gamma
   protected:
     class Task_local : public SubTask<6,2> {
-=======
-class Task24 : public Task {
-  protected:
-    class Task_local : public SubTask<4,2> {
->>>>>>> b4426750
-      protected:
-        const std::array<std::shared_ptr<const IndexRange>,3> range_;
-        const Index& b(const size_t& i) const { return this->block(i); }
-        const std::shared_ptr<const Tensor>& in(const size_t& i) const { return this->in_tensor(i); }
-        const std::shared_ptr<Tensor>& out() const { return this->out_tensor(); }
-<<<<<<< HEAD
+      protected:
+        const std::array<std::shared_ptr<const IndexRange>,3> range_;
+        const Index& b(const size_t& i) const { return this->block(i); }
+        const std::shared_ptr<const Tensor>& in(const size_t& i) const { return this->in_tensor(i); }
+        const std::shared_ptr<Tensor>& out() const { return this->out_tensor(); }
       public:
         Task_local(const std::array<const Index,6>& block, const std::array<std::shared_ptr<const Tensor>,2>& in, std::shared_ptr<Tensor>& out,
                    std::array<std::shared_ptr<const IndexRange>,3>& ran)
           : SubTask<6,2>(block, in, out), range_(ran) { }
-=======
-        const double e0_;
-      public:
-        Task_local(const std::array<const Index,4>& block, const std::array<std::shared_ptr<const Tensor>,2>& in, std::shared_ptr<Tensor>& out,
-                   std::array<std::shared_ptr<const IndexRange>,3>& ran, const double e)
-          : SubTask<4,2>(block, in, out), range_(ran), e0_(e) { }
->>>>>>> b4426750
-        void compute() override;
-    };
-    std::vector<std::shared_ptr<Task_local>> subtasks_;
-    void compute_() override {
-      for (auto& i : subtasks_) i->compute();
-    }
-  public:
-    Task24(std::vector<std::shared_ptr<Tensor>> t,  std::array<std::shared_ptr<const IndexRange>,3> range, const double e);
+        void compute() override;
+    };
+    std::vector<std::shared_ptr<Task_local>> subtasks_;
+    void compute_() override {
+      for (auto& i : subtasks_) i->compute();
+    }
+  public:
+    Task24(std::vector<std::shared_ptr<Tensor>> t,  std::array<std::shared_ptr<const IndexRange>,3> range);
     ~Task24() {}
 };
 
 class Task25 : public Task {  // associated with gamma
   protected:
-<<<<<<< HEAD
     class Task_local : public SubTask<8,4> {
-=======
-    class Task_local : public SubTask<4,2> {
->>>>>>> b4426750
-      protected:
-        const std::array<std::shared_ptr<const IndexRange>,3> range_;
-        const Index& b(const size_t& i) const { return this->block(i); }
-        const std::shared_ptr<const Tensor>& in(const size_t& i) const { return this->in_tensor(i); }
-        const std::shared_ptr<Tensor>& out() const { return this->out_tensor(); }
-      public:
-<<<<<<< HEAD
+      protected:
+        const std::array<std::shared_ptr<const IndexRange>,3> range_;
+        const Index& b(const size_t& i) const { return this->block(i); }
+        const std::shared_ptr<const Tensor>& in(const size_t& i) const { return this->in_tensor(i); }
+        const std::shared_ptr<Tensor>& out() const { return this->out_tensor(); }
+      public:
         Task_local(const std::array<const Index,8>& block, const std::array<std::shared_ptr<const Tensor>,4>& in, std::shared_ptr<Tensor>& out,
                    std::array<std::shared_ptr<const IndexRange>,3>& ran)
           : SubTask<8,4>(block, in, out), range_(ran) { }
-=======
-        Task_local(const std::array<const Index,4>& block, const std::array<std::shared_ptr<const Tensor>,2>& in, std::shared_ptr<Tensor>& out,
-                   std::array<std::shared_ptr<const IndexRange>,3>& ran)
-          : SubTask<4,2>(block, in, out), range_(ran) { }
->>>>>>> b4426750
         void compute() override;
     };
     std::vector<std::shared_ptr<Task_local>> subtasks_;
@@ -859,26 +659,16 @@
 
 class Task27 : public Task {  // associated with gamma
   protected:
-<<<<<<< HEAD
     class Task_local : public SubTask<4,1> {
-=======
-    class Task_local : public SubTask<4,2> {
->>>>>>> b4426750
-      protected:
-        const std::array<std::shared_ptr<const IndexRange>,3> range_;
-        const Index& b(const size_t& i) const { return this->block(i); }
-        const std::shared_ptr<const Tensor>& in(const size_t& i) const { return this->in_tensor(i); }
-        const std::shared_ptr<Tensor>& out() const { return this->out_tensor(); }
-      public:
-<<<<<<< HEAD
+      protected:
+        const std::array<std::shared_ptr<const IndexRange>,3> range_;
+        const Index& b(const size_t& i) const { return this->block(i); }
+        const std::shared_ptr<const Tensor>& in(const size_t& i) const { return this->in_tensor(i); }
+        const std::shared_ptr<Tensor>& out() const { return this->out_tensor(); }
+      public:
         Task_local(const std::array<const Index,4>& block, const std::array<std::shared_ptr<const Tensor>,1>& in, std::shared_ptr<Tensor>& out,
                    std::array<std::shared_ptr<const IndexRange>,3>& ran)
           : SubTask<4,1>(block, in, out), range_(ran) { }
-=======
-        Task_local(const std::array<const Index,4>& block, const std::array<std::shared_ptr<const Tensor>,2>& in, std::shared_ptr<Tensor>& out,
-                   std::array<std::shared_ptr<const IndexRange>,3>& ran)
-          : SubTask<4,2>(block, in, out), range_(ran) { }
->>>>>>> b4426750
         void compute() override;
     };
     std::vector<std::shared_ptr<Task_local>> subtasks_;
@@ -892,26 +682,16 @@
 
 class Task28 : public Task {  // associated with gamma
   protected:
-<<<<<<< HEAD
-    class Task_local : public SubTask<2,2> {
-=======
-    class Task_local : public SubTask<2,1> {
->>>>>>> b4426750
-      protected:
-        const std::array<std::shared_ptr<const IndexRange>,3> range_;
-        const Index& b(const size_t& i) const { return this->block(i); }
-        const std::shared_ptr<const Tensor>& in(const size_t& i) const { return this->in_tensor(i); }
-        const std::shared_ptr<Tensor>& out() const { return this->out_tensor(); }
-      public:
-<<<<<<< HEAD
-        Task_local(const std::array<const Index,2>& block, const std::array<std::shared_ptr<const Tensor>,2>& in, std::shared_ptr<Tensor>& out,
-                   std::array<std::shared_ptr<const IndexRange>,3>& ran)
-          : SubTask<2,2>(block, in, out), range_(ran) { }
-=======
-        Task_local(const std::array<const Index,2>& block, const std::array<std::shared_ptr<const Tensor>,1>& in, std::shared_ptr<Tensor>& out,
-                   std::array<std::shared_ptr<const IndexRange>,3>& ran)
-          : SubTask<2,1>(block, in, out), range_(ran) { }
->>>>>>> b4426750
+    class Task_local : public SubTask<4,2> {
+      protected:
+        const std::array<std::shared_ptr<const IndexRange>,3> range_;
+        const Index& b(const size_t& i) const { return this->block(i); }
+        const std::shared_ptr<const Tensor>& in(const size_t& i) const { return this->in_tensor(i); }
+        const std::shared_ptr<Tensor>& out() const { return this->out_tensor(); }
+      public:
+        Task_local(const std::array<const Index,4>& block, const std::array<std::shared_ptr<const Tensor>,2>& in, std::shared_ptr<Tensor>& out,
+                   std::array<std::shared_ptr<const IndexRange>,3>& ran)
+          : SubTask<4,2>(block, in, out), range_(ran) { }
         void compute() override;
     };
     std::vector<std::shared_ptr<Task_local>> subtasks_;
@@ -925,16 +705,16 @@
 
 class Task29 : public Task {  // associated with gamma
   protected:
-    class Task_local : public SubTask<4,2> {
-      protected:
-        const std::array<std::shared_ptr<const IndexRange>,3> range_;
-        const Index& b(const size_t& i) const { return this->block(i); }
-        const std::shared_ptr<const Tensor>& in(const size_t& i) const { return this->in_tensor(i); }
-        const std::shared_ptr<Tensor>& out() const { return this->out_tensor(); }
-      public:
-        Task_local(const std::array<const Index,4>& block, const std::array<std::shared_ptr<const Tensor>,2>& in, std::shared_ptr<Tensor>& out,
-                   std::array<std::shared_ptr<const IndexRange>,3>& ran)
-          : SubTask<4,2>(block, in, out), range_(ran) { }
+    class Task_local : public SubTask<6,2> {
+      protected:
+        const std::array<std::shared_ptr<const IndexRange>,3> range_;
+        const Index& b(const size_t& i) const { return this->block(i); }
+        const std::shared_ptr<const Tensor>& in(const size_t& i) const { return this->in_tensor(i); }
+        const std::shared_ptr<Tensor>& out() const { return this->out_tensor(); }
+      public:
+        Task_local(const std::array<const Index,6>& block, const std::array<std::shared_ptr<const Tensor>,2>& in, std::shared_ptr<Tensor>& out,
+                   std::array<std::shared_ptr<const IndexRange>,3>& ran)
+          : SubTask<6,2>(block, in, out), range_(ran) { }
         void compute() override;
     };
     std::vector<std::shared_ptr<Task_local>> subtasks_;
@@ -948,26 +728,16 @@
 
 class Task30 : public Task {  // associated with gamma
   protected:
-<<<<<<< HEAD
-    class Task_local : public SubTask<6,2> {
-=======
-    class Task_local : public SubTask<2,1> {
->>>>>>> b4426750
-      protected:
-        const std::array<std::shared_ptr<const IndexRange>,3> range_;
-        const Index& b(const size_t& i) const { return this->block(i); }
-        const std::shared_ptr<const Tensor>& in(const size_t& i) const { return this->in_tensor(i); }
-        const std::shared_ptr<Tensor>& out() const { return this->out_tensor(); }
-      public:
-<<<<<<< HEAD
-        Task_local(const std::array<const Index,6>& block, const std::array<std::shared_ptr<const Tensor>,2>& in, std::shared_ptr<Tensor>& out,
-                   std::array<std::shared_ptr<const IndexRange>,3>& ran)
-          : SubTask<6,2>(block, in, out), range_(ran) { }
-=======
-        Task_local(const std::array<const Index,2>& block, const std::array<std::shared_ptr<const Tensor>,1>& in, std::shared_ptr<Tensor>& out,
-                   std::array<std::shared_ptr<const IndexRange>,3>& ran)
-          : SubTask<2,1>(block, in, out), range_(ran) { }
->>>>>>> b4426750
+    class Task_local : public SubTask<6,3> {
+      protected:
+        const std::array<std::shared_ptr<const IndexRange>,3> range_;
+        const Index& b(const size_t& i) const { return this->block(i); }
+        const std::shared_ptr<const Tensor>& in(const size_t& i) const { return this->in_tensor(i); }
+        const std::shared_ptr<Tensor>& out() const { return this->out_tensor(); }
+      public:
+        Task_local(const std::array<const Index,6>& block, const std::array<std::shared_ptr<const Tensor>,3>& in, std::shared_ptr<Tensor>& out,
+                   std::array<std::shared_ptr<const IndexRange>,3>& ran)
+          : SubTask<6,3>(block, in, out), range_(ran) { }
         void compute() override;
     };
     std::vector<std::shared_ptr<Task_local>> subtasks_;
@@ -981,26 +751,16 @@
 
 class Task31 : public Task {  // associated with gamma
   protected:
-<<<<<<< HEAD
     class Task_local : public SubTask<6,3> {
-=======
-    class Task_local : public SubTask<4,2> {
->>>>>>> b4426750
-      protected:
-        const std::array<std::shared_ptr<const IndexRange>,3> range_;
-        const Index& b(const size_t& i) const { return this->block(i); }
-        const std::shared_ptr<const Tensor>& in(const size_t& i) const { return this->in_tensor(i); }
-        const std::shared_ptr<Tensor>& out() const { return this->out_tensor(); }
-      public:
-<<<<<<< HEAD
+      protected:
+        const std::array<std::shared_ptr<const IndexRange>,3> range_;
+        const Index& b(const size_t& i) const { return this->block(i); }
+        const std::shared_ptr<const Tensor>& in(const size_t& i) const { return this->in_tensor(i); }
+        const std::shared_ptr<Tensor>& out() const { return this->out_tensor(); }
+      public:
         Task_local(const std::array<const Index,6>& block, const std::array<std::shared_ptr<const Tensor>,3>& in, std::shared_ptr<Tensor>& out,
                    std::array<std::shared_ptr<const IndexRange>,3>& ran)
           : SubTask<6,3>(block, in, out), range_(ran) { }
-=======
-        Task_local(const std::array<const Index,4>& block, const std::array<std::shared_ptr<const Tensor>,2>& in, std::shared_ptr<Tensor>& out,
-                   std::array<std::shared_ptr<const IndexRange>,3>& ran)
-          : SubTask<4,2>(block, in, out), range_(ran) { }
->>>>>>> b4426750
         void compute() override;
     };
     std::vector<std::shared_ptr<Task_local>> subtasks_;
@@ -1037,26 +797,16 @@
 
 class Task33 : public Task {  // associated with gamma
   protected:
-<<<<<<< HEAD
-    class Task_local : public SubTask<6,3> {
-=======
-    class Task_local : public SubTask<4,2> {
->>>>>>> b4426750
-      protected:
-        const std::array<std::shared_ptr<const IndexRange>,3> range_;
-        const Index& b(const size_t& i) const { return this->block(i); }
-        const std::shared_ptr<const Tensor>& in(const size_t& i) const { return this->in_tensor(i); }
-        const std::shared_ptr<Tensor>& out() const { return this->out_tensor(); }
-      public:
-<<<<<<< HEAD
-        Task_local(const std::array<const Index,6>& block, const std::array<std::shared_ptr<const Tensor>,3>& in, std::shared_ptr<Tensor>& out,
-                   std::array<std::shared_ptr<const IndexRange>,3>& ran)
-          : SubTask<6,3>(block, in, out), range_(ran) { }
-=======
-        Task_local(const std::array<const Index,4>& block, const std::array<std::shared_ptr<const Tensor>,2>& in, std::shared_ptr<Tensor>& out,
-                   std::array<std::shared_ptr<const IndexRange>,3>& ran)
-          : SubTask<4,2>(block, in, out), range_(ran) { }
->>>>>>> b4426750
+    class Task_local : public SubTask<6,1> {
+      protected:
+        const std::array<std::shared_ptr<const IndexRange>,3> range_;
+        const Index& b(const size_t& i) const { return this->block(i); }
+        const std::shared_ptr<const Tensor>& in(const size_t& i) const { return this->in_tensor(i); }
+        const std::shared_ptr<Tensor>& out() const { return this->out_tensor(); }
+      public:
+        Task_local(const std::array<const Index,6>& block, const std::array<std::shared_ptr<const Tensor>,1>& in, std::shared_ptr<Tensor>& out,
+                   std::array<std::shared_ptr<const IndexRange>,3>& ran)
+          : SubTask<6,1>(block, in, out), range_(ran) { }
         void compute() override;
     };
     std::vector<std::shared_ptr<Task_local>> subtasks_;
@@ -1070,26 +820,16 @@
 
 class Task34 : public Task {  // associated with gamma
   protected:
-<<<<<<< HEAD
-    class Task_local : public SubTask<6,1> {
-=======
-    class Task_local : public SubTask<2,1> {
->>>>>>> b4426750
-      protected:
-        const std::array<std::shared_ptr<const IndexRange>,3> range_;
-        const Index& b(const size_t& i) const { return this->block(i); }
-        const std::shared_ptr<const Tensor>& in(const size_t& i) const { return this->in_tensor(i); }
-        const std::shared_ptr<Tensor>& out() const { return this->out_tensor(); }
-      public:
-<<<<<<< HEAD
-        Task_local(const std::array<const Index,6>& block, const std::array<std::shared_ptr<const Tensor>,1>& in, std::shared_ptr<Tensor>& out,
-                   std::array<std::shared_ptr<const IndexRange>,3>& ran)
-          : SubTask<6,1>(block, in, out), range_(ran) { }
-=======
-        Task_local(const std::array<const Index,2>& block, const std::array<std::shared_ptr<const Tensor>,1>& in, std::shared_ptr<Tensor>& out,
-                   std::array<std::shared_ptr<const IndexRange>,3>& ran)
-          : SubTask<2,1>(block, in, out), range_(ran) { }
->>>>>>> b4426750
+    class Task_local : public SubTask<8,4> {
+      protected:
+        const std::array<std::shared_ptr<const IndexRange>,3> range_;
+        const Index& b(const size_t& i) const { return this->block(i); }
+        const std::shared_ptr<const Tensor>& in(const size_t& i) const { return this->in_tensor(i); }
+        const std::shared_ptr<Tensor>& out() const { return this->out_tensor(); }
+      public:
+        Task_local(const std::array<const Index,8>& block, const std::array<std::shared_ptr<const Tensor>,4>& in, std::shared_ptr<Tensor>& out,
+                   std::array<std::shared_ptr<const IndexRange>,3>& ran)
+          : SubTask<8,4>(block, in, out), range_(ran) { }
         void compute() override;
     };
     std::vector<std::shared_ptr<Task_local>> subtasks_;
@@ -1103,26 +843,16 @@
 
 class Task35 : public Task {  // associated with gamma
   protected:
-<<<<<<< HEAD
-    class Task_local : public SubTask<8,4> {
-=======
-    class Task_local : public SubTask<4,2> {
->>>>>>> b4426750
-      protected:
-        const std::array<std::shared_ptr<const IndexRange>,3> range_;
-        const Index& b(const size_t& i) const { return this->block(i); }
-        const std::shared_ptr<const Tensor>& in(const size_t& i) const { return this->in_tensor(i); }
-        const std::shared_ptr<Tensor>& out() const { return this->out_tensor(); }
-      public:
-<<<<<<< HEAD
-        Task_local(const std::array<const Index,8>& block, const std::array<std::shared_ptr<const Tensor>,4>& in, std::shared_ptr<Tensor>& out,
-                   std::array<std::shared_ptr<const IndexRange>,3>& ran)
-          : SubTask<8,4>(block, in, out), range_(ran) { }
-=======
-        Task_local(const std::array<const Index,4>& block, const std::array<std::shared_ptr<const Tensor>,2>& in, std::shared_ptr<Tensor>& out,
-                   std::array<std::shared_ptr<const IndexRange>,3>& ran)
-          : SubTask<4,2>(block, in, out), range_(ran) { }
->>>>>>> b4426750
+    class Task_local : public SubTask<8,3> {
+      protected:
+        const std::array<std::shared_ptr<const IndexRange>,3> range_;
+        const Index& b(const size_t& i) const { return this->block(i); }
+        const std::shared_ptr<const Tensor>& in(const size_t& i) const { return this->in_tensor(i); }
+        const std::shared_ptr<Tensor>& out() const { return this->out_tensor(); }
+      public:
+        Task_local(const std::array<const Index,8>& block, const std::array<std::shared_ptr<const Tensor>,3>& in, std::shared_ptr<Tensor>& out,
+                   std::array<std::shared_ptr<const IndexRange>,3>& ran)
+          : SubTask<8,3>(block, in, out), range_(ran) { }
         void compute() override;
     };
     std::vector<std::shared_ptr<Task_local>> subtasks_;
@@ -1136,26 +866,16 @@
 
 class Task36 : public Task {  // associated with gamma
   protected:
-<<<<<<< HEAD
-    class Task_local : public SubTask<8,3> {
-=======
-    class Task_local : public SubTask<2,1> {
->>>>>>> b4426750
-      protected:
-        const std::array<std::shared_ptr<const IndexRange>,3> range_;
-        const Index& b(const size_t& i) const { return this->block(i); }
-        const std::shared_ptr<const Tensor>& in(const size_t& i) const { return this->in_tensor(i); }
-        const std::shared_ptr<Tensor>& out() const { return this->out_tensor(); }
-      public:
-<<<<<<< HEAD
-        Task_local(const std::array<const Index,8>& block, const std::array<std::shared_ptr<const Tensor>,3>& in, std::shared_ptr<Tensor>& out,
-                   std::array<std::shared_ptr<const IndexRange>,3>& ran)
-          : SubTask<8,3>(block, in, out), range_(ran) { }
-=======
-        Task_local(const std::array<const Index,2>& block, const std::array<std::shared_ptr<const Tensor>,1>& in, std::shared_ptr<Tensor>& out,
-                   std::array<std::shared_ptr<const IndexRange>,3>& ran)
-          : SubTask<2,1>(block, in, out), range_(ran) { }
->>>>>>> b4426750
+    class Task_local : public SubTask<4,2> {
+      protected:
+        const std::array<std::shared_ptr<const IndexRange>,3> range_;
+        const Index& b(const size_t& i) const { return this->block(i); }
+        const std::shared_ptr<const Tensor>& in(const size_t& i) const { return this->in_tensor(i); }
+        const std::shared_ptr<Tensor>& out() const { return this->out_tensor(); }
+      public:
+        Task_local(const std::array<const Index,4>& block, const std::array<std::shared_ptr<const Tensor>,2>& in, std::shared_ptr<Tensor>& out,
+                   std::array<std::shared_ptr<const IndexRange>,3>& ran)
+          : SubTask<4,2>(block, in, out), range_(ran) { }
         void compute() override;
     };
     std::vector<std::shared_ptr<Task_local>> subtasks_;
@@ -1169,59 +889,39 @@
 
 class Task37 : public Task {  // associated with gamma
   protected:
-<<<<<<< HEAD
-    class Task_local : public SubTask<4,2> {
-=======
-    class Task_local : public SubTask<4,1> {
->>>>>>> b4426750
-      protected:
-        const std::array<std::shared_ptr<const IndexRange>,3> range_;
-        const Index& b(const size_t& i) const { return this->block(i); }
-        const std::shared_ptr<const Tensor>& in(const size_t& i) const { return this->in_tensor(i); }
-        const std::shared_ptr<Tensor>& out() const { return this->out_tensor(); }
-      public:
-<<<<<<< HEAD
-        Task_local(const std::array<const Index,4>& block, const std::array<std::shared_ptr<const Tensor>,2>& in, std::shared_ptr<Tensor>& out,
-                   std::array<std::shared_ptr<const IndexRange>,3>& ran)
-          : SubTask<4,2>(block, in, out), range_(ran) { }
-=======
-        Task_local(const std::array<const Index,4>& block, const std::array<std::shared_ptr<const Tensor>,1>& in, std::shared_ptr<Tensor>& out,
-                   std::array<std::shared_ptr<const IndexRange>,3>& ran)
-          : SubTask<4,1>(block, in, out), range_(ran) { }
->>>>>>> b4426750
-        void compute() override;
-    };
-    std::vector<std::shared_ptr<Task_local>> subtasks_;
-    void compute_() override {
-      for (auto& i : subtasks_) i->compute();
-    }
-  public:
-    Task37(std::vector<std::shared_ptr<Tensor>> t,  std::array<std::shared_ptr<const IndexRange>,3> range);
+    class Task_local : public SubTask<7,5> {
+      protected:
+        const std::array<std::shared_ptr<const IndexRange>,4> range_;
+        const Index& b(const size_t& i) const { return this->block(i); }
+        const std::shared_ptr<const Tensor>& in(const size_t& i) const { return this->in_tensor(i); }
+        const std::shared_ptr<Tensor>& out() const { return this->out_tensor(); }
+      public:
+        Task_local(const std::array<const Index,7>& block, const std::array<std::shared_ptr<const Tensor>,5>& in, std::shared_ptr<Tensor>& out,
+                   std::array<std::shared_ptr<const IndexRange>,4>& ran)
+          : SubTask<7,5>(block, in, out), range_(ran) { }
+        void compute() override;
+    };
+    std::vector<std::shared_ptr<Task_local>> subtasks_;
+    void compute_() override {
+      for (auto& i : subtasks_) i->compute();
+    }
+  public:
+    Task37(std::vector<std::shared_ptr<Tensor>> t,  std::array<std::shared_ptr<const IndexRange>,4> range);
     ~Task37() {}
 };
 
 class Task38 : public Task {  // associated with gamma
   protected:
-<<<<<<< HEAD
-    class Task_local : public SubTask<7,5> {
-=======
-    class Task_local : public SubTask<4,1> {
->>>>>>> b4426750
-      protected:
-        const std::array<std::shared_ptr<const IndexRange>,4> range_;
-        const Index& b(const size_t& i) const { return this->block(i); }
-        const std::shared_ptr<const Tensor>& in(const size_t& i) const { return this->in_tensor(i); }
-        const std::shared_ptr<Tensor>& out() const { return this->out_tensor(); }
-      public:
-<<<<<<< HEAD
-        Task_local(const std::array<const Index,7>& block, const std::array<std::shared_ptr<const Tensor>,5>& in, std::shared_ptr<Tensor>& out,
-                   std::array<std::shared_ptr<const IndexRange>,4>& ran)
-          : SubTask<7,5>(block, in, out), range_(ran) { }
-=======
-        Task_local(const std::array<const Index,4>& block, const std::array<std::shared_ptr<const Tensor>,1>& in, std::shared_ptr<Tensor>& out,
-                   std::array<std::shared_ptr<const IndexRange>,3>& ran)
-          : SubTask<4,1>(block, in, out), range_(ran) { }
->>>>>>> b4426750
+    class Task_local : public SubTask<5,3> {
+      protected:
+        const std::array<std::shared_ptr<const IndexRange>,4> range_;
+        const Index& b(const size_t& i) const { return this->block(i); }
+        const std::shared_ptr<const Tensor>& in(const size_t& i) const { return this->in_tensor(i); }
+        const std::shared_ptr<Tensor>& out() const { return this->out_tensor(); }
+      public:
+        Task_local(const std::array<const Index,5>& block, const std::array<std::shared_ptr<const Tensor>,3>& in, std::shared_ptr<Tensor>& out,
+                   std::array<std::shared_ptr<const IndexRange>,4>& ran)
+          : SubTask<5,3>(block, in, out), range_(ran) { }
         void compute() override;
     };
     std::vector<std::shared_ptr<Task_local>> subtasks_;
@@ -1233,163 +933,91 @@
     ~Task38() {}
 };
 
-<<<<<<< HEAD
 class Task39 : public Task {  // associated with gamma
   protected:
-    class Task_local : public SubTask<5,3> {
-=======
-class Task39 : public AccTask {
-  protected:
-    class Task_local : public SubTask<4,2> {
->>>>>>> b4426750
-      protected:
-        const std::array<std::shared_ptr<const IndexRange>,4> range_;
-        const Index& b(const size_t& i) const { return this->block(i); }
-        const std::shared_ptr<const Tensor>& in(const size_t& i) const { return this->in_tensor(i); }
-        const std::shared_ptr<Tensor>& out() const { return this->out_tensor(); }
-        double target_;
-      public:
-<<<<<<< HEAD
-        Task_local(const std::array<const Index,5>& block, const std::array<std::shared_ptr<const Tensor>,3>& in, std::shared_ptr<Tensor>& out,
-                   std::array<std::shared_ptr<const IndexRange>,4>& ran)
-          : SubTask<5,3>(block, in, out), range_(ran) { }
-=======
-        Task_local(const std::array<const Index,4>& block, const std::array<std::shared_ptr<const Tensor>,2>& in, std::shared_ptr<Tensor>& out,
-                   std::array<std::shared_ptr<const IndexRange>,3>& ran)
-          : SubTask<4,2>(block, in, out), range_(ran) { }
-        double target() const { return target_; }
->>>>>>> b4426750
-        void compute() override;
-    };
-    std::vector<std::shared_ptr<Task_local>> subtasks_;
-    void compute_() override {
-      this->target_ = 0.0;
-      for (auto& i : subtasks_) {
-        i->compute();
-        this->target_ += i->target();
-      }
+    class Task_local : public SubTask<7,3> {
+      protected:
+        const std::array<std::shared_ptr<const IndexRange>,4> range_;
+        const Index& b(const size_t& i) const { return this->block(i); }
+        const std::shared_ptr<const Tensor>& in(const size_t& i) const { return this->in_tensor(i); }
+        const std::shared_ptr<Tensor>& out() const { return this->out_tensor(); }
+      public:
+        Task_local(const std::array<const Index,7>& block, const std::array<std::shared_ptr<const Tensor>,3>& in, std::shared_ptr<Tensor>& out,
+                   std::array<std::shared_ptr<const IndexRange>,4>& ran)
+          : SubTask<7,3>(block, in, out), range_(ran) { }
+        void compute() override;
+    };
+    std::vector<std::shared_ptr<Task_local>> subtasks_;
+    void compute_() override {
+      for (auto& i : subtasks_) i->compute();
     }
   public:
     Task39(std::vector<std::shared_ptr<Tensor>> t,  std::array<std::shared_ptr<const IndexRange>,4> range);
     ~Task39() {}
 };
 
-<<<<<<< HEAD
 class Task40 : public Task {  // associated with gamma
   protected:
-    class Task_local : public SubTask<7,3> {
-=======
-class Task40 : public AccTask {
-  protected:
-    class Task_local : public SubTask<4,1> {
->>>>>>> b4426750
-      protected:
-        const std::array<std::shared_ptr<const IndexRange>,4> range_;
-        const Index& b(const size_t& i) const { return this->block(i); }
-        const std::shared_ptr<const Tensor>& in(const size_t& i) const { return this->in_tensor(i); }
-        const std::shared_ptr<Tensor>& out() const { return this->out_tensor(); }
-        double target_;
-      public:
-<<<<<<< HEAD
-        Task_local(const std::array<const Index,7>& block, const std::array<std::shared_ptr<const Tensor>,3>& in, std::shared_ptr<Tensor>& out,
-                   std::array<std::shared_ptr<const IndexRange>,4>& ran)
-          : SubTask<7,3>(block, in, out), range_(ran) { }
-=======
-        Task_local(const std::array<const Index,4>& block, const std::array<std::shared_ptr<const Tensor>,1>& in, std::shared_ptr<Tensor>& out,
-                   std::array<std::shared_ptr<const IndexRange>,3>& ran)
-          : SubTask<4,1>(block, in, out), range_(ran) { }
-        double target() const { return target_; }
->>>>>>> b4426750
-        void compute() override;
-    };
-    std::vector<std::shared_ptr<Task_local>> subtasks_;
-    void compute_() override {
-      this->target_ = 0.0;
-      for (auto& i : subtasks_) {
-        i->compute();
-        this->target_ += i->target();
-      }
+    class Task_local : public SubTask<5,3> {
+      protected:
+        const std::array<std::shared_ptr<const IndexRange>,4> range_;
+        const Index& b(const size_t& i) const { return this->block(i); }
+        const std::shared_ptr<const Tensor>& in(const size_t& i) const { return this->in_tensor(i); }
+        const std::shared_ptr<Tensor>& out() const { return this->out_tensor(); }
+      public:
+        Task_local(const std::array<const Index,5>& block, const std::array<std::shared_ptr<const Tensor>,3>& in, std::shared_ptr<Tensor>& out,
+                   std::array<std::shared_ptr<const IndexRange>,4>& ran)
+          : SubTask<5,3>(block, in, out), range_(ran) { }
+        void compute() override;
+    };
+    std::vector<std::shared_ptr<Task_local>> subtasks_;
+    void compute_() override {
+      for (auto& i : subtasks_) i->compute();
     }
   public:
     Task40(std::vector<std::shared_ptr<Tensor>> t,  std::array<std::shared_ptr<const IndexRange>,4> range);
     ~Task40() {}
 };
 
-<<<<<<< HEAD
 class Task41 : public Task {  // associated with gamma
   protected:
-    class Task_local : public SubTask<5,3> {
-=======
-class Task41 : public AccTask {
-  protected:
-    class Task_local : public SubTask<4,2> {
->>>>>>> b4426750
-      protected:
-        const std::array<std::shared_ptr<const IndexRange>,4> range_;
-        const Index& b(const size_t& i) const { return this->block(i); }
-        const std::shared_ptr<const Tensor>& in(const size_t& i) const { return this->in_tensor(i); }
-        const std::shared_ptr<Tensor>& out() const { return this->out_tensor(); }
-        double target_;
-      public:
-<<<<<<< HEAD
-        Task_local(const std::array<const Index,5>& block, const std::array<std::shared_ptr<const Tensor>,3>& in, std::shared_ptr<Tensor>& out,
-                   std::array<std::shared_ptr<const IndexRange>,4>& ran)
-          : SubTask<5,3>(block, in, out), range_(ran) { }
-=======
-        Task_local(const std::array<const Index,4>& block, const std::array<std::shared_ptr<const Tensor>,2>& in, std::shared_ptr<Tensor>& out,
-                   std::array<std::shared_ptr<const IndexRange>,3>& ran)
-          : SubTask<4,2>(block, in, out), range_(ran) { }
-        double target() const { return target_; }
->>>>>>> b4426750
-        void compute() override;
-    };
-    std::vector<std::shared_ptr<Task_local>> subtasks_;
-    void compute_() override {
-      this->target_ = 0.0;
-      for (auto& i : subtasks_) {
-        i->compute();
-        this->target_ += i->target();
-      }
+    class Task_local : public SubTask<7,3> {
+      protected:
+        const std::array<std::shared_ptr<const IndexRange>,4> range_;
+        const Index& b(const size_t& i) const { return this->block(i); }
+        const std::shared_ptr<const Tensor>& in(const size_t& i) const { return this->in_tensor(i); }
+        const std::shared_ptr<Tensor>& out() const { return this->out_tensor(); }
+      public:
+        Task_local(const std::array<const Index,7>& block, const std::array<std::shared_ptr<const Tensor>,3>& in, std::shared_ptr<Tensor>& out,
+                   std::array<std::shared_ptr<const IndexRange>,4>& ran)
+          : SubTask<7,3>(block, in, out), range_(ran) { }
+        void compute() override;
+    };
+    std::vector<std::shared_ptr<Task_local>> subtasks_;
+    void compute_() override {
+      for (auto& i : subtasks_) i->compute();
     }
   public:
     Task41(std::vector<std::shared_ptr<Tensor>> t,  std::array<std::shared_ptr<const IndexRange>,4> range);
     ~Task41() {}
 };
 
-<<<<<<< HEAD
 class Task42 : public Task {  // associated with gamma
   protected:
-    class Task_local : public SubTask<7,3> {
-      protected:
-        const std::array<std::shared_ptr<const IndexRange>,4> range_;
-        const Index& b(const size_t& i) const { return this->block(i); }
-        const std::shared_ptr<const Tensor>& in(const size_t& i) const { return this->in_tensor(i); }
-        const std::shared_ptr<Tensor>& out() const { return this->out_tensor(); }
-      public:
-        Task_local(const std::array<const Index,7>& block, const std::array<std::shared_ptr<const Tensor>,3>& in, std::shared_ptr<Tensor>& out,
-                   std::array<std::shared_ptr<const IndexRange>,4>& ran)
-          : SubTask<7,3>(block, in, out), range_(ran) { }
-=======
-class Task42 : public AccTask {
-  protected:
-    class Task_local : public SubTask<4,1> {
-      protected:
-        const std::array<std::shared_ptr<const IndexRange>,3> range_;
-        const Index& b(const size_t& i) const { return this->block(i); }
-        const std::shared_ptr<const Tensor>& in(const size_t& i) const { return this->in_tensor(i); }
-        const std::shared_ptr<Tensor>& out() const { return this->out_tensor(); }
-        double target_;
-      public:
-        Task_local(const std::array<const Index,4>& block, const std::array<std::shared_ptr<const Tensor>,1>& in, std::shared_ptr<Tensor>& out,
-                   std::array<std::shared_ptr<const IndexRange>,3>& ran)
-          : SubTask<4,1>(block, in, out), range_(ran) { }
-        double target() const { return target_; }
->>>>>>> b4426750
-        void compute() override;
-    };
-    std::vector<std::shared_ptr<Task_local>> subtasks_;
-    void compute_() override {
-<<<<<<< HEAD
+    class Task_local : public SubTask<9,5> {
+      protected:
+        const std::array<std::shared_ptr<const IndexRange>,4> range_;
+        const Index& b(const size_t& i) const { return this->block(i); }
+        const std::shared_ptr<const Tensor>& in(const size_t& i) const { return this->in_tensor(i); }
+        const std::shared_ptr<Tensor>& out() const { return this->out_tensor(); }
+      public:
+        Task_local(const std::array<const Index,9>& block, const std::array<std::shared_ptr<const Tensor>,5>& in, std::shared_ptr<Tensor>& out,
+                   std::array<std::shared_ptr<const IndexRange>,4>& ran)
+          : SubTask<9,5>(block, in, out), range_(ran) { }
+        void compute() override;
+    };
+    std::vector<std::shared_ptr<Task_local>> subtasks_;
+    void compute_() override {
       for (auto& i : subtasks_) i->compute();
     }
   public:
@@ -1399,130 +1027,66 @@
 
 class Task43 : public Task {  // associated with gamma
   protected:
-    class Task_local : public SubTask<9,5> {
-=======
-      this->target_ = 0.0;
-      for (auto& i : subtasks_) {
-        i->compute();
-        this->target_ += i->target();
-      }
-    }
-  public:
-    Task42(std::vector<std::shared_ptr<Tensor>> t,  std::array<std::shared_ptr<const IndexRange>,3> range);
-    ~Task42() {}
-};
-
-class Task43 : public AccTask {
-  protected:
-    class Task_local : public SubTask<2,2> {
->>>>>>> b4426750
-      protected:
-        const std::array<std::shared_ptr<const IndexRange>,4> range_;
-        const Index& b(const size_t& i) const { return this->block(i); }
-        const std::shared_ptr<const Tensor>& in(const size_t& i) const { return this->in_tensor(i); }
-        const std::shared_ptr<Tensor>& out() const { return this->out_tensor(); }
-        double target_;
-      public:
-<<<<<<< HEAD
-        Task_local(const std::array<const Index,9>& block, const std::array<std::shared_ptr<const Tensor>,5>& in, std::shared_ptr<Tensor>& out,
-                   std::array<std::shared_ptr<const IndexRange>,4>& ran)
-          : SubTask<9,5>(block, in, out), range_(ran) { }
-=======
-        Task_local(const std::array<const Index,2>& block, const std::array<std::shared_ptr<const Tensor>,2>& in, std::shared_ptr<Tensor>& out,
-                   std::array<std::shared_ptr<const IndexRange>,3>& ran)
-          : SubTask<2,2>(block, in, out), range_(ran) { }
-        double target() const { return target_; }
->>>>>>> b4426750
-        void compute() override;
-    };
-    std::vector<std::shared_ptr<Task_local>> subtasks_;
-    void compute_() override {
-      this->target_ = 0.0;
-      for (auto& i : subtasks_) {
-        i->compute();
-        this->target_ += i->target();
-      }
+    class Task_local : public SubTask<7,3> {
+      protected:
+        const std::array<std::shared_ptr<const IndexRange>,4> range_;
+        const Index& b(const size_t& i) const { return this->block(i); }
+        const std::shared_ptr<const Tensor>& in(const size_t& i) const { return this->in_tensor(i); }
+        const std::shared_ptr<Tensor>& out() const { return this->out_tensor(); }
+      public:
+        Task_local(const std::array<const Index,7>& block, const std::array<std::shared_ptr<const Tensor>,3>& in, std::shared_ptr<Tensor>& out,
+                   std::array<std::shared_ptr<const IndexRange>,4>& ran)
+          : SubTask<7,3>(block, in, out), range_(ran) { }
+        void compute() override;
+    };
+    std::vector<std::shared_ptr<Task_local>> subtasks_;
+    void compute_() override {
+      for (auto& i : subtasks_) i->compute();
     }
   public:
     Task43(std::vector<std::shared_ptr<Tensor>> t,  std::array<std::shared_ptr<const IndexRange>,4> range);
     ~Task43() {}
 };
 
-<<<<<<< HEAD
 class Task44 : public Task {  // associated with gamma
   protected:
-    class Task_local : public SubTask<7,3> {
-=======
-class Task44 : public AccTask {
-  protected:
-    class Task_local : public SubTask<2,2> {
->>>>>>> b4426750
-      protected:
-        const std::array<std::shared_ptr<const IndexRange>,4> range_;
-        const Index& b(const size_t& i) const { return this->block(i); }
-        const std::shared_ptr<const Tensor>& in(const size_t& i) const { return this->in_tensor(i); }
-        const std::shared_ptr<Tensor>& out() const { return this->out_tensor(); }
-        double target_;
-      public:
-<<<<<<< HEAD
-        Task_local(const std::array<const Index,7>& block, const std::array<std::shared_ptr<const Tensor>,3>& in, std::shared_ptr<Tensor>& out,
-                   std::array<std::shared_ptr<const IndexRange>,4>& ran)
-          : SubTask<7,3>(block, in, out), range_(ran) { }
-=======
-        Task_local(const std::array<const Index,2>& block, const std::array<std::shared_ptr<const Tensor>,2>& in, std::shared_ptr<Tensor>& out,
-                   std::array<std::shared_ptr<const IndexRange>,3>& ran)
-          : SubTask<2,2>(block, in, out), range_(ran) { }
-        double target() const { return target_; }
->>>>>>> b4426750
-        void compute() override;
-    };
-    std::vector<std::shared_ptr<Task_local>> subtasks_;
-    void compute_() override {
-      this->target_ = 0.0;
-      for (auto& i : subtasks_) {
-        i->compute();
-        this->target_ += i->target();
-      }
+    class Task_local : public SubTask<5,2> {
+      protected:
+        const std::array<std::shared_ptr<const IndexRange>,4> range_;
+        const Index& b(const size_t& i) const { return this->block(i); }
+        const std::shared_ptr<const Tensor>& in(const size_t& i) const { return this->in_tensor(i); }
+        const std::shared_ptr<Tensor>& out() const { return this->out_tensor(); }
+      public:
+        Task_local(const std::array<const Index,5>& block, const std::array<std::shared_ptr<const Tensor>,2>& in, std::shared_ptr<Tensor>& out,
+                   std::array<std::shared_ptr<const IndexRange>,4>& ran)
+          : SubTask<5,2>(block, in, out), range_(ran) { }
+        void compute() override;
+    };
+    std::vector<std::shared_ptr<Task_local>> subtasks_;
+    void compute_() override {
+      for (auto& i : subtasks_) i->compute();
     }
   public:
     Task44(std::vector<std::shared_ptr<Tensor>> t,  std::array<std::shared_ptr<const IndexRange>,4> range);
     ~Task44() {}
 };
 
-<<<<<<< HEAD
 class Task45 : public Task {  // associated with gamma
   protected:
-    class Task_local : public SubTask<5,2> {
-      protected:
-        const std::array<std::shared_ptr<const IndexRange>,4> range_;
-        const Index& b(const size_t& i) const { return this->block(i); }
-        const std::shared_ptr<const Tensor>& in(const size_t& i) const { return this->in_tensor(i); }
-        const std::shared_ptr<Tensor>& out() const { return this->out_tensor(); }
-      public:
-        Task_local(const std::array<const Index,5>& block, const std::array<std::shared_ptr<const Tensor>,2>& in, std::shared_ptr<Tensor>& out,
-                   std::array<std::shared_ptr<const IndexRange>,4>& ran)
-          : SubTask<5,2>(block, in, out), range_(ran) { }
-=======
-class Task45 : public AccTask {
-  protected:
-    class Task_local : public SubTask<4,1> {
-      protected:
-        const std::array<std::shared_ptr<const IndexRange>,3> range_;
-        const Index& b(const size_t& i) const { return this->block(i); }
-        const std::shared_ptr<const Tensor>& in(const size_t& i) const { return this->in_tensor(i); }
-        const std::shared_ptr<Tensor>& out() const { return this->out_tensor(); }
-        double target_;
-      public:
-        Task_local(const std::array<const Index,4>& block, const std::array<std::shared_ptr<const Tensor>,1>& in, std::shared_ptr<Tensor>& out,
-                   std::array<std::shared_ptr<const IndexRange>,3>& ran)
-          : SubTask<4,1>(block, in, out), range_(ran) { }
-        double target() const { return target_; }
->>>>>>> b4426750
-        void compute() override;
-    };
-    std::vector<std::shared_ptr<Task_local>> subtasks_;
-    void compute_() override {
-<<<<<<< HEAD
+    class Task_local : public SubTask<7,3> {
+      protected:
+        const std::array<std::shared_ptr<const IndexRange>,4> range_;
+        const Index& b(const size_t& i) const { return this->block(i); }
+        const std::shared_ptr<const Tensor>& in(const size_t& i) const { return this->in_tensor(i); }
+        const std::shared_ptr<Tensor>& out() const { return this->out_tensor(); }
+      public:
+        Task_local(const std::array<const Index,7>& block, const std::array<std::shared_ptr<const Tensor>,3>& in, std::shared_ptr<Tensor>& out,
+                   std::array<std::shared_ptr<const IndexRange>,4>& ran)
+          : SubTask<7,3>(block, in, out), range_(ran) { }
+        void compute() override;
+    };
+    std::vector<std::shared_ptr<Task_local>> subtasks_;
+    void compute_() override {
       for (auto& i : subtasks_) i->compute();
     }
   public:
@@ -1532,171 +1096,93 @@
 
 class Task46 : public Task {  // associated with gamma
   protected:
-    class Task_local : public SubTask<7,3> {
-=======
-      this->target_ = 0.0;
-      for (auto& i : subtasks_) {
-        i->compute();
-        this->target_ += i->target();
-      }
-    }
-  public:
-    Task45(std::vector<std::shared_ptr<Tensor>> t,  std::array<std::shared_ptr<const IndexRange>,3> range);
-    ~Task45() {}
-};
-
-class Task46 : public AccTask {
-  protected:
-    class Task_local : public SubTask<2,2> {
->>>>>>> b4426750
-      protected:
-        const std::array<std::shared_ptr<const IndexRange>,3> range_;
-        const Index& b(const size_t& i) const { return this->block(i); }
-        const std::shared_ptr<const Tensor>& in(const size_t& i) const { return this->in_tensor(i); }
-        const std::shared_ptr<Tensor>& out() const { return this->out_tensor(); }
-        double target_;
-      public:
-<<<<<<< HEAD
-        Task_local(const std::array<const Index,7>& block, const std::array<std::shared_ptr<const Tensor>,3>& in, std::shared_ptr<Tensor>& out,
-                   std::array<std::shared_ptr<const IndexRange>,4>& ran)
-          : SubTask<7,3>(block, in, out), range_(ran) { }
-=======
-        Task_local(const std::array<const Index,2>& block, const std::array<std::shared_ptr<const Tensor>,2>& in, std::shared_ptr<Tensor>& out,
-                   std::array<std::shared_ptr<const IndexRange>,3>& ran)
-          : SubTask<2,2>(block, in, out), range_(ran) { }
-        double target() const { return target_; }
->>>>>>> b4426750
-        void compute() override;
-    };
-    std::vector<std::shared_ptr<Task_local>> subtasks_;
-    void compute_() override {
-      this->target_ = 0.0;
-      for (auto& i : subtasks_) {
-        i->compute();
-        this->target_ += i->target();
-      }
-    }
-  public:
-    Task46(std::vector<std::shared_ptr<Tensor>> t,  std::array<std::shared_ptr<const IndexRange>,3> range);
+    class Task_local : public SubTask<5,2> {
+      protected:
+        const std::array<std::shared_ptr<const IndexRange>,4> range_;
+        const Index& b(const size_t& i) const { return this->block(i); }
+        const std::shared_ptr<const Tensor>& in(const size_t& i) const { return this->in_tensor(i); }
+        const std::shared_ptr<Tensor>& out() const { return this->out_tensor(); }
+      public:
+        Task_local(const std::array<const Index,5>& block, const std::array<std::shared_ptr<const Tensor>,2>& in, std::shared_ptr<Tensor>& out,
+                   std::array<std::shared_ptr<const IndexRange>,4>& ran)
+          : SubTask<5,2>(block, in, out), range_(ran) { }
+        void compute() override;
+    };
+    std::vector<std::shared_ptr<Task_local>> subtasks_;
+    void compute_() override {
+      for (auto& i : subtasks_) i->compute();
+    }
+  public:
+    Task46(std::vector<std::shared_ptr<Tensor>> t,  std::array<std::shared_ptr<const IndexRange>,4> range);
     ~Task46() {}
 };
 
-<<<<<<< HEAD
 class Task47 : public Task {  // associated with gamma
   protected:
+    class Task_local : public SubTask<5,4> {
+      protected:
+        const std::array<std::shared_ptr<const IndexRange>,4> range_;
+        const Index& b(const size_t& i) const { return this->block(i); }
+        const std::shared_ptr<const Tensor>& in(const size_t& i) const { return this->in_tensor(i); }
+        const std::shared_ptr<Tensor>& out() const { return this->out_tensor(); }
+      public:
+        Task_local(const std::array<const Index,5>& block, const std::array<std::shared_ptr<const Tensor>,4>& in, std::shared_ptr<Tensor>& out,
+                   std::array<std::shared_ptr<const IndexRange>,4>& ran)
+          : SubTask<5,4>(block, in, out), range_(ran) { }
+        void compute() override;
+    };
+    std::vector<std::shared_ptr<Task_local>> subtasks_;
+    void compute_() override {
+      for (auto& i : subtasks_) i->compute();
+    }
+  public:
+    Task47(std::vector<std::shared_ptr<Tensor>> t,  std::array<std::shared_ptr<const IndexRange>,4> range);
+    ~Task47() {}
+};
+
+class Task48 : public Task {  // associated with gamma
+  protected:
+    class Task_local : public SubTask<3,2> {
+      protected:
+        const std::array<std::shared_ptr<const IndexRange>,4> range_;
+        const Index& b(const size_t& i) const { return this->block(i); }
+        const std::shared_ptr<const Tensor>& in(const size_t& i) const { return this->in_tensor(i); }
+        const std::shared_ptr<Tensor>& out() const { return this->out_tensor(); }
+      public:
+        Task_local(const std::array<const Index,3>& block, const std::array<std::shared_ptr<const Tensor>,2>& in, std::shared_ptr<Tensor>& out,
+                   std::array<std::shared_ptr<const IndexRange>,4>& ran)
+          : SubTask<3,2>(block, in, out), range_(ran) { }
+        void compute() override;
+    };
+    std::vector<std::shared_ptr<Task_local>> subtasks_;
+    void compute_() override {
+      for (auto& i : subtasks_) i->compute();
+    }
+  public:
+    Task48(std::vector<std::shared_ptr<Tensor>> t,  std::array<std::shared_ptr<const IndexRange>,4> range);
+    ~Task48() {}
+};
+
+class Task49 : public Task {  // associated with gamma
+  protected:
     class Task_local : public SubTask<5,2> {
-=======
-class Task47 : public AccTask {
-  protected:
-    class Task_local : public SubTask<4,1> {
->>>>>>> b4426750
-      protected:
-        const std::array<std::shared_ptr<const IndexRange>,3> range_;
-        const Index& b(const size_t& i) const { return this->block(i); }
-        const std::shared_ptr<const Tensor>& in(const size_t& i) const { return this->in_tensor(i); }
-        const std::shared_ptr<Tensor>& out() const { return this->out_tensor(); }
-        double target_;
-      public:
-<<<<<<< HEAD
+      protected:
+        const std::array<std::shared_ptr<const IndexRange>,4> range_;
+        const Index& b(const size_t& i) const { return this->block(i); }
+        const std::shared_ptr<const Tensor>& in(const size_t& i) const { return this->in_tensor(i); }
+        const std::shared_ptr<Tensor>& out() const { return this->out_tensor(); }
+      public:
         Task_local(const std::array<const Index,5>& block, const std::array<std::shared_ptr<const Tensor>,2>& in, std::shared_ptr<Tensor>& out,
                    std::array<std::shared_ptr<const IndexRange>,4>& ran)
           : SubTask<5,2>(block, in, out), range_(ran) { }
-=======
-        Task_local(const std::array<const Index,4>& block, const std::array<std::shared_ptr<const Tensor>,1>& in, std::shared_ptr<Tensor>& out,
-                   std::array<std::shared_ptr<const IndexRange>,3>& ran)
-          : SubTask<4,1>(block, in, out), range_(ran) { }
-        double target() const { return target_; }
->>>>>>> b4426750
-        void compute() override;
-    };
-    std::vector<std::shared_ptr<Task_local>> subtasks_;
-    void compute_() override {
-      this->target_ = 0.0;
-      for (auto& i : subtasks_) {
-        i->compute();
-        this->target_ += i->target();
-      }
-    }
-  public:
-    Task47(std::vector<std::shared_ptr<Tensor>> t,  std::array<std::shared_ptr<const IndexRange>,3> range);
-    ~Task47() {}
-};
-
-<<<<<<< HEAD
-class Task48 : public Task {  // associated with gamma
-=======
-class Task48 : public AccTask {
->>>>>>> b4426750
-  protected:
-    class Task_local : public SubTask<5,4> {
-      protected:
-        const std::array<std::shared_ptr<const IndexRange>,3> range_;
-        const Index& b(const size_t& i) const { return this->block(i); }
-        const std::shared_ptr<const Tensor>& in(const size_t& i) const { return this->in_tensor(i); }
-        const std::shared_ptr<Tensor>& out() const { return this->out_tensor(); }
-        double target_;
-      public:
-<<<<<<< HEAD
-        Task_local(const std::array<const Index,5>& block, const std::array<std::shared_ptr<const Tensor>,4>& in, std::shared_ptr<Tensor>& out,
-                   std::array<std::shared_ptr<const IndexRange>,4>& ran)
-          : SubTask<5,4>(block, in, out), range_(ran) { }
-=======
-        Task_local(const std::array<const Index,4>& block, const std::array<std::shared_ptr<const Tensor>,2>& in, std::shared_ptr<Tensor>& out,
-                   std::array<std::shared_ptr<const IndexRange>,3>& ran)
-          : SubTask<4,2>(block, in, out), range_(ran) { }
-        double target() const { return target_; }
->>>>>>> b4426750
-        void compute() override;
-    };
-    std::vector<std::shared_ptr<Task_local>> subtasks_;
-    void compute_() override {
-      this->target_ = 0.0;
-      for (auto& i : subtasks_) {
-        i->compute();
-        this->target_ += i->target();
-      }
-    }
-  public:
-    Task48(std::vector<std::shared_ptr<Tensor>> t,  std::array<std::shared_ptr<const IndexRange>,3> range);
-    ~Task48() {}
-};
-
-<<<<<<< HEAD
-class Task49 : public Task {  // associated with gamma
-=======
-class Task49 : public AccTask {
->>>>>>> b4426750
-  protected:
-    class Task_local : public SubTask<3,2> {
-      protected:
-        const std::array<std::shared_ptr<const IndexRange>,3> range_;
-        const Index& b(const size_t& i) const { return this->block(i); }
-        const std::shared_ptr<const Tensor>& in(const size_t& i) const { return this->in_tensor(i); }
-        const std::shared_ptr<Tensor>& out() const { return this->out_tensor(); }
-        double target_;
-      public:
-<<<<<<< HEAD
-        Task_local(const std::array<const Index,3>& block, const std::array<std::shared_ptr<const Tensor>,2>& in, std::shared_ptr<Tensor>& out,
-                   std::array<std::shared_ptr<const IndexRange>,4>& ran)
-          : SubTask<3,2>(block, in, out), range_(ran) { }
-=======
-        Task_local(const std::array<const Index,4>& block, const std::array<std::shared_ptr<const Tensor>,1>& in, std::shared_ptr<Tensor>& out,
-                   std::array<std::shared_ptr<const IndexRange>,3>& ran)
-          : SubTask<4,1>(block, in, out), range_(ran) { }
-        double target() const { return target_; }
->>>>>>> b4426750
-        void compute() override;
-    };
-    std::vector<std::shared_ptr<Task_local>> subtasks_;
-    void compute_() override {
-      this->target_ = 0.0;
-      for (auto& i : subtasks_) {
-        i->compute();
-        this->target_ += i->target();
-      }
-    }
-  public:
-    Task49(std::vector<std::shared_ptr<Tensor>> t,  std::array<std::shared_ptr<const IndexRange>,3> range);
+        void compute() override;
+    };
+    std::vector<std::shared_ptr<Task_local>> subtasks_;
+    void compute_() override {
+      for (auto& i : subtasks_) i->compute();
+    }
+  public:
+    Task49(std::vector<std::shared_ptr<Tensor>> t,  std::array<std::shared_ptr<const IndexRange>,4> range);
     ~Task49() {}
 };
 
