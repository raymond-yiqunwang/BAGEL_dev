//
// BAGEL - Parallel electron correlation program.
// Filename: CASPT2.h
// Copyright (C) 2014 Shiozaki group
//
// Author: Shiozaki group <shiozaki@northwestern.edu>
// Maintainer: Shiozaki group
//
// This file is part of the BAGEL package.
//
// The BAGEL package is free software; you can redistribute it and/or modify
// it under the terms of the GNU Library General Public License as published by
// the Free Software Foundation; either version 3, or (at your option)
// any later version.
//
// The BAGEL package is distributed in the hope that it will be useful,
// but WITHOUT ANY WARRANTY; without even the implied warranty of
// MERCHANTABILITY or FITNESS FOR A PARTICULAR PURPOSE.  See the
// GNU Library General Public License for more details.
//
// You should have received a copy of the GNU Library General Public License
// along with the BAGEL package; see COPYING.  If not, write to
// the Free Software Foundation, 675 Mass Ave, Cambridge, MA 02139, USA.
//


#ifndef __SRC_SMITH_CASPT2_H
#define __SRC_SMITH_CASPT2_H

#include <iostream>
#include <tuple>
#include <iomanip>
#include <src/smith/spinfreebase.h>
#include <src/smith/futuretensor.h>
#include <src/scf/hf/fock.h>
#include <src/util/f77.h>
#include <src/smith/queue.h>
#include <src/smith/smith_info.h>

namespace bagel {
namespace SMITH {
namespace CASPT2{

class CASPT2 : public SpinFreeMethod {
  protected:
    using SpinFreeMethod::ref_;
    using SpinFreeMethod::closed_;
    using SpinFreeMethod::active_;
    using SpinFreeMethod::virt_;
    using SpinFreeMethod::ci_;
    using SpinFreeMethod::rclosed_;
    using SpinFreeMethod::ractive_;
    using SpinFreeMethod::rvirt_;
    using SpinFreeMethod::rci_;
    using SpinFreeMethod::h1_;
    using SpinFreeMethod::f1_;
    using SpinFreeMethod::v2_;
    using SpinFreeMethod::rdm1_;
    using SpinFreeMethod::rdm2_;
    using SpinFreeMethod::rdm3_;
    using SpinFreeMethod::rdm4_;
    using SpinFreeMethod::rdm1deriv_;
    using SpinFreeMethod::rdm2deriv_;
    using SpinFreeMethod::rdm3deriv_;
    using SpinFreeMethod::rdm4deriv_;

    std::shared_ptr<Tensor> t2;
    std::shared_ptr<Tensor> r;
    double e0_;
    std::shared_ptr<Tensor> den1;
    std::shared_ptr<Tensor> den2;
    std::shared_ptr<Tensor> Den1;
    double correlated_norm_;
    std::shared_ptr<Tensor> deci;


    std::shared_ptr<FutureTensor> Gamma0_();
<<<<<<< HEAD
    std::shared_ptr<FutureTensor> Gamma94_();
    std::shared_ptr<FutureTensor> Gamma2_();
    std::shared_ptr<FutureTensor> Gamma3_();
    std::shared_ptr<FutureTensor> Gamma4_();
    std::shared_ptr<FutureTensor> Gamma5_();
    std::shared_ptr<FutureTensor> Gamma6_();
    std::shared_ptr<FutureTensor> Gamma7_();
    std::shared_ptr<FutureTensor> Gamma9_();
    std::shared_ptr<FutureTensor> Gamma107_();
    std::shared_ptr<FutureTensor> Gamma12_();
    std::shared_ptr<FutureTensor> Gamma14_();
    std::shared_ptr<FutureTensor> Gamma16_();
    std::shared_ptr<FutureTensor> Gamma22_();
    std::shared_ptr<FutureTensor> Gamma28_();
    std::shared_ptr<FutureTensor> Gamma29_();
    std::shared_ptr<FutureTensor> Gamma31_();
    std::shared_ptr<FutureTensor> Gamma32_();
    std::shared_ptr<FutureTensor> Gamma34_();
    std::shared_ptr<FutureTensor> Gamma35_();
    std::shared_ptr<FutureTensor> Gamma37_();
    std::shared_ptr<FutureTensor> Gamma38_();
    std::shared_ptr<FutureTensor> Gamma51_();
    std::shared_ptr<FutureTensor> Gamma56_();
    std::shared_ptr<FutureTensor> Gamma57_();
    std::shared_ptr<FutureTensor> Gamma58_();
    std::shared_ptr<FutureTensor> Gamma59_();
    std::shared_ptr<FutureTensor> Gamma60_();
    std::shared_ptr<FutureTensor> Gamma69_();
    std::shared_ptr<FutureTensor> Gamma81_();
    std::shared_ptr<FutureTensor> Gamma92_();
    std::shared_ptr<FutureTensor> Gamma268_();
    std::shared_ptr<FutureTensor> Gamma299_();
    std::shared_ptr<FutureTensor> Gamma302_();
    std::shared_ptr<FutureTensor> Gamma360_();
    std::shared_ptr<FutureTensor> Gamma273_();
    std::shared_ptr<FutureTensor> Gamma326_();
    std::shared_ptr<FutureTensor> Gamma282_();
    std::shared_ptr<FutureTensor> Gamma378_();
    std::shared_ptr<FutureTensor> Gamma379_();
    std::shared_ptr<FutureTensor> Gamma380_();
    std::shared_ptr<FutureTensor> Gamma381_();
    std::shared_ptr<FutureTensor> Gamma382_();
    std::shared_ptr<FutureTensor> Gamma383_();
    std::shared_ptr<FutureTensor> Gamma384_();
    std::shared_ptr<FutureTensor> Gamma385_();
    std::shared_ptr<FutureTensor> Gamma387_();
    std::shared_ptr<FutureTensor> Gamma390_();
    std::shared_ptr<FutureTensor> Gamma392_();
    std::shared_ptr<FutureTensor> Gamma394_();
    std::shared_ptr<FutureTensor> Gamma400_();
    std::shared_ptr<FutureTensor> Gamma406_();
    std::shared_ptr<FutureTensor> Gamma407_();
    std::shared_ptr<FutureTensor> Gamma409_();
    std::shared_ptr<FutureTensor> Gamma410_();
    std::shared_ptr<FutureTensor> Gamma412_();
    std::shared_ptr<FutureTensor> Gamma413_();
    std::shared_ptr<FutureTensor> Gamma415_();
    std::shared_ptr<FutureTensor> Gamma416_();
    std::shared_ptr<FutureTensor> Gamma429_();
    std::shared_ptr<FutureTensor> Gamma434_();
    std::shared_ptr<FutureTensor> Gamma435_();
    std::shared_ptr<FutureTensor> Gamma436_();
    std::shared_ptr<FutureTensor> Gamma437_();
    std::shared_ptr<FutureTensor> Gamma438_();
    std::shared_ptr<FutureTensor> Gamma447_();
    std::shared_ptr<FutureTensor> Gamma459_();
    std::shared_ptr<FutureTensor> Gamma470_();
    std::shared_ptr<FutureTensor> Gamma591_();
    std::shared_ptr<FutureTensor> Gamma609_();
=======
    std::shared_ptr<FutureTensor> Gamma2_();
    std::shared_ptr<FutureTensor> Gamma4_();
>>>>>>> f2980308
    std::shared_ptr<Queue> make_residualq();
    std::shared_ptr<Queue> make_energyq();
    std::shared_ptr<Queue> make_corrq();
    std::shared_ptr<Queue> make_densityq();
    std::shared_ptr<Queue> make_density1q();
    std::shared_ptr<Queue> make_density2q();
    std::shared_ptr<Queue> make_deciq();

  public:
    CASPT2(std::shared_ptr<const SMITH_Info> ref);
    ~CASPT2() {}

    void solve();

    double accumulate(std::shared_ptr<Queue> queue) {
      double sum = 0.0;
      while (!queue->done())
        sum += queue->next_compute()->target();
      return sum;
    }

    std::shared_ptr<const Matrix> rdm11() const { return den1->matrix(); }
    std::shared_ptr<const Matrix> rdm12() const { return den2->matrix(); }
    std::shared_ptr<const Matrix> rdm21() const { return Den1->matrix2(); }

    double correlated_norm() const { return correlated_norm_; }

    std::shared_ptr<const Civec> ci_deriv() const { return deci->civec(this->det_); }

};

}
}
}
#endif
<|MERGE_RESOLUTION|>--- conflicted
+++ resolved
@@ -75,7 +75,6 @@
 
 
     std::shared_ptr<FutureTensor> Gamma0_();
-<<<<<<< HEAD
     std::shared_ptr<FutureTensor> Gamma94_();
     std::shared_ptr<FutureTensor> Gamma2_();
     std::shared_ptr<FutureTensor> Gamma3_();
@@ -106,49 +105,45 @@
     std::shared_ptr<FutureTensor> Gamma69_();
     std::shared_ptr<FutureTensor> Gamma81_();
     std::shared_ptr<FutureTensor> Gamma92_();
-    std::shared_ptr<FutureTensor> Gamma268_();
-    std::shared_ptr<FutureTensor> Gamma299_();
-    std::shared_ptr<FutureTensor> Gamma302_();
-    std::shared_ptr<FutureTensor> Gamma360_();
+    std::shared_ptr<FutureTensor> Gamma162_();
+    std::shared_ptr<FutureTensor> Gamma193_();
+    std::shared_ptr<FutureTensor> Gamma196_();
+    std::shared_ptr<FutureTensor> Gamma254_();
+    std::shared_ptr<FutureTensor> Gamma167_();
+    std::shared_ptr<FutureTensor> Gamma220_();
+    std::shared_ptr<FutureTensor> Gamma176_();
+    std::shared_ptr<FutureTensor> Gamma272_();
     std::shared_ptr<FutureTensor> Gamma273_();
-    std::shared_ptr<FutureTensor> Gamma326_();
-    std::shared_ptr<FutureTensor> Gamma282_();
-    std::shared_ptr<FutureTensor> Gamma378_();
+    std::shared_ptr<FutureTensor> Gamma274_();
+    std::shared_ptr<FutureTensor> Gamma275_();
+    std::shared_ptr<FutureTensor> Gamma276_();
+    std::shared_ptr<FutureTensor> Gamma277_();
+    std::shared_ptr<FutureTensor> Gamma278_();
+    std::shared_ptr<FutureTensor> Gamma279_();
+    std::shared_ptr<FutureTensor> Gamma281_();
+    std::shared_ptr<FutureTensor> Gamma284_();
+    std::shared_ptr<FutureTensor> Gamma286_();
+    std::shared_ptr<FutureTensor> Gamma288_();
+    std::shared_ptr<FutureTensor> Gamma294_();
+    std::shared_ptr<FutureTensor> Gamma300_();
+    std::shared_ptr<FutureTensor> Gamma301_();
+    std::shared_ptr<FutureTensor> Gamma303_();
+    std::shared_ptr<FutureTensor> Gamma304_();
+    std::shared_ptr<FutureTensor> Gamma306_();
+    std::shared_ptr<FutureTensor> Gamma307_();
+    std::shared_ptr<FutureTensor> Gamma309_();
+    std::shared_ptr<FutureTensor> Gamma310_();
+    std::shared_ptr<FutureTensor> Gamma323_();
+    std::shared_ptr<FutureTensor> Gamma328_();
+    std::shared_ptr<FutureTensor> Gamma329_();
+    std::shared_ptr<FutureTensor> Gamma330_();
+    std::shared_ptr<FutureTensor> Gamma331_();
+    std::shared_ptr<FutureTensor> Gamma332_();
+    std::shared_ptr<FutureTensor> Gamma341_();
+    std::shared_ptr<FutureTensor> Gamma353_();
+    std::shared_ptr<FutureTensor> Gamma364_();
     std::shared_ptr<FutureTensor> Gamma379_();
-    std::shared_ptr<FutureTensor> Gamma380_();
-    std::shared_ptr<FutureTensor> Gamma381_();
-    std::shared_ptr<FutureTensor> Gamma382_();
-    std::shared_ptr<FutureTensor> Gamma383_();
-    std::shared_ptr<FutureTensor> Gamma384_();
-    std::shared_ptr<FutureTensor> Gamma385_();
-    std::shared_ptr<FutureTensor> Gamma387_();
-    std::shared_ptr<FutureTensor> Gamma390_();
-    std::shared_ptr<FutureTensor> Gamma392_();
-    std::shared_ptr<FutureTensor> Gamma394_();
-    std::shared_ptr<FutureTensor> Gamma400_();
-    std::shared_ptr<FutureTensor> Gamma406_();
-    std::shared_ptr<FutureTensor> Gamma407_();
-    std::shared_ptr<FutureTensor> Gamma409_();
-    std::shared_ptr<FutureTensor> Gamma410_();
-    std::shared_ptr<FutureTensor> Gamma412_();
-    std::shared_ptr<FutureTensor> Gamma413_();
-    std::shared_ptr<FutureTensor> Gamma415_();
-    std::shared_ptr<FutureTensor> Gamma416_();
-    std::shared_ptr<FutureTensor> Gamma429_();
-    std::shared_ptr<FutureTensor> Gamma434_();
-    std::shared_ptr<FutureTensor> Gamma435_();
-    std::shared_ptr<FutureTensor> Gamma436_();
-    std::shared_ptr<FutureTensor> Gamma437_();
-    std::shared_ptr<FutureTensor> Gamma438_();
-    std::shared_ptr<FutureTensor> Gamma447_();
-    std::shared_ptr<FutureTensor> Gamma459_();
-    std::shared_ptr<FutureTensor> Gamma470_();
-    std::shared_ptr<FutureTensor> Gamma591_();
-    std::shared_ptr<FutureTensor> Gamma609_();
-=======
-    std::shared_ptr<FutureTensor> Gamma2_();
-    std::shared_ptr<FutureTensor> Gamma4_();
->>>>>>> f2980308
+    std::shared_ptr<FutureTensor> Gamma397_();
     std::shared_ptr<Queue> make_residualq();
     std::shared_ptr<Queue> make_energyq();
     std::shared_ptr<Queue> make_corrq();
