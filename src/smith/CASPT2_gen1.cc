--- conflicted
+++ resolved
@@ -32,15 +32,9 @@
 using namespace bagel::SMITH::CASPT2;
 
 Task0::Task0(vector<shared_ptr<Tensor>> t, array<shared_ptr<const IndexRange>,3> range) {
-<<<<<<< HEAD
   array<shared_ptr<const Tensor>,4> in = {{t[1], t[2], t[3], t[4]}};
   subtasks_.reserve(range[1]->nblock()*range[1]->nblock()*range[1]->nblock()*range[1]->nblock()*range[1]->nblock()*range[1]->nblock());
   for (auto& x4 : *range[1])
-=======
-  array<shared_ptr<const Tensor>,1> in = {{t[1]}};
-  subtasks_.reserve(range[1]->nblock()*range[1]->nblock());
-  for (auto& x0 : *range[1])
->>>>>>> b4426750
     for (auto& x1 : *range[1])
       for (auto& x5 : *range[1])
         for (auto& x0 : *range[1])
@@ -52,7 +46,6 @@
 Task1::Task1(vector<shared_ptr<Tensor>> t, array<shared_ptr<const IndexRange>,3> range) {
   array<shared_ptr<const Tensor>,2> in = {{t[1], t[2]}};
   subtasks_.reserve(range[1]->nblock()*range[1]->nblock()*range[1]->nblock()*range[1]->nblock());
-<<<<<<< HEAD
   for (auto& x2 : *range[1])
     for (auto& x1 : *range[1])
       for (auto& x3 : *range[1])
@@ -202,133 +195,10 @@
           for (auto& x4 : *range[1])
             for (auto& x5 : *range[1])
               subtasks_.push_back(make_shared<Task_local>(array<const Index,6>{{x5, x4, x1, x3, x2, x0}}, in, t[0], range));
-=======
-  for (auto& x0 : *range[1])
-    for (auto& x3 : *range[1])
-      for (auto& x1 : *range[1])
-        for (auto& x2 : *range[1])
-          subtasks_.push_back(make_shared<Task_local>(array<const Index,4>{{x3, x0, x2, x1}}, in, t[0], range));
-}
-
-Task2::Task2(vector<shared_ptr<Tensor>> t, array<shared_ptr<const IndexRange>,3> range) {
-  array<shared_ptr<const Tensor>,1> in = {{t[1]}};
-  subtasks_.reserve(range[1]->nblock()*range[1]->nblock()*range[1]->nblock()*range[1]->nblock());
-  for (auto& x1 : *range[1])
-    for (auto& x2 : *range[1])
-      for (auto& x0 : *range[1])
-        for (auto& x3 : *range[1])
-          subtasks_.push_back(make_shared<Task_local>(array<const Index,4>{{x3, x0, x2, x1}}, in, t[0], range));
-}
-
-Task3::Task3(vector<shared_ptr<Tensor>> t, array<shared_ptr<const IndexRange>,4> range) {
-  array<shared_ptr<const Tensor>,2> in = {{t[1], t[2]}};
-  subtasks_.reserve(range[3]->nblock()*range[1]->nblock()*range[1]->nblock());
-  for (auto& ci0 : *range[3])
-    for (auto& x0 : *range[1])
-      for (auto& x1 : *range[1])
-        subtasks_.push_back(make_shared<Task_local>(array<const Index,3>{{ci0, x1, x0}}, in, t[0], range));
-}
-
-Task4::Task4(vector<shared_ptr<Tensor>> t, array<shared_ptr<const IndexRange>,4> range) {
-  array<shared_ptr<const Tensor>,1> in = {{t[1]}};
-  subtasks_.reserve(range[1]->nblock()*range[1]->nblock()*range[3]->nblock());
-  for (auto& x0 : *range[1])
-    for (auto& x1 : *range[1])
-      for (auto& ci0 : *range[3])
-        subtasks_.push_back(make_shared<Task_local>(array<const Index,3>{{ci0, x1, x0}}, in, t[0], range));
-}
-
-Task5::Task5(vector<shared_ptr<Tensor>> t, array<shared_ptr<const IndexRange>,4> range) {
-  array<shared_ptr<const Tensor>,2> in = {{t[1], t[2]}};
-  subtasks_.reserve(range[1]->nblock()*range[1]->nblock()*range[3]->nblock()*range[1]->nblock()*range[1]->nblock());
-  for (auto& x0 : *range[1])
-    for (auto& x3 : *range[1])
-      for (auto& ci0 : *range[3])
-        for (auto& x1 : *range[1])
-          for (auto& x2 : *range[1])
-            subtasks_.push_back(make_shared<Task_local>(array<const Index,5>{{ci0, x3, x0, x2, x1}}, in, t[0], range));
-}
-
-Task6::Task6(vector<shared_ptr<Tensor>> t) {
-  r_ =  t[0];
-}
-
-Task7::Task7(vector<shared_ptr<Tensor>> t, array<shared_ptr<const IndexRange>,3> range) {
-  array<shared_ptr<const Tensor>,1> in = {{t[1]}};
-  subtasks_.reserve(range[2]->nblock()*range[0]->nblock()*range[2]->nblock()*range[0]->nblock());
-  for (auto& a2 : *range[2])
-    for (auto& c1 : *range[0])
-      for (auto& a4 : *range[2])
-        for (auto& c3 : *range[0])
-          subtasks_.push_back(make_shared<Task_local>(array<const Index,4>{{c3, a4, c1, a2}}, in, t[0], range));
-}
-
-Task8::Task8(vector<shared_ptr<Tensor>> t, array<shared_ptr<const IndexRange>,3> range) {
-  array<shared_ptr<const Tensor>,2> in = {{t[1], t[2]}};
-  subtasks_.reserve(range[2]->nblock()*range[0]->nblock()*range[2]->nblock()*range[0]->nblock());
-  for (auto& a2 : *range[2])
-    for (auto& c1 : *range[0])
-      for (auto& a4 : *range[2])
-        for (auto& c3 : *range[0])
-          subtasks_.push_back(make_shared<Task_local>(array<const Index,4>{{c3, a4, c1, a2}}, in, t[0], range));
-}
-
-Task9::Task9(vector<shared_ptr<Tensor>> t, array<shared_ptr<const IndexRange>,3> range) {
-  array<shared_ptr<const Tensor>,2> in = {{t[1], t[2]}};
-  subtasks_.reserve(range[1]->nblock()*range[0]->nblock());
-  for (auto& x1 : *range[1])
-    for (auto& c3 : *range[0])
-      subtasks_.push_back(make_shared<Task_local>(array<const Index,2>{{c3, x1}}, in, t[0], range));
-}
-
-Task10::Task10(vector<shared_ptr<Tensor>> t, array<shared_ptr<const IndexRange>,3> range) {
-  array<shared_ptr<const Tensor>,1> in = {{t[1]}};
-  subtasks_.reserve(range[1]->nblock()*range[0]->nblock());
-  for (auto& x0 : *range[1])
-    for (auto& c3 : *range[0])
-      subtasks_.push_back(make_shared<Task_local>(array<const Index,2>{{c3, x0}}, in, t[0], range));
-}
-
-Task11::Task11(vector<shared_ptr<Tensor>> t, array<shared_ptr<const IndexRange>,3> range) {
-  array<shared_ptr<const Tensor>,2> in = {{t[1], t[2]}};
-  subtasks_.reserve(range[2]->nblock()*range[0]->nblock()*range[2]->nblock()*range[0]->nblock());
-  for (auto& a2 : *range[2])
-    for (auto& c1 : *range[0])
-      for (auto& a4 : *range[2])
-        for (auto& c3 : *range[0])
-          subtasks_.push_back(make_shared<Task_local>(array<const Index,4>{{c3, a4, c1, a2}}, in, t[0], range));
-}
-
-Task12::Task12(vector<shared_ptr<Tensor>> t, array<shared_ptr<const IndexRange>,3> range) {
-  array<shared_ptr<const Tensor>,2> in = {{t[1], t[2]}};
-  subtasks_.reserve(range[1]->nblock()*range[0]->nblock());
-  for (auto& x1 : *range[1])
-    for (auto& c3 : *range[0])
-      subtasks_.push_back(make_shared<Task_local>(array<const Index,2>{{c3, x1}}, in, t[0], range));
-}
-
-Task13::Task13(vector<shared_ptr<Tensor>> t, array<shared_ptr<const IndexRange>,3> range) {
-  array<shared_ptr<const Tensor>,1> in = {{t[1]}};
-  subtasks_.reserve(range[1]->nblock()*range[0]->nblock());
-  for (auto& x0 : *range[1])
-    for (auto& c3 : *range[0])
-      subtasks_.push_back(make_shared<Task_local>(array<const Index,2>{{c3, x0}}, in, t[0], range));
-}
-
-Task14::Task14(vector<shared_ptr<Tensor>> t, array<shared_ptr<const IndexRange>,3> range) {
-  array<shared_ptr<const Tensor>,1> in = {{t[1]}};
-  subtasks_.reserve(range[2]->nblock()*range[1]->nblock()*range[2]->nblock()*range[0]->nblock());
-  for (auto& a1 : *range[2])
-    for (auto& x0 : *range[1])
-      for (auto& a3 : *range[2])
-        for (auto& c2 : *range[0])
-          subtasks_.push_back(make_shared<Task_local>(array<const Index,4>{{c2, a3, x0, a1}}, in, t[0], range));
->>>>>>> b4426750
 }
 
 Task15::Task15(vector<shared_ptr<Tensor>> t, array<shared_ptr<const IndexRange>,3> range) {
   array<shared_ptr<const Tensor>,2> in = {{t[1], t[2]}};
-<<<<<<< HEAD
   subtasks_.reserve(range[1]->nblock()*range[1]->nblock()*range[1]->nblock()*range[1]->nblock());
   for (auto& x0 : *range[1])
     for (auto& x2 : *range[1])
@@ -369,45 +239,10 @@
           for (auto& x2 : *range[1])
             for (auto& x3 : *range[1])
               subtasks_.push_back(make_shared<Task_local>(array<const Index,6>{{x5, x4, x1, x0, x3, x2}}, in, t[0], range));
-=======
-  subtasks_.reserve(range[2]->nblock()*range[2]->nblock()*range[0]->nblock()*range[1]->nblock());
-  for (auto& a1 : *range[2])
-    for (auto& a3 : *range[2])
-      for (auto& c2 : *range[0])
-        for (auto& x0 : *range[1])
-          subtasks_.push_back(make_shared<Task_local>(array<const Index,4>{{x0, c2, a3, a1}}, in, t[0], range));
-}
-
-Task16::Task16(vector<shared_ptr<Tensor>> t, array<shared_ptr<const IndexRange>,3> range) {
-  array<shared_ptr<const Tensor>,2> in = {{t[1], t[2]}};
-  subtasks_.reserve(range[1]->nblock()*range[0]->nblock());
-  for (auto& x0 : *range[1])
-    for (auto& c4 : *range[0])
-      subtasks_.push_back(make_shared<Task_local>(array<const Index,2>{{c4, x0}}, in, t[0], range));
-}
-
-Task17::Task17(vector<shared_ptr<Tensor>> t, array<shared_ptr<const IndexRange>,3> range) {
-  array<shared_ptr<const Tensor>,1> in = {{t[1]}};
-  subtasks_.reserve(range[0]->nblock()*range[1]->nblock());
-  for (auto& c4 : *range[0])
-    for (auto& x1 : *range[1])
-      subtasks_.push_back(make_shared<Task_local>(array<const Index,2>{{x1, c4}}, in, t[0], range));
-}
-
-Task18::Task18(vector<shared_ptr<Tensor>> t, array<shared_ptr<const IndexRange>,3> range) {
-  array<shared_ptr<const Tensor>,2> in = {{t[1], t[2]}};
-  subtasks_.reserve(range[2]->nblock()*range[2]->nblock()*range[0]->nblock()*range[1]->nblock());
-  for (auto& a1 : *range[2])
-    for (auto& a3 : *range[2])
-      for (auto& c2 : *range[0])
-        for (auto& x0 : *range[1])
-          subtasks_.push_back(make_shared<Task_local>(array<const Index,4>{{x0, c2, a3, a1}}, in, t[0], range));
->>>>>>> b4426750
 }
 
 Task19::Task19(vector<shared_ptr<Tensor>> t, array<shared_ptr<const IndexRange>,3> range) {
   array<shared_ptr<const Tensor>,2> in = {{t[1], t[2]}};
-<<<<<<< HEAD
   subtasks_.reserve(range[1]->nblock()*range[1]->nblock()*range[1]->nblock()*range[1]->nblock());
   for (auto& x0 : *range[1])
     for (auto& x1 : *range[1])
@@ -446,45 +281,10 @@
           for (auto& x2 : *range[1])
             for (auto& x5 : *range[1])
               subtasks_.push_back(make_shared<Task_local>(array<const Index,6>{{x5, x2, x4, x3, x1, x0}}, in, t[0], range));
-=======
-  subtasks_.reserve(range[1]->nblock()*range[0]->nblock());
-  for (auto& x0 : *range[1])
-    for (auto& c4 : *range[0])
-      subtasks_.push_back(make_shared<Task_local>(array<const Index,2>{{c4, x0}}, in, t[0], range));
-}
-
-Task20::Task20(vector<shared_ptr<Tensor>> t, array<shared_ptr<const IndexRange>,3> range) {
-  array<shared_ptr<const Tensor>,1> in = {{t[1]}};
-  subtasks_.reserve(range[0]->nblock()*range[1]->nblock());
-  for (auto& c4 : *range[0])
-    for (auto& x1 : *range[1])
-      subtasks_.push_back(make_shared<Task_local>(array<const Index,2>{{x1, c4}}, in, t[0], range));
-}
-
-Task21::Task21(vector<shared_ptr<Tensor>> t, array<shared_ptr<const IndexRange>,3> range) {
-  array<shared_ptr<const Tensor>,2> in = {{t[1], t[2]}};
-  subtasks_.reserve(range[2]->nblock()*range[2]->nblock()*range[0]->nblock()*range[1]->nblock());
-  for (auto& a1 : *range[2])
-    for (auto& a3 : *range[2])
-      for (auto& c2 : *range[0])
-        for (auto& x0 : *range[1])
-          subtasks_.push_back(make_shared<Task_local>(array<const Index,4>{{x0, c2, a3, a1}}, in, t[0], range));
-}
-
-Task22::Task22(vector<shared_ptr<Tensor>> t, array<shared_ptr<const IndexRange>,3> range) {
-  array<shared_ptr<const Tensor>,1> in = {{t[1]}};
-  subtasks_.reserve(range[2]->nblock()*range[0]->nblock()*range[2]->nblock()*range[1]->nblock());
-  for (auto& a1 : *range[2])
-    for (auto& c2 : *range[0])
-      for (auto& a3 : *range[2])
-        for (auto& x3 : *range[1])
-          subtasks_.push_back(make_shared<Task_local>(array<const Index,4>{{x3, a3, c2, a1}}, in, t[0], range));
->>>>>>> b4426750
 }
 
 Task23::Task23(vector<shared_ptr<Tensor>> t, array<shared_ptr<const IndexRange>,3> range) {
   array<shared_ptr<const Tensor>,2> in = {{t[1], t[2]}};
-<<<<<<< HEAD
   subtasks_.reserve(range[1]->nblock()*range[1]->nblock()*range[1]->nblock()*range[1]->nblock()*range[1]->nblock()*range[1]->nblock());
   for (auto& x1 : *range[1])
     for (auto& x2 : *range[1])
@@ -545,68 +345,6 @@
 
 Task28::Task28(vector<shared_ptr<Tensor>> t, array<shared_ptr<const IndexRange>,3> range) {
   array<shared_ptr<const Tensor>,2> in = {{t[1], t[2]}};
-  for (auto& x0 : *range[1])
-    for (auto& x1 : *range[1])
-      subtasks_.push_back(make_shared<Task_local>(array<const Index,2>{{x1, x0}}, in, t[0], range));
-=======
-  subtasks_.reserve(range[2]->nblock()*range[2]->nblock()*range[0]->nblock()*range[1]->nblock());
-  for (auto& a1 : *range[2])
-    for (auto& a3 : *range[2])
-      for (auto& c2 : *range[0])
-        for (auto& x0 : *range[1])
-          subtasks_.push_back(make_shared<Task_local>(array<const Index,4>{{x0, c2, a3, a1}}, in, t[0], range));
-}
-
-Task24::Task24(vector<shared_ptr<Tensor>> t, array<shared_ptr<const IndexRange>,3> range, const double e) {
-  array<shared_ptr<const Tensor>,2> in = {{t[1], t[2]}};
-  subtasks_.reserve(range[2]->nblock()*range[2]->nblock()*range[1]->nblock()*range[0]->nblock());
-  for (auto& a1 : *range[2])
-    for (auto& a3 : *range[2])
-      for (auto& x1 : *range[1])
-        for (auto& c2 : *range[0])
-          subtasks_.push_back(make_shared<Task_local>(array<const Index,4>{{c2, x1, a3, a1}}, in, t[0], range, e));
-}
-
-Task25::Task25(vector<shared_ptr<Tensor>> t, array<shared_ptr<const IndexRange>,3> range) {
-  array<shared_ptr<const Tensor>,2> in = {{t[1], t[2]}};
-  subtasks_.reserve(range[2]->nblock()*range[2]->nblock()*range[1]->nblock()*range[0]->nblock());
-  for (auto& a1 : *range[2])
-    for (auto& a3 : *range[2])
-      for (auto& x1 : *range[1])
-        for (auto& c2 : *range[0])
-          subtasks_.push_back(make_shared<Task_local>(array<const Index,4>{{c2, x1, a3, a1}}, in, t[0], range));
-}
-
-Task26::Task26(vector<shared_ptr<Tensor>> t, array<shared_ptr<const IndexRange>,3> range) {
-  array<shared_ptr<const Tensor>,1> in = {{t[1]}};
-  subtasks_.reserve(range[0]->nblock()*range[0]->nblock());
-  for (auto& c4 : *range[0])
-    for (auto& c2 : *range[0])
-      subtasks_.push_back(make_shared<Task_local>(array<const Index,2>{{c2, c4}}, in, t[0], range));
-}
-
-Task27::Task27(vector<shared_ptr<Tensor>> t, array<shared_ptr<const IndexRange>,3> range) {
-  array<shared_ptr<const Tensor>,2> in = {{t[1], t[2]}};
-  subtasks_.reserve(range[2]->nblock()*range[2]->nblock()*range[1]->nblock()*range[0]->nblock());
-  for (auto& a1 : *range[2])
-    for (auto& a3 : *range[2])
-      for (auto& x1 : *range[1])
-        for (auto& c2 : *range[0])
-          subtasks_.push_back(make_shared<Task_local>(array<const Index,4>{{c2, x1, a3, a1}}, in, t[0], range));
-}
-
-Task28::Task28(vector<shared_ptr<Tensor>> t, array<shared_ptr<const IndexRange>,3> range) {
-  array<shared_ptr<const Tensor>,1> in = {{t[1]}};
-  subtasks_.reserve(range[0]->nblock()*range[0]->nblock());
-  for (auto& c4 : *range[0])
-    for (auto& c2 : *range[0])
-      subtasks_.push_back(make_shared<Task_local>(array<const Index,2>{{c2, c4}}, in, t[0], range));
->>>>>>> b4426750
-}
-
-Task29::Task29(vector<shared_ptr<Tensor>> t, array<shared_ptr<const IndexRange>,3> range) {
-  array<shared_ptr<const Tensor>,2> in = {{t[1], t[2]}};
-<<<<<<< HEAD
   subtasks_.reserve(range[1]->nblock()*range[1]->nblock()*range[1]->nblock()*range[1]->nblock());
   for (auto& x0 : *range[1])
     for (auto& x3 : *range[1])
@@ -615,7 +353,7 @@
           subtasks_.push_back(make_shared<Task_local>(array<const Index,4>{{x3, x0, x2, x1}}, in, t[0], range));
 }
 
-Task30::Task30(vector<shared_ptr<Tensor>> t, array<shared_ptr<const IndexRange>,3> range) {
+Task29::Task29(vector<shared_ptr<Tensor>> t, array<shared_ptr<const IndexRange>,3> range) {
   array<shared_ptr<const Tensor>,2> in = {{t[1], t[2]}};
   subtasks_.reserve(range[1]->nblock()*range[1]->nblock()*range[1]->nblock()*range[1]->nblock()*range[1]->nblock()*range[1]->nblock());
   for (auto& x1 : *range[1])
@@ -627,7 +365,7 @@
               subtasks_.push_back(make_shared<Task_local>(array<const Index,6>{{x5, x0, x4, x1, x3, x2}}, in, t[0], range));
 }
 
-Task31::Task31(vector<shared_ptr<Tensor>> t, array<shared_ptr<const IndexRange>,3> range) {
+Task30::Task30(vector<shared_ptr<Tensor>> t, array<shared_ptr<const IndexRange>,3> range) {
   array<shared_ptr<const Tensor>,3> in = {{t[1], t[2], t[3]}};
   subtasks_.reserve(range[1]->nblock()*range[1]->nblock()*range[1]->nblock()*range[1]->nblock()*range[1]->nblock()*range[1]->nblock());
   for (auto& x2 : *range[1])
@@ -639,7 +377,7 @@
               subtasks_.push_back(make_shared<Task_local>(array<const Index,6>{{x0, x5, x1, x4, x3, x2}}, in, t[0], range));
 }
 
-Task32::Task32(vector<shared_ptr<Tensor>> t, array<shared_ptr<const IndexRange>,3> range) {
+Task31::Task31(vector<shared_ptr<Tensor>> t, array<shared_ptr<const IndexRange>,3> range) {
   array<shared_ptr<const Tensor>,3> in = {{t[1], t[2], t[3]}};
   subtasks_.reserve(range[1]->nblock()*range[1]->nblock()*range[1]->nblock()*range[1]->nblock()*range[1]->nblock()*range[1]->nblock());
   for (auto& x2 : *range[1])
@@ -651,65 +389,20 @@
               subtasks_.push_back(make_shared<Task_local>(array<const Index,6>{{x5, x0, x1, x4, x3, x2}}, in, t[0], range));
 }
 
+Task32::Task32(vector<shared_ptr<Tensor>> t, array<shared_ptr<const IndexRange>,3> range) {
+  array<shared_ptr<const Tensor>,3> in = {{t[1], t[2], t[3]}};
+  subtasks_.reserve(range[1]->nblock()*range[1]->nblock()*range[1]->nblock()*range[1]->nblock()*range[1]->nblock()*range[1]->nblock());
+  for (auto& x0 : *range[1])
+    for (auto& x1 : *range[1])
+      for (auto& x2 : *range[1])
+        for (auto& x3 : *range[1])
+          for (auto& x4 : *range[1])
+            for (auto& x5 : *range[1])
+              subtasks_.push_back(make_shared<Task_local>(array<const Index,6>{{x5, x4, x3, x2, x1, x0}}, in, t[0], range));
+}
+
 Task33::Task33(vector<shared_ptr<Tensor>> t, array<shared_ptr<const IndexRange>,3> range) {
-  array<shared_ptr<const Tensor>,3> in = {{t[1], t[2], t[3]}};
-  subtasks_.reserve(range[1]->nblock()*range[1]->nblock()*range[1]->nblock()*range[1]->nblock()*range[1]->nblock()*range[1]->nblock());
-  for (auto& x0 : *range[1])
-    for (auto& x1 : *range[1])
-      for (auto& x2 : *range[1])
-        for (auto& x3 : *range[1])
-          for (auto& x4 : *range[1])
-            for (auto& x5 : *range[1])
-              subtasks_.push_back(make_shared<Task_local>(array<const Index,6>{{x5, x4, x3, x2, x1, x0}}, in, t[0], range));
-=======
-  subtasks_.reserve(range[2]->nblock()*range[2]->nblock()*range[1]->nblock()*range[0]->nblock());
-  for (auto& a1 : *range[2])
-    for (auto& a3 : *range[2])
-      for (auto& x1 : *range[1])
-        for (auto& c2 : *range[0])
-          subtasks_.push_back(make_shared<Task_local>(array<const Index,4>{{c2, x1, a3, a1}}, in, t[0], range));
-}
-
-Task30::Task30(vector<shared_ptr<Tensor>> t, array<shared_ptr<const IndexRange>,3> range) {
   array<shared_ptr<const Tensor>,1> in = {{t[1]}};
-  subtasks_.reserve(range[2]->nblock()*range[2]->nblock());
-  for (auto& a1 : *range[2])
-    for (auto& a4 : *range[2])
-      subtasks_.push_back(make_shared<Task_local>(array<const Index,2>{{a4, a1}}, in, t[0], range));
-}
-
-Task31::Task31(vector<shared_ptr<Tensor>> t, array<shared_ptr<const IndexRange>,3> range) {
-  array<shared_ptr<const Tensor>,2> in = {{t[1], t[2]}};
-  subtasks_.reserve(range[2]->nblock()*range[2]->nblock()*range[1]->nblock()*range[0]->nblock());
-  for (auto& a1 : *range[2])
-    for (auto& a3 : *range[2])
-      for (auto& x1 : *range[1])
-        for (auto& c2 : *range[0])
-          subtasks_.push_back(make_shared<Task_local>(array<const Index,4>{{c2, x1, a3, a1}}, in, t[0], range));
-}
-
-Task32::Task32(vector<shared_ptr<Tensor>> t, array<shared_ptr<const IndexRange>,3> range) {
-  array<shared_ptr<const Tensor>,1> in = {{t[1]}};
-  subtasks_.reserve(range[2]->nblock()*range[2]->nblock());
-  for (auto& a1 : *range[2])
-    for (auto& a4 : *range[2])
-      subtasks_.push_back(make_shared<Task_local>(array<const Index,2>{{a4, a1}}, in, t[0], range));
-}
-
-Task33::Task33(vector<shared_ptr<Tensor>> t, array<shared_ptr<const IndexRange>,3> range) {
-  array<shared_ptr<const Tensor>,2> in = {{t[1], t[2]}};
-  subtasks_.reserve(range[2]->nblock()*range[2]->nblock()*range[1]->nblock()*range[0]->nblock());
-  for (auto& a1 : *range[2])
-    for (auto& a3 : *range[2])
-      for (auto& x1 : *range[1])
-        for (auto& c2 : *range[0])
-          subtasks_.push_back(make_shared<Task_local>(array<const Index,4>{{c2, x1, a3, a1}}, in, t[0], range));
->>>>>>> b4426750
-}
-
-Task34::Task34(vector<shared_ptr<Tensor>> t, array<shared_ptr<const IndexRange>,3> range) {
-  array<shared_ptr<const Tensor>,1> in = {{t[1]}};
-<<<<<<< HEAD
   subtasks_.reserve(range[1]->nblock()*range[1]->nblock()*range[1]->nblock()*range[1]->nblock()*range[1]->nblock()*range[1]->nblock());
   for (auto& x2 : *range[1])
     for (auto& x3 : *range[1])
@@ -720,7 +413,7 @@
               subtasks_.push_back(make_shared<Task_local>(array<const Index,6>{{x5, x0, x4, x1, x3, x2}}, in, t[0], range));
 }
 
-Task35::Task35(vector<shared_ptr<Tensor>> t, array<shared_ptr<const IndexRange>,3> range) {
+Task34::Task34(vector<shared_ptr<Tensor>> t, array<shared_ptr<const IndexRange>,3> range) {
   array<shared_ptr<const Tensor>,4> in = {{t[1], t[2], t[3], t[4]}};
   subtasks_.reserve(range[1]->nblock()*range[1]->nblock()*range[1]->nblock()*range[1]->nblock()*range[1]->nblock()*range[1]->nblock()*range[1]->nblock()*range[1]->nblock());
   for (auto& x0 : *range[1])
@@ -734,7 +427,7 @@
                   subtasks_.push_back(make_shared<Task_local>(array<const Index,8>{{x7, x6, x2, x5, x4, x3, x1, x0}}, in, t[0], range));
 }
 
-Task36::Task36(vector<shared_ptr<Tensor>> t, array<shared_ptr<const IndexRange>,3> range) {
+Task35::Task35(vector<shared_ptr<Tensor>> t, array<shared_ptr<const IndexRange>,3> range) {
   array<shared_ptr<const Tensor>,3> in = {{t[1], t[2], t[3]}};
   subtasks_.reserve(range[1]->nblock()*range[1]->nblock()*range[1]->nblock()*range[1]->nblock()*range[1]->nblock()*range[1]->nblock()*range[1]->nblock()*range[1]->nblock());
   for (auto& x1 : *range[1])
@@ -748,7 +441,7 @@
                   subtasks_.push_back(make_shared<Task_local>(array<const Index,8>{{x7, x0, x6, x5, x4, x3, x2, x1}}, in, t[0], range));
 }
 
-Task37::Task37(vector<shared_ptr<Tensor>> t, array<shared_ptr<const IndexRange>,3> range) {
+Task36::Task36(vector<shared_ptr<Tensor>> t, array<shared_ptr<const IndexRange>,3> range) {
   array<shared_ptr<const Tensor>,2> in = {{t[1], t[2]}};
   subtasks_.reserve(range[1]->nblock()*range[1]->nblock()*range[1]->nblock()*range[1]->nblock());
   for (auto& x1 : *range[1])
@@ -758,7 +451,7 @@
           subtasks_.push_back(make_shared<Task_local>(array<const Index,4>{{x0, x3, x2, x1}}, in, t[0], range));
 }
 
-Task38::Task38(vector<shared_ptr<Tensor>> t, array<shared_ptr<const IndexRange>,4> range) {
+Task37::Task37(vector<shared_ptr<Tensor>> t, array<shared_ptr<const IndexRange>,4> range) {
   array<shared_ptr<const Tensor>,5> in = {{t[1], t[2], t[3], t[4], t[5]}};
   subtasks_.reserve(range[1]->nblock()*range[1]->nblock()*range[1]->nblock()*range[1]->nblock()*range[3]->nblock()*range[1]->nblock()*range[1]->nblock());
   for (auto& x4 : *range[1])
@@ -771,7 +464,7 @@
                 subtasks_.push_back(make_shared<Task_local>(array<const Index,7>{{ci0, x0, x5, x1, x4, x3, x2}}, in, t[0], range));
 }
 
-Task39::Task39(vector<shared_ptr<Tensor>> t, array<shared_ptr<const IndexRange>,4> range) {
+Task38::Task38(vector<shared_ptr<Tensor>> t, array<shared_ptr<const IndexRange>,4> range) {
   array<shared_ptr<const Tensor>,3> in = {{t[1], t[2], t[3]}};
   subtasks_.reserve(range[1]->nblock()*range[1]->nblock()*range[1]->nblock()*range[1]->nblock()*range[3]->nblock());
   for (auto& x2 : *range[1])
@@ -782,7 +475,7 @@
             subtasks_.push_back(make_shared<Task_local>(array<const Index,5>{{ci0, x0, x3, x1, x2}}, in, t[0], range));
 }
 
-Task40::Task40(vector<shared_ptr<Tensor>> t, array<shared_ptr<const IndexRange>,4> range) {
+Task39::Task39(vector<shared_ptr<Tensor>> t, array<shared_ptr<const IndexRange>,4> range) {
   array<shared_ptr<const Tensor>,3> in = {{t[1], t[2], t[3]}};
   subtasks_.reserve(range[1]->nblock()*range[1]->nblock()*range[1]->nblock()*range[1]->nblock()*range[1]->nblock()*range[1]->nblock()*range[3]->nblock());
   for (auto& x2 : *range[1])
@@ -795,7 +488,7 @@
                 subtasks_.push_back(make_shared<Task_local>(array<const Index,7>{{ci0, x5, x4, x0, x3, x1, x2}}, in, t[0], range));
 }
 
-Task41::Task41(vector<shared_ptr<Tensor>> t, array<shared_ptr<const IndexRange>,4> range) {
+Task40::Task40(vector<shared_ptr<Tensor>> t, array<shared_ptr<const IndexRange>,4> range) {
   array<shared_ptr<const Tensor>,3> in = {{t[1], t[2], t[3]}};
   subtasks_.reserve(range[1]->nblock()*range[1]->nblock()*range[1]->nblock()*range[1]->nblock()*range[3]->nblock());
   for (auto& x2 : *range[1])
@@ -806,7 +499,7 @@
             subtasks_.push_back(make_shared<Task_local>(array<const Index,5>{{ci0, x1, x3, x0, x2}}, in, t[0], range));
 }
 
-Task42::Task42(vector<shared_ptr<Tensor>> t, array<shared_ptr<const IndexRange>,4> range) {
+Task41::Task41(vector<shared_ptr<Tensor>> t, array<shared_ptr<const IndexRange>,4> range) {
   array<shared_ptr<const Tensor>,3> in = {{t[1], t[2], t[3]}};
   subtasks_.reserve(range[1]->nblock()*range[1]->nblock()*range[1]->nblock()*range[1]->nblock()*range[1]->nblock()*range[1]->nblock()*range[3]->nblock());
   for (auto& x0 : *range[1])
@@ -819,7 +512,7 @@
                 subtasks_.push_back(make_shared<Task_local>(array<const Index,7>{{ci0, x2, x5, x3, x4, x1, x0}}, in, t[0], range));
 }
 
-Task43::Task43(vector<shared_ptr<Tensor>> t, array<shared_ptr<const IndexRange>,4> range) {
+Task42::Task42(vector<shared_ptr<Tensor>> t, array<shared_ptr<const IndexRange>,4> range) {
   array<shared_ptr<const Tensor>,5> in = {{t[1], t[2], t[3], t[4], t[5]}};
   subtasks_.reserve(range[1]->nblock()*range[1]->nblock()*range[1]->nblock()*range[1]->nblock()*range[1]->nblock()*range[1]->nblock()*range[3]->nblock()*range[1]->nblock()*range[1]->nblock());
   for (auto& x0 : *range[1])
@@ -834,7 +527,7 @@
                     subtasks_.push_back(make_shared<Task_local>(array<const Index,9>{{ci0, x7, x6, x2, x5, x1, x0, x4, x3}}, in, t[0], range));
 }
 
-Task44::Task44(vector<shared_ptr<Tensor>> t, array<shared_ptr<const IndexRange>,4> range) {
+Task43::Task43(vector<shared_ptr<Tensor>> t, array<shared_ptr<const IndexRange>,4> range) {
   array<shared_ptr<const Tensor>,3> in = {{t[1], t[2], t[3]}};
   subtasks_.reserve(range[1]->nblock()*range[1]->nblock()*range[1]->nblock()*range[1]->nblock()*range[1]->nblock()*range[1]->nblock()*range[3]->nblock());
   for (auto& x0 : *range[1])
@@ -847,7 +540,7 @@
                 subtasks_.push_back(make_shared<Task_local>(array<const Index,7>{{ci0, x5, x4, x2, x3, x1, x0}}, in, t[0], range));
 }
 
-Task45::Task45(vector<shared_ptr<Tensor>> t, array<shared_ptr<const IndexRange>,4> range) {
+Task44::Task44(vector<shared_ptr<Tensor>> t, array<shared_ptr<const IndexRange>,4> range) {
   array<shared_ptr<const Tensor>,2> in = {{t[1], t[2]}};
   subtasks_.reserve(range[1]->nblock()*range[1]->nblock()*range[1]->nblock()*range[1]->nblock()*range[3]->nblock());
   for (auto& x0 : *range[1])
@@ -858,7 +551,7 @@
             subtasks_.push_back(make_shared<Task_local>(array<const Index,5>{{ci0, x2, x3, x1, x0}}, in, t[0], range));
 }
 
-Task46::Task46(vector<shared_ptr<Tensor>> t, array<shared_ptr<const IndexRange>,4> range) {
+Task45::Task45(vector<shared_ptr<Tensor>> t, array<shared_ptr<const IndexRange>,4> range) {
   array<shared_ptr<const Tensor>,3> in = {{t[1], t[2], t[3]}};
   subtasks_.reserve(range[1]->nblock()*range[1]->nblock()*range[1]->nblock()*range[1]->nblock()*range[1]->nblock()*range[1]->nblock()*range[3]->nblock());
   for (auto& x0 : *range[1])
@@ -871,7 +564,7 @@
                 subtasks_.push_back(make_shared<Task_local>(array<const Index,7>{{ci0, x5, x3, x2, x4, x1, x0}}, in, t[0], range));
 }
 
-Task47::Task47(vector<shared_ptr<Tensor>> t, array<shared_ptr<const IndexRange>,4> range) {
+Task46::Task46(vector<shared_ptr<Tensor>> t, array<shared_ptr<const IndexRange>,4> range) {
   array<shared_ptr<const Tensor>,2> in = {{t[1], t[2]}};
   subtasks_.reserve(range[1]->nblock()*range[1]->nblock()*range[1]->nblock()*range[1]->nblock()*range[3]->nblock());
   for (auto& x1 : *range[1])
@@ -882,7 +575,7 @@
             subtasks_.push_back(make_shared<Task_local>(array<const Index,5>{{ci0, x3, x2, x0, x1}}, in, t[0], range));
 }
 
-Task48::Task48(vector<shared_ptr<Tensor>> t, array<shared_ptr<const IndexRange>,4> range) {
+Task47::Task47(vector<shared_ptr<Tensor>> t, array<shared_ptr<const IndexRange>,4> range) {
   array<shared_ptr<const Tensor>,4> in = {{t[1], t[2], t[3], t[4]}};
   subtasks_.reserve(range[1]->nblock()*range[1]->nblock()*range[3]->nblock()*range[1]->nblock()*range[1]->nblock());
   for (auto& x3 : *range[1])
@@ -893,159 +586,22 @@
             subtasks_.push_back(make_shared<Task_local>(array<const Index,5>{{ci0, x0, x3, x2, x1}}, in, t[0], range));
 }
 
-Task49::Task49(vector<shared_ptr<Tensor>> t, array<shared_ptr<const IndexRange>,4> range) {
+Task48::Task48(vector<shared_ptr<Tensor>> t, array<shared_ptr<const IndexRange>,4> range) {
   array<shared_ptr<const Tensor>,2> in = {{t[1], t[2]}};
   subtasks_.reserve(range[1]->nblock()*range[1]->nblock()*range[3]->nblock());
   for (auto& x1 : *range[1])
     for (auto& x0 : *range[1])
       for (auto& ci0 : *range[3])
         subtasks_.push_back(make_shared<Task_local>(array<const Index,3>{{ci0, x0, x1}}, in, t[0], range));
-=======
-  subtasks_.reserve(range[2]->nblock()*range[2]->nblock());
-  for (auto& a3 : *range[2])
-    for (auto& a4 : *range[2])
-      subtasks_.push_back(make_shared<Task_local>(array<const Index,2>{{a4, a3}}, in, t[0], range));
-}
-
-Task35::Task35(vector<shared_ptr<Tensor>> t, array<shared_ptr<const IndexRange>,3> range) {
-  array<shared_ptr<const Tensor>,2> in = {{t[1], t[2]}};
-  subtasks_.reserve(range[2]->nblock()*range[2]->nblock()*range[1]->nblock()*range[0]->nblock());
-  for (auto& a1 : *range[2])
-    for (auto& a3 : *range[2])
+}
+
+Task49::Task49(vector<shared_ptr<Tensor>> t, array<shared_ptr<const IndexRange>,4> range) {
+  array<shared_ptr<const Tensor>,2> in = {{t[1], t[2]}};
+  subtasks_.reserve(range[1]->nblock()*range[1]->nblock()*range[1]->nblock()*range[1]->nblock()*range[3]->nblock());
+  for (auto& x2 : *range[1])
+    for (auto& x0 : *range[1])
       for (auto& x1 : *range[1])
-        for (auto& c2 : *range[0])
-          subtasks_.push_back(make_shared<Task_local>(array<const Index,4>{{c2, x1, a3, a1}}, in, t[0], range));
-}
-
-Task36::Task36(vector<shared_ptr<Tensor>> t, array<shared_ptr<const IndexRange>,3> range) {
-  array<shared_ptr<const Tensor>,1> in = {{t[1]}};
-  subtasks_.reserve(range[2]->nblock()*range[2]->nblock());
-  for (auto& a3 : *range[2])
-    for (auto& a4 : *range[2])
-      subtasks_.push_back(make_shared<Task_local>(array<const Index,2>{{a4, a3}}, in, t[0], range));
-}
-
-Task37::Task37(vector<shared_ptr<Tensor>> t, array<shared_ptr<const IndexRange>,3> range) {
-  array<shared_ptr<const Tensor>,1> in = {{t[1]}};
-  subtasks_.reserve(range[2]->nblock()*range[0]->nblock()*range[2]->nblock()*range[0]->nblock());
-  for (auto& a2 : *range[2])
-    for (auto& c1 : *range[0])
-      for (auto& a4 : *range[2])
-        for (auto& c3 : *range[0])
-          subtasks_.push_back(make_shared<Task_local>(array<const Index,4>{{c3, a4, c1, a2}}, in, t[0], range));
-}
-
-Task38::Task38(vector<shared_ptr<Tensor>> t, array<shared_ptr<const IndexRange>,3> range) {
-  array<shared_ptr<const Tensor>,1> in = {{t[1]}};
-  subtasks_.reserve(range[2]->nblock()*range[0]->nblock()*range[2]->nblock()*range[0]->nblock());
-  for (auto& a2 : *range[2])
-    for (auto& c3 : *range[0])
-      for (auto& a4 : *range[2])
-        for (auto& c1 : *range[0])
-          subtasks_.push_back(make_shared<Task_local>(array<const Index,4>{{c1, a4, c3, a2}}, in, t[0], range));
-}
-
-Task39::Task39(vector<shared_ptr<Tensor>> t, array<shared_ptr<const IndexRange>,3> range) {
-  array<shared_ptr<const Tensor>,2> in = {{t[1], t[2]}};
-  subtasks_.reserve(range[2]->nblock()*range[0]->nblock()*range[2]->nblock()*range[0]->nblock());
-  for (auto& a4 : *range[2])
-    for (auto& c3 : *range[0])
-      for (auto& a2 : *range[2])
-        for (auto& c1 : *range[0])
-          subtasks_.push_back(make_shared<Task_local>(array<const Index,4>{{c1, a2, c3, a4}}, in, t[0], range));
-}
-
-Task40::Task40(vector<shared_ptr<Tensor>> t, array<shared_ptr<const IndexRange>,3> range) {
-  array<shared_ptr<const Tensor>,1> in = {{t[1]}};
-  subtasks_.reserve(range[2]->nblock()*range[0]->nblock()*range[2]->nblock()*range[0]->nblock());
-  for (auto& a2 : *range[2])
-    for (auto& c3 : *range[0])
-      for (auto& a4 : *range[2])
-        for (auto& c1 : *range[0])
-          subtasks_.push_back(make_shared<Task_local>(array<const Index,4>{{c1, a4, c3, a2}}, in, t[0], range));
->>>>>>> b4426750
-}
-
-Task41::Task41(vector<shared_ptr<Tensor>> t, array<shared_ptr<const IndexRange>,3> range) {
-  array<shared_ptr<const Tensor>,2> in = {{t[1], t[2]}};
-  subtasks_.reserve(range[0]->nblock()*range[2]->nblock()*range[0]->nblock()*range[2]->nblock());
-  for (auto& c1 : *range[0])
-    for (auto& a2 : *range[2])
-      for (auto& c3 : *range[0])
-        for (auto& a4 : *range[2])
-          subtasks_.push_back(make_shared<Task_local>(array<const Index,4>{{a4, c3, a2, c1}}, in, t[0], range));
-}
-
-Task42::Task42(vector<shared_ptr<Tensor>> t, array<shared_ptr<const IndexRange>,3> range) {
-  array<shared_ptr<const Tensor>,1> in = {{t[1]}};
-  subtasks_.reserve(range[0]->nblock()*range[2]->nblock()*range[0]->nblock()*range[2]->nblock());
-  for (auto& c1 : *range[0])
-    for (auto& a2 : *range[2])
-      for (auto& c3 : *range[0])
-        for (auto& a4 : *range[2])
-          subtasks_.push_back(make_shared<Task_local>(array<const Index,4>{{a4, c3, a2, c1}}, in, t[0], range));
-}
-
-Task43::Task43(vector<shared_ptr<Tensor>> t, array<shared_ptr<const IndexRange>,3> range) {
-  array<shared_ptr<const Tensor>,2> in = {{t[1], t[2]}};
-  subtasks_.reserve(range[1]->nblock()*range[1]->nblock());
-  for (auto& x1 : *range[1])
-    for (auto& x0 : *range[1])
-      subtasks_.push_back(make_shared<Task_local>(array<const Index,2>{{x0, x1}}, in, t[0], range));
-}
-
-Task44::Task44(vector<shared_ptr<Tensor>> t, array<shared_ptr<const IndexRange>,3> range) {
-  array<shared_ptr<const Tensor>,2> in = {{t[1], t[2]}};
-  subtasks_.reserve(range[1]->nblock()*range[1]->nblock());
-  for (auto& x1 : *range[1])
-    for (auto& x0 : *range[1])
-      subtasks_.push_back(make_shared<Task_local>(array<const Index,2>{{x0, x1}}, in, t[0], range));
-}
-
-Task45::Task45(vector<shared_ptr<Tensor>> t, array<shared_ptr<const IndexRange>,3> range) {
-  array<shared_ptr<const Tensor>,1> in = {{t[1]}};
-  subtasks_.reserve(range[1]->nblock()*range[2]->nblock()*range[0]->nblock()*range[2]->nblock());
-  for (auto& x0 : *range[1])
-    for (auto& a1 : *range[2])
-      for (auto& c2 : *range[0])
-        for (auto& a3 : *range[2])
-          subtasks_.push_back(make_shared<Task_local>(array<const Index,4>{{a3, c2, a1, x0}}, in, t[0], range));
-}
-
-Task46::Task46(vector<shared_ptr<Tensor>> t, array<shared_ptr<const IndexRange>,3> range) {
-  array<shared_ptr<const Tensor>,2> in = {{t[1], t[2]}};
-  subtasks_.reserve(range[1]->nblock()*range[1]->nblock());
-  for (auto& x1 : *range[1])
-    for (auto& x0 : *range[1])
-      subtasks_.push_back(make_shared<Task_local>(array<const Index,2>{{x0, x1}}, in, t[0], range));
-}
-
-Task47::Task47(vector<shared_ptr<Tensor>> t, array<shared_ptr<const IndexRange>,3> range) {
-  array<shared_ptr<const Tensor>,1> in = {{t[1]}};
-  subtasks_.reserve(range[2]->nblock()*range[0]->nblock()*range[2]->nblock()*range[1]->nblock());
-  for (auto& a3 : *range[2])
-    for (auto& c2 : *range[0])
-      for (auto& a1 : *range[2])
-        for (auto& x1 : *range[1])
-          subtasks_.push_back(make_shared<Task_local>(array<const Index,4>{{x1, a1, c2, a3}}, in, t[0], range));
-}
-
-Task48::Task48(vector<shared_ptr<Tensor>> t, array<shared_ptr<const IndexRange>,3> range) {
-  array<shared_ptr<const Tensor>,2> in = {{t[1], t[2]}};
-  subtasks_.reserve(range[0]->nblock()*range[2]->nblock()*range[0]->nblock()*range[2]->nblock());
-  for (auto& c1 : *range[0])
-    for (auto& a4 : *range[2])
-      for (auto& c3 : *range[0])
-        for (auto& a2 : *range[2])
-          subtasks_.push_back(make_shared<Task_local>(array<const Index,4>{{a2, c3, a4, c1}}, in, t[0], range));
-}
-
-Task49::Task49(vector<shared_ptr<Tensor>> t, array<shared_ptr<const IndexRange>,3> range) {
-  array<shared_ptr<const Tensor>,1> in = {{t[1]}};
-  subtasks_.reserve(range[0]->nblock()*range[2]->nblock()*range[0]->nblock()*range[2]->nblock());
-  for (auto& c1 : *range[0])
-    for (auto& a2 : *range[2])
-      for (auto& c3 : *range[0])
-        for (auto& a4 : *range[2])
-          subtasks_.push_back(make_shared<Task_local>(array<const Index,4>{{a4, c3, a2, c1}}, in, t[0], range));
-}
+        for (auto& x3 : *range[1])
+          for (auto& ci0 : *range[3])
+            subtasks_.push_back(make_shared<Task_local>(array<const Index,5>{{ci0, x3, x1, x0, x2}}, in, t[0], range));
+}
