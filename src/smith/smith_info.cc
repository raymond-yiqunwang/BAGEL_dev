//
// BAGEL - Brilliantly Advanced General Electronic Structure Library
// Filename: smith_info.cc
// Copyright (C) 2015 Toru Shiozaki
//
// Author: Toru Shiozaki <shiozaki@northwestern.edu>
// Maintainer: Shiozaki group
//
// This file is part of the BAGEL package.
//
// This program is free software: you can redistribute it and/or modify
// it under the terms of the GNU General Public License as published by
// the Free Software Foundation, either version 3 of the License, or
// (at your option) any later version.
//
// This program is distributed in the hope that it will be useful,
// but WITHOUT ANY WARRANTY; without even the implied warranty of
// MERCHANTABILITY or FITNESS FOR A PARTICULAR PURPOSE.  See the
// GNU General Public License for more details.
//
// You should have received a copy of the GNU General Public License
// along with this program.  If not, see <http://www.gnu.org/licenses/>.
//

#include <bagel_config.h>
#ifdef COMPILE_SMITH

#include <src/smith/smith_info.h>
#include <src/wfn/relcoeff.h>
#include <src/ci/fci/fci.h>
#include <src/ci/zfci/zharrison.h>

using namespace std;
using namespace bagel;


template<typename DataType>
SMITH_Info<DataType>::SMITH_Info(shared_ptr<const Reference> o, const shared_ptr<const PTree> idata) : ref_(o) {
  method_ = idata->get<string>("method");

  const bool frozen = idata->get<bool>("frozen", true);
  ncore_ = idata->get<int>("ncore", (frozen ? ref_->geom()->num_count_ncore_only()/2 : 0));
  if (ncore_)
    cout << "    * freezing " << ncore_ << " orbital" << (ncore_^1 ? "s" : "") << endl;
  nfrozenvirt_ = idata->get<int>("nfrozenvirt", 0);
  if (nfrozenvirt_)
    cout << "    * freezing " << nfrozenvirt_ << " orbital" << (nfrozenvirt_^1 ? "s" : "") << " (virtual)" << endl;

  maxiter_ = idata->get<int>("maxiter", 50);
  maxtile_ = idata->get<int>("maxtile", 10);
  cimaxtile_ = idata->get<int>("cimaxtile", 10);

  do_ms_   = idata->get<bool>("ms",  true);
  do_xms_  = idata->get<bool>("xms", false);
  if (do_xms_ && (method_ == "casa" || method_ == "mrci")) {
    cout << "    * XMS rotation is only appropriate for CASPT2, and will not be used with " << method_ << endl;
    do_xms_ = false;
  }

  sssr_    = idata->get<bool>("sssr", false);
  shift_diag_  = idata->get<bool>("shift_diag", true);
  block_diag_fock_ = idata->get<bool>("block_diag_fock", false);

  // check nact() because ciwfn() is nullptr with zero active orbitals
  if (nact() && ciwfn()->nstates() > 1)
    cout << "    * " << (sssr_ ? "SS-SR" : "MS-MR") << " internal contraction is used" << endl;

  if (ref_->nstate() != 1) {
    if (idata->get<bool>("extract_civectors", false)) {
      vector<int> states = idata->get_vector<int>("extract_state");
      ref_ = extract_ref(states, idata->get<bool>("extract_average_rdms", true));
    } else if (idata->get<bool>("extract_average_rdms", false)) {
      vector<int> states = idata->get_vector<int>("extract_state");
      ref_ = ref_->extract_average_rdm(states);
    }
  }

  thresh_ = idata->get<double>("thresh", (grad_||nacm_) ? 1.0e-8 : 1.0e-6);
  shift_  = idata->get<double>("shift", 0.0);
  davidson_subspace_ = idata->get<int>("davidson_subspace", 10);
  thresh_overlap_ = idata->get<double>("thresh_overlap", 1.0e-9);

<<<<<<< HEAD
  aniso_data_ = idata->get_child_optional("aniso");
=======
  external_rdm_ = idata->get<string>("external_rdm", "");
  if (external_rdm_.empty() && !ciwfn()->civectors())
    throw runtime_error("CI vectors are missing. Most likely you ran CASSCF with external RDMs and forgot to specify external_rdm in the smith input block.");  
  if (!external_rdm_.empty() && is_same<DataType,double>::value) 
    throw logic_error("so far the external RDMs are only interfaced to relativistic theories. TODO");
>>>>>>> e8d98ad7

  // These are not input parameters (set automatically)
  target_  = idata->get<int>("_target", -1);
  grad_    = idata->get<bool>("_grad", false);
  target2_ = idata->get<int>("_target2", -1);
  nacm_    = idata->get<bool>("_nacm", false);
  nacmtype_= idata->get<int>("_nacmtype", 0);
  assert(!(grad_ && target_ < 0));
  assert(!(nacm_ && target2_ < 0));
}


template<typename DataType>
SMITH_Info<DataType>::SMITH_Info(shared_ptr<const Reference> o, shared_ptr<const SMITH_Info> info)
  : ref_(o), method_(info->method_), ncore_(info->ncore_), nfrozenvirt_(info->nfrozenvirt_), thresh_(info->thresh_), shift_(info->shift_),
    maxiter_(info->maxiter_), target_(info->target_), target2_(info->target2_), nacmtype_(info->nacmtype_),
    maxtile_(info->maxtile_), cimaxtile_(info->cimaxtile_), davidson_subspace_(info->davidson_subspace_), grad_(info->grad_), nacm_(info->nacm_),
    do_ms_(info->do_ms_), do_xms_(info->do_xms_), sssr_(info->sssr_),
    shift_diag_(info->shift_diag_), thresh_overlap_(info->thresh_overlap_), aniso_data_(info->aniso_data_) {
}


template<>
tuple<shared_ptr<const RDM<1>>, shared_ptr<const RDM<2>>> SMITH_Info<double>::rdm12(const int ist, const int jst) const {
  FCI_bare fci(ciwfn());
  shared_ptr<const RDM<1>> r1;
  shared_ptr<const RDM<2>> r2;
  if (external_rdm_.empty()) {
    fci.compute_rdm12(ist, jst);
    r1 = fci.rdm1(ist, jst);
    r2 = fci.rdm2(ist, jst);
  } else {
    r1 = fci.read_external_rdm1(ist, jst, external_rdm_);
    r2 = fci.read_external_rdm2(ist, jst, external_rdm_);
  }
  return make_tuple(r1, r2);
}


template<>
tuple<shared_ptr<const RDM<3>>, shared_ptr<const RDM<4>>> SMITH_Info<double>::rdm34(const int ist, const int jst) const {
  FCI_bare fci(ciwfn());
  shared_ptr<const RDM<3>> r3;
  shared_ptr<const RDM<4>> r4;
  if (external_rdm_.empty()) {
    fci.compute_rdm12(ist, jst);
    tie(r3, r4) = fci.rdm34(ist, jst);
  } else {
    r3 = fci.read_external_rdm3(ist, jst, external_rdm_);
    r4 = fci.read_external_rdm4(ist, jst, external_rdm_);
  }
  return make_tuple(r3, r4);
}


template<>
tuple<shared_ptr<const Kramers<2,ZRDM<1>>>, shared_ptr<const Kramers<4,ZRDM<2>>>>
  SMITH_Info<complex<double>>::rdm12(const int ist, const int jst) const {

  ZFCI_bare fci(ciwfn());
  shared_ptr<const Kramers<2,ZRDM<1>>> rdm1;
  shared_ptr<const Kramers<4,ZRDM<2>>> rdm2;
  if (external_rdm_.empty()) {
    rdm1 = fci.rdm1(ist, jst);
    rdm2 = fci.rdm2(ist, jst);
  } else {
    rdm1 = fci.read_external_rdm1(ist, jst, external_rdm_);
    rdm2 = fci.read_external_rdm2(ist, jst, external_rdm_);
  }
  return make_tuple(rdm1, rdm2);
}


template<>
tuple<shared_ptr<const Kramers<6,ZRDM<3>>>, shared_ptr<const Kramers<8,ZRDM<4>>>>
  SMITH_Info<complex<double>>::rdm34(const int ist, const int jst) const {

  ZFCI_bare fci(ciwfn());
  shared_ptr<const Kramers<6,ZRDM<3>>> rdm3;
  shared_ptr<const Kramers<8,ZRDM<4>>> rdm4;
  if (external_rdm_.empty()) {
    rdm3 = fci.rdm3(ist, jst);
    rdm4 = fci.rdm4(ist, jst);
  } else {
    rdm3 = fci.read_external_rdm3(ist, jst, external_rdm_);
    rdm4 = fci.read_external_rdm4(ist, jst, external_rdm_);
  }
  return make_tuple(rdm3, rdm4);
}


template<>
shared_ptr<const RDM<1>> SMITH_Info<double>::rdm1_av() const {
  return ref_->rdm1_av();
}


template<>
shared_ptr<const ZRDM<1>> SMITH_Info<complex<double>>::rdm1_av() const {
  return nullptr;
}


template<>
shared_ptr<const CIWfn> SMITH_Info<double>::ciwfn() const {
  return ref_->ciwfn();
}


template<>
shared_ptr<const RelCIWfn> SMITH_Info<complex<double>>::ciwfn() const {
  return dynamic_pointer_cast<const RelReference>(ref_)->ciwfn();
}


template<>
shared_ptr<const Matrix> SMITH_Info<double>::coeff() const {
  return ref_->coeff();
}


template<>
shared_ptr<const ZMatrix> SMITH_Info<complex<double>>::coeff() const {
  shared_ptr<const RelCoeff_Striped> c = dynamic_pointer_cast<const RelReference>(ref_)->relcoeff();
  return c->block_format(nclosed(), nact(), nvirt()+nfrozenvirt(), 0);
}


template<>
shared_ptr<const Matrix> SMITH_Info<double>::hcore() const {
  return ref_->hcore();
}


template<>
shared_ptr<const ZMatrix> SMITH_Info<complex<double>>::hcore() const {
  // TODO implement
  assert(false);
  return nullptr;
}


template<typename DataType>
shared_ptr<const Reference>  SMITH_Info<DataType>::extract_ref(const vector<int> states, const bool extract_rdm) const {
  shared_ptr<const Reference> out = ref_;
  cout << "    * Running " << (do_xms_ ? "X" : "" ) << (do_ms_ ? "MS " : "") << method_ << " for all retained states from a multi-state reference." << endl;
  out = ref_->extract_state(states, extract_rdm);
  return out;
}

/////////////////////////////////////////////////////////////////////////////////////////////////////////////////////
// explict instantiation at the end of the file
template class SMITH_Info<double>;
template class SMITH_Info<complex<double>>;
/////////////////////////////////////////////////////////////////////////////////////////////////////////////////////

#endif<|MERGE_RESOLUTION|>--- conflicted
+++ resolved
@@ -80,15 +80,12 @@
   davidson_subspace_ = idata->get<int>("davidson_subspace", 10);
   thresh_overlap_ = idata->get<double>("thresh_overlap", 1.0e-9);
 
-<<<<<<< HEAD
   aniso_data_ = idata->get_child_optional("aniso");
-=======
   external_rdm_ = idata->get<string>("external_rdm", "");
   if (external_rdm_.empty() && !ciwfn()->civectors())
     throw runtime_error("CI vectors are missing. Most likely you ran CASSCF with external RDMs and forgot to specify external_rdm in the smith input block.");  
   if (!external_rdm_.empty() && is_same<DataType,double>::value) 
     throw logic_error("so far the external RDMs are only interfaced to relativistic theories. TODO");
->>>>>>> e8d98ad7
 
   // These are not input parameters (set automatically)
   target_  = idata->get<int>("_target", -1);
