//
// BAGEL - Brilliantly Advanced General Electronic Structure Library
// Filename: smith_info.cc
// Copyright (C) 2015 Toru Shiozaki
//
// Author: Toru Shiozaki <shiozaki@northwestern.edu>
// Maintainer: Shiozaki group
//
// This file is part of the BAGEL package.
//
// This program is free software: you can redistribute it and/or modify
// it under the terms of the GNU General Public License as published by
// the Free Software Foundation, either version 3 of the License, or
// (at your option) any later version.
//
// This program is distributed in the hope that it will be useful,
// but WITHOUT ANY WARRANTY; without even the implied warranty of
// MERCHANTABILITY or FITNESS FOR A PARTICULAR PURPOSE.  See the
// GNU General Public License for more details.
//
// You should have received a copy of the GNU General Public License
// along with this program.  If not, see <http://www.gnu.org/licenses/>.
//

#include <bagel_config.h>
#ifdef COMPILE_SMITH

#include <src/smith/smith_info.h>
#include <src/wfn/relcoeff.h>
#include <src/ci/fci/fci.h>
#include <src/ci/zfci/zharrison.h>

using namespace std;
using namespace bagel;


template<typename DataType>
SMITH_Info<DataType>::SMITH_Info(shared_ptr<const Reference> o, const shared_ptr<const PTree> idata) : ref_(o) {
  method_ = idata->get<string>("method");

  const bool frozen = idata->get<bool>("frozen", true);
  ncore_ = idata->get<int>("ncore", (frozen ? ref_->geom()->num_count_ncore_only()/2 : 0));
  if (ncore_)
    cout << "    * freezing " << ncore_ << " orbital" << (ncore_^1 ? "s" : "") << endl;
  nfrozenvirt_ = idata->get<int>("nfrozenvirt", 0);
  if (nfrozenvirt_)
    cout << "    * freezing " << nfrozenvirt_ << " orbital" << (nfrozenvirt_^1 ? "s" : "") << " (virtual)" << endl;

  maxiter_ = idata->get<int>("maxiter", 50);
  maxtile_ = idata->get<int>("maxtile", 10);
  cimaxtile_ = idata->get<int>("cimaxtile", 10);

  do_ms_   = idata->get<bool>("ms",  true);
  do_xms_  = idata->get<bool>("xms", false);
  sssr_    = idata->get<bool>("sssr", false);
  shift_diag_  = idata->get<bool>("shift_diag", true);
  if (ciwfn()->nstates() > 1)
    cout << "    * " << (sssr_ ? "SS-SR" : "MS-MR") << " internal contraction is used" << endl;

  if (idata->get<bool>("extract_average_rdms", false) && ref_->nstate() != 1) {
    vector<int> rdm_states = idata->get_vector<int>("rdm_state");
    if (idata->get<bool>("extract_single_state", false))
      ref_ = extract_ref(idata->get<int>("istate",0), rdm_states);
    else
      ref_ = extract_ref(rdm_states);
  }

<<<<<<< HEAD
=======
  thresh_ = idata->get<double>("thresh", (grad_||nacm_) ? 1.0e-8 : 1.0e-6);
  shift_  = idata->get<double>("shift", 0.0);
  davidson_subspace_ = idata->get<int>("davidson_subspace", 10);
  thresh_overlap_ = idata->get<double>("thresh_overlap", 1.0e-9);

  external_rdm_ = idata->get<string>("external_rdm", "");
  if (external_rdm_.empty() && !ciwfn()->civectors())
    throw runtime_error("CI vectors are missing. Most likely you ran CASSCF with external RDMs and forgot to specify external_rdm in the smith input block.");  
  if (!external_rdm_.empty() && is_same<DataType,double>::value) 
    throw logic_error("so far the external RDMs are only interfaced to relativistic theories. TODO");

>>>>>>> e8d98ad7
  // These are not input parameters (set automatically)
  target_  = idata->get<int>("_target", -1);
  grad_    = idata->get<bool>("_grad", false);
  target2_ = idata->get<int>("_target2", -1);
  nacm_    = idata->get<bool>("_nacm", false);
  nacmtype_= idata->get<int>("_nacmtype", 0);

  thresh_ = idata->get<double>("thresh", (grad_||nacm_) ? 1.0e-8 : 1.0e-6);
  shift_  = idata->get<double>("shift", 0.0);
  davidson_subspace_ = idata->get<int>("davidson_subspace", 10);
  thresh_overlap_ = idata->get<double>("thresh_overlap", 1.0e-9);

  assert(!(grad_ && target_ < 0));
  assert(!(nacm_ && target2_ < 0));
}


template<typename DataType>
SMITH_Info<DataType>::SMITH_Info(shared_ptr<const Reference> o, shared_ptr<const SMITH_Info> info)
  : ref_(o), method_(info->method_), ncore_(info->ncore_), nfrozenvirt_(info->nfrozenvirt_), thresh_(info->thresh_), shift_(info->shift_), maxiter_(info->maxiter_), target_(info->target_), target2_(info->target2_), nacmtype_(info->nacmtype_),
    maxtile_(info->maxtile_), cimaxtile_(info->cimaxtile_), davidson_subspace_(info->davidson_subspace_), grad_(info->grad_), nacm_(info->nacm_),
    do_ms_(info->do_ms_), do_xms_(info->do_xms_), sssr_(info->sssr_),
    shift_diag_(info->shift_diag_), thresh_overlap_(info->thresh_overlap_) {
}


template<>
tuple<shared_ptr<const RDM<1>>, shared_ptr<const RDM<2>>> SMITH_Info<double>::rdm12(const int ist, const int jst) const {
  FCI_bare fci(ciwfn());
  shared_ptr<const RDM<1>> r1;
  shared_ptr<const RDM<2>> r2;
  if (external_rdm_.empty()) {
    fci.compute_rdm12(ist, jst);
    r1 = fci.rdm1(ist, jst);
    r2 = fci.rdm2(ist, jst);
  } else {
    r1 = fci.read_external_rdm1(ist, jst, external_rdm_);
    r2 = fci.read_external_rdm2(ist, jst, external_rdm_);
  }
  return make_tuple(r1, r2);
}


template<>
tuple<shared_ptr<const RDM<3>>, shared_ptr<const RDM<4>>> SMITH_Info<double>::rdm34(const int ist, const int jst) const {
  FCI_bare fci(ciwfn());
  shared_ptr<const RDM<3>> r3;
  shared_ptr<const RDM<4>> r4;
  if (external_rdm_.empty()) {
    fci.compute_rdm12(ist, jst);
    tie(r3, r4) = fci.rdm34(ist, jst);
  } else {
    r3 = fci.read_external_rdm3(ist, jst, external_rdm_);
    r4 = fci.read_external_rdm4(ist, jst, external_rdm_);
  }
  return make_tuple(r3, r4);
}


template<>
tuple<shared_ptr<const Kramers<2,ZRDM<1>>>, shared_ptr<const Kramers<4,ZRDM<2>>>>
  SMITH_Info<complex<double>>::rdm12(const int ist, const int jst) const {

  ZFCI_bare fci(ciwfn());
  shared_ptr<const Kramers<2,ZRDM<1>>> rdm1;
  shared_ptr<const Kramers<4,ZRDM<2>>> rdm2;
  if (external_rdm_.empty()) {
    rdm1 = fci.rdm1(ist, jst);
    rdm2 = fci.rdm2(ist, jst);
  } else {
    rdm1 = fci.read_external_rdm1(ist, jst, external_rdm_);
    rdm2 = fci.read_external_rdm2(ist, jst, external_rdm_);
  }
  return make_tuple(rdm1, rdm2);
}


template<>
tuple<shared_ptr<const Kramers<6,ZRDM<3>>>, shared_ptr<const Kramers<8,ZRDM<4>>>>
  SMITH_Info<complex<double>>::rdm34(const int ist, const int jst) const {

  ZFCI_bare fci(ciwfn());
  shared_ptr<const Kramers<6,ZRDM<3>>> rdm3;
  shared_ptr<const Kramers<8,ZRDM<4>>> rdm4;
  if (external_rdm_.empty()) {
    rdm3 = fci.rdm3(ist, jst);
    rdm4 = fci.rdm4(ist, jst);
  } else {
    rdm3 = fci.read_external_rdm3(ist, jst, external_rdm_);
    rdm4 = fci.read_external_rdm4(ist, jst, external_rdm_);
  }
  return make_tuple(rdm3, rdm4);
}


template<>
shared_ptr<const RDM<1>> SMITH_Info<double>::rdm1_av() const {
  return ref_->rdm1_av();
}


template<>
shared_ptr<const ZRDM<1>> SMITH_Info<complex<double>>::rdm1_av() const {
  return nullptr;
}


template<>
shared_ptr<const CIWfn> SMITH_Info<double>::ciwfn() const {
  return ref_->ciwfn();
}


template<>
shared_ptr<const RelCIWfn> SMITH_Info<complex<double>>::ciwfn() const {
  return dynamic_pointer_cast<const RelReference>(ref_)->ciwfn();
}


template<>
shared_ptr<const Matrix> SMITH_Info<double>::coeff() const {
  return ref_->coeff();
}


template<>
shared_ptr<const ZMatrix> SMITH_Info<complex<double>>::coeff() const {
  shared_ptr<const RelCoeff_Striped> c = dynamic_pointer_cast<const RelReference>(ref_)->relcoeff();
  return c->block_format(nclosed(), nact(), nvirt()+nfrozenvirt(), 0);
}


template<>
shared_ptr<const Matrix> SMITH_Info<double>::hcore() const {
  return ref_->hcore();
}


template<>
shared_ptr<const ZMatrix> SMITH_Info<complex<double>>::hcore() const {
  // TODO implement
  assert(false);
  return nullptr;
}


template<>
shared_ptr<const Reference>  SMITH_Info<double>::extract_ref(const vector<int> dummy2) const {
  return ref_;
}


template<>
shared_ptr<const Reference>  SMITH_Info<double>::extract_ref(const int dummy, const vector<int> dummy2) const {
  return ref_;
}


template<>
shared_ptr<const Reference>  SMITH_Info<complex<double>>::extract_ref(const vector<int> rdm_states) const {
  shared_ptr<const Reference> out = ref_;
  cout << "    * Running " << (do_xms_ ? "X" : "" ) << (do_ms_ ? "" : "MS ") << method_ << " for all retained states from a multi-state reference." << endl;
  out = ref_->extract_state(rdm_states);
  return out;
}

template<>
shared_ptr<const Reference>  SMITH_Info<complex<double>>::extract_ref(const int istate, const vector<int> rdm_states) const {
  shared_ptr<const Reference> out = ref_;
  const string stateid = (istate == 0) ? "the ground state" : "excited state " + to_string(istate);
  cout << "    * Running single-state " << method_ << " for " << stateid << " from a multi-state reference." << endl;
  out = ref_->extract_state(istate, rdm_states);
  return out;
}


/////////////////////////////////////////////////////////////////////////////////////////////////////////////////////
// explict instantiation at the end of the file
template class SMITH_Info<double>;
template class SMITH_Info<complex<double>>;
/////////////////////////////////////////////////////////////////////////////////////////////////////////////////////

#endif<|MERGE_RESOLUTION|>--- conflicted
+++ resolved
@@ -65,20 +65,6 @@
       ref_ = extract_ref(rdm_states);
   }
 
-<<<<<<< HEAD
-=======
-  thresh_ = idata->get<double>("thresh", (grad_||nacm_) ? 1.0e-8 : 1.0e-6);
-  shift_  = idata->get<double>("shift", 0.0);
-  davidson_subspace_ = idata->get<int>("davidson_subspace", 10);
-  thresh_overlap_ = idata->get<double>("thresh_overlap", 1.0e-9);
-
-  external_rdm_ = idata->get<string>("external_rdm", "");
-  if (external_rdm_.empty() && !ciwfn()->civectors())
-    throw runtime_error("CI vectors are missing. Most likely you ran CASSCF with external RDMs and forgot to specify external_rdm in the smith input block.");  
-  if (!external_rdm_.empty() && is_same<DataType,double>::value) 
-    throw logic_error("so far the external RDMs are only interfaced to relativistic theories. TODO");
-
->>>>>>> e8d98ad7
   // These are not input parameters (set automatically)
   target_  = idata->get<int>("_target", -1);
   grad_    = idata->get<bool>("_grad", false);
@@ -91,6 +77,12 @@
   davidson_subspace_ = idata->get<int>("davidson_subspace", 10);
   thresh_overlap_ = idata->get<double>("thresh_overlap", 1.0e-9);
 
+  external_rdm_ = idata->get<string>("external_rdm", "");
+  if (external_rdm_.empty() && !ciwfn()->civectors())
+    throw runtime_error("CI vectors are missing. Most likely you ran CASSCF with external RDMs and forgot to specify external_rdm in the smith input block.");  
+  if (!external_rdm_.empty() && is_same<DataType,double>::value) 
+    throw logic_error("so far the external RDMs are only interfaced to relativistic theories. TODO");
+
   assert(!(grad_ && target_ < 0));
   assert(!(nacm_ && target2_ < 0));
 }
