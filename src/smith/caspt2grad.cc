//
// BAGEL - Parallel electron correlation program.
// Filename: caspt2grad.cc
// Copyright (C) 2013 Toru Shiozaki
//
// Author: Toru Shiozaki <shiozaki@northwestern.edu>
// Maintainer: Shiozaki group
//
// This file is part of the BAGEL package.
//
// The BAGEL package is free software; you can redistribute it and/or modify
// it under the terms of the GNU Library General Public License as published by
// the Free Software Foundation; either version 3, or (at your option)
// any later version.
//
// The BAGEL package is distributed in the hope that it will be useful,
// but WITHOUT ANY WARRANTY; without even the implied warranty of
// MERCHANTABILITY or FITNESS FOR A PARTICULAR PURPOSE.  See the
// GNU Library General Public License for more details.
//
// You should have received a copy of the GNU Library General Public License
// along with the BAGEL package; see COPYING.  If not, write to
// the Free Software Foundation, 675 Mass Ave, Cambridge, MA 02139, USA.
//


#include <src/smith/caspt2grad.h>
#include <src/casscf/superci.h>
#include <src/casscf/qvec.h>
#include <src/smith/smith.h>
#include <src/grad/gradeval.h>
#include <src/math/algo.h>


using namespace std;
using namespace bagel;

CASPT2Grad::CASPT2Grad(shared_ptr<const PTree> inp, shared_ptr<const Geometry> geom, shared_ptr<const Reference> ref)
  : Method(inp, geom, ref) {

  // compute CASSCF first
  auto cas = make_shared<SuperCI>(inp, geom, ref);
  cas->compute();

  cout << endl << "  === DF-CASPT2Grad calculation ===" << endl << endl;
  if (geom->df() == nullptr) throw logic_error("CASPT2Grad is only implemented with DF");

  // update reference
  ref_ = cas->conv_to_ref();
  fci_ = cas->fci();
  thresh_ = cas->thresh();
}


// compute smith and set rdms and ci deriv to a member
void CASPT2Grad::compute() {
  const int nclosed = ref_->nclosed();
  const int nact = ref_->nact();
  {
    // construct SMITH here
    shared_ptr<const PTree> smithinput = idata_->get_child("smith");
    auto smith = make_shared<Smith>(smithinput, ref_->geom(), ref_);
    smith->compute();

    // use coefficients from smith (closed and virtual parts have been rotated in smith to make them canonical).
    coeff_ = smith->coeff();

    cideriv_ = smith->cideriv();
    target_ = smith->algo()->ref()->target();
    ncore_  = smith->algo()->ref()->ncore();

    // save correlated density matrices d(1), d(2), and ci derivatives
    shared_ptr<Matrix> d1tmp = make_shared<Matrix>(*smith->dm1());
    const double correction = smith->correction();
    // add correction to active part of the correlated one-body density
    shared_ptr<const Matrix> d0 = ref_->rdm1_mat(target_);
    for (int i = nclosed; i != nclosed+nact; ++i)
      for (int j = nclosed; j != nclosed+nact; ++j)
        d1tmp->element(j-ncore_, i-ncore_) -=  correction * d0->element(j, i);
    if (!ncore_) {
      d1_ = d1tmp;
    } else {
      auto d1tmp2 = make_shared<Matrix>(coeff_->mdim(), coeff_->mdim());
      d1tmp2->copy_block(ncore_, ncore_, coeff_->mdim()-ncore_, coeff_->mdim()-ncore_, d1tmp);
      d1_ = d1tmp2;
    }
    d2_ = smith->dm2();
    energy_ = smith->algo()->energy() + fci_->energy(target_);
  }
}


template<>
shared_ptr<GradFile> GradEval<CASPT2Grad>::compute() {
  shared_ptr<const Reference> ref = task_->ref();
  const int nclosed = ref->nclosed();
  const int nact = ref->nact();

  // state-averaged density matrices
  shared_ptr<FCI> fci = task_->fci();
  shared_ptr<const RDM<1>> rdm1_av = fci->rdm1_av();
  shared_ptr<const RDM<2>> rdm2_av = fci->rdm2_av();

  shared_ptr<const Matrix> d1 = task_->d1();
  shared_ptr<const Matrix> d2 = task_->d2();
  shared_ptr<const Civec> cider = task_->cideriv();

  shared_ptr<const Matrix> coeff = task_->coeff();

  const int ncore = task_->ncore();
  const int nocc  = ref->nocc();
  const int nmobasis = coeff->mdim();

  // d0 including core
  shared_ptr<const Matrix> d0 = ref->rdm1_mat(task_->target())->resize(nmobasis,nmobasis);
<<<<<<< HEAD
  shared_ptr<const MatView> ocoeff = coeff->slice(0, nocc);
=======
  const MatView ocoeff = coeff->slice(0, nocc);
>>>>>>> 2ee5cd9c

  {
    auto dtotao = make_shared<Matrix>(*coeff * (*d0 + *d1) ^ *coeff);
    Dipole dipole(geom_, dtotao, "CASPT2 unrelaxed");
  }

  // compute Yrs
  shared_ptr<const DFHalfDist> half   = ref->geom()->df()->compute_half_transform(ocoeff);
  shared_ptr<const DFHalfDist> halfj  = half->apply_J();
  shared_ptr<const DFHalfDist> halfjj = halfj->apply_J();
  shared_ptr<Matrix> yrs;
  shared_ptr<const DFFullDist> fulld1; // (gamma| ir) D(ir,js)
  tie(yrs, fulld1) = task_->compute_y(d1, d2, cider, half, halfj, halfjj);

  // solve CPCASSCF
  auto g0 = yrs;
  auto g1 = make_shared<Dvec>(cider, ref->nstate()); // FIXME this is wrong for nstate > 1 in CASSCF
  auto grad = make_shared<PairFile<Matrix, Dvec>>(g0, g1);
  auto cp = make_shared<CPCASSCF>(grad, fci->civectors(), half, halfjj, ref, fci, ncore, coeff);
  shared_ptr<const Matrix> zmat, xmat, smallz;
  shared_ptr<const Dvec> zvec;
  tie(zmat, zvec, xmat, smallz) = cp->solve(task_->thresh());

  // form relaxed 1RDM
  // form Zd + dZ^+
  shared_ptr<Matrix> dsa = rdm1_av->rdm1_mat(nclosed)->resize(nmobasis, nmobasis);
  auto dm = make_shared<Matrix>(*zmat * *dsa + (*dsa ^ *zmat));

  shared_ptr<Matrix> dtot = d0->copy();
  dtot->ax_plus_y(1.0, dm);
  dtot->ax_plus_y(1.0, d1);
  if (smallz)
    dtot->add_block(1.0, 0, 0, nocc, nocc, smallz);

  // form zdensity
  auto detex = make_shared<Determinants>(fci->norb(), fci->nelea(), fci->neleb(), false, /*mute=*/true);
  shared_ptr<const RDM<1>> zrdm1;
  shared_ptr<const RDM<2>> zrdm2;
  tie(zrdm1, zrdm2) = fci->compute_rdm12_av_from_dvec(fci->civectors(), zvec, detex);

  shared_ptr<Matrix> zrdm1_mat = zrdm1->rdm1_mat(nclosed, false)->resize(nmobasis, nmobasis);
  zrdm1_mat->symmetrize();
  dtot->ax_plus_y(1.0, zrdm1_mat);

  // compute relaxed dipole to check
  auto dtotao = make_shared<Matrix>(*coeff * *dtot ^ *coeff);
  {
    Dipole dipole(geom_, dtotao, "CASPT2 relaxed");
    dipole.compute();
  }

  // xmat in the AO basis
  auto xmatao = make_shared<Matrix>(*coeff * *xmat ^ *coeff);

  // two-body part
  // first make occ-occ part (copy-and-paste from src/casscf/supercigrad.cc)
  shared_ptr<const DFFullDist> qij  = halfjj->compute_second_transform(ocoeff);
  shared_ptr<DFHalfDist> qri;
  {
    shared_ptr<const Matrix> ztrans = make_shared<Matrix>(*coeff * zmat->slice(0,nocc));
    {
      const RDM<2> D(*ref->rdm2(task_->target())+*zrdm2);
      const RDM<1> dd(*ref->rdm1(task_->target())+*zrdm1);

      shared_ptr<DFFullDist> qijd = qij->apply_2rdm(D, dd, nclosed, nact);
      qijd->ax_plus_y(2.0, halfjj->compute_second_transform(ztrans)->apply_2rdm(*rdm2_av, *rdm1_av, nclosed, nact));
      qri = qijd->back_transform(ocoeff);
    }
    {
      shared_ptr<const DFFullDist> qijd2 = qij->apply_2rdm(*rdm2_av, *rdm1_av, nclosed, nact);
      qri->ax_plus_y(2.0, qijd2->back_transform(ztrans));
    }
  }

  // D1 part. 2.0 seems to come from the difference between smith and bagel (?)
  qri->ax_plus_y(2.0, fulld1->apply_J()->back_transform(coeff));

  // contributions from non-separable part
  shared_ptr<Matrix> qq  = qri->form_aux_2index(halfjj, 1.0);
  shared_ptr<DFDist> qrs = qri->back_transform(ocoeff);

  // separable part
  auto separable_pair = [&,this](shared_ptr<const Matrix> d0occ, shared_ptr<const Matrix> d1bas) {
    shared_ptr<const Matrix> d0ao = make_shared<Matrix>(ocoeff * *d0occ ^ ocoeff);
    shared_ptr<const Matrix> d1ao = make_shared<Matrix>(*coeff * *d1bas ^ *coeff);
    shared_ptr<const VectorB> cd0 = geom_->df()->compute_cd(d0ao);
    shared_ptr<const VectorB> cd1 = geom_->df()->compute_cd(d1ao);

    // three-index derivatives (seperable part)...
    vector<shared_ptr<const VectorB>> cd {cd0, cd1};
    vector<shared_ptr<const Matrix>> dd {d1ao, d0ao};

    shared_ptr<DFHalfDist> sepd = halfjj->apply_density(d1ao);
    sepd->rotate_occ(d0occ);

    qrs->ax_plus_y(-1.0, sepd->back_transform(ocoeff)); // TODO this back transformation can be done together
    qrs->add_direct_product(cd, dd, 1.0);

    *qq += (*cd0 ^ *cd1) * 2.0;
    *qq += *halfjj->form_aux_2index(sepd, -1.0);
  };

  separable_pair(ref->rdm1_mat(task_->target()), d1);

  if (ncore && ncore < nclosed)
    separable_pair(smallz, dsa);

  // compute gradients
  shared_ptr<GradFile> gradient = contract_gradient(dtotao, xmatao, qrs, qq);
  gradient->print();
  // set energy
  energy_ = task_->energy();
  return gradient;
}


tuple<shared_ptr<Matrix>, shared_ptr<const DFFullDist>>
  CASPT2Grad::compute_y(shared_ptr<const Matrix> dm1, shared_ptr<const Matrix> dm2, shared_ptr<const Civec> cider,
                        shared_ptr<const DFHalfDist> half, shared_ptr<const DFHalfDist> halfj, shared_ptr<const DFHalfDist> halfjj) {
  const int nclosed = ref_->nclosed();
  const int nact = ref_->nact();
  const int nocc = ref_->nocc();
  const int nvirt = ref_->nvirt();
  const int nall = nocc + nvirt;
  const int nmobasis = coeff_->mdim();
  assert(nall == nmobasis);

<<<<<<< HEAD
  shared_ptr<const MatView> ocmat = coeff_->slice(0, nocc);
=======
  const MatView ocmat = coeff_->slice(0, nocc);
>>>>>>> 2ee5cd9c

  auto dmr = make_shared<Matrix>(*dm1);

  shared_ptr<const DFFullDist> full = halfj->compute_second_transform(coeff_);
  shared_ptr<const DFFullDist> fullo = halfj->compute_second_transform(ocmat);

  // Y_rs = 2[Y1 + Y2 + Y3(ri) + Y4 + Y5(ri)]
  shared_ptr<Matrix> out = make_shared<Matrix>(nmobasis, nmobasis);
  const MatView ocoeff = coeff_->slice(0, nocc);

  {
    // 2 Y1 = h(d0 + d1 + d2) * 2
    // one-electron contributions
    auto hmo = make_shared<const Matrix>(*coeff_ % *ref_->hcore() * *coeff_);
    auto d0 = make_shared<Matrix>(*ref_->rdm1_mat(target_)->resize(nmobasis,nmobasis));
    *out += *hmo * (*dmr + *d0) * 2.0;
  }

  {
    // Y2 = Y2_rs = Y2_ri + Y2_ra, so making both at once
    shared_ptr<Matrix> dkl = ref_->rdm1_mat(target_);
    dkl->sqrt();
    dkl->scale(1.0/sqrt(2.0));
    Fock<1> fock(geom_, ref_->hcore()->clone(), nullptr, ocoeff * *dkl, /*grad*/false, /*rhf*/true);
    *out += *coeff_ % fock * *coeff_ * *dmr * 2.0;
  }

  {
    // 2 Y3 = 2 Y3_ri*dm0_ji
    // coulomb
    auto dmrao = make_shared<Matrix>(*coeff_ * *dmr ^ *coeff_);
    auto jop = geom_->df()->compute_Jop(dmrao);
    // exchange
    auto kopi = halfjj->compute_Kop_1occ(dmrao, -0.5)->transpose();

    out->add_block(2.0, 0, 0, nmobasis, nocc, *coeff_ % (*jop * ocoeff + *kopi) * *ref_->rdm1_mat(target_));
  }

  // TODO D1 must be parallelised as it is very big.
  // construct D1 to be used in Y4 and Y5
  auto D1 = make_shared<btas::Tensor4<double>>(nocc,nall,nocc,nall);
  {
    // resizing dm2_(le,kf) to dm2_(lt,ks). no resort necessary.
    for (int s = 0; s != nall; ++s) // extend
      for (int k = ncore_; k != nocc; ++k)
        for (int t = 0; t != nall; ++t) // extend
          for (int l = ncore_; l != nocc; ++l) {
            if (t >= nclosed && s >= nclosed) {
              (*D1)(l, t, k, s) = dm2->element(l-ncore_+(nocc-ncore_)*(t-nclosed), k-ncore_+(nocc-ncore_)*(s-nclosed));
            }
          }
  }

  // fullks will be reused for gradient contraction
  shared_ptr<const DFFullDist> fullks;
  {
    // 2 Y4 =  2 K^{kl}_{rt} D^{lk}_{ts} = 2 (kr|lj) D0_(lj,ki) +  2 (kr|lt) D1_(lt,ks)
    // construct stepwise, D1 part
    fullks = full->apply_2rdm(*D1);
    *out += *full->form_2index(fullks, 2.0);
    // D0 part
    shared_ptr<const DFFullDist> fulld = fullo->apply_2rdm(*ref_->rdm2(target_), *ref_->rdm1(target_), nclosed, nact);
    out->add_block(2.0, 0, 0, nmobasis, nocc, full->form_2index(fulld, 1.0));
  }

  {
    // 2 Y5 = 2 Y5_ri = 2 Ybar (Gyorffy)  = 2 (rs|tj) D^ij_st = 2 (rl|jk) D0_(il,jk) + 2 (rs|tj) D1_(is,jt)]
    // construct stepwise, D1 part
    shared_ptr<const DFHalfDist> dfback = fullks->apply_J()->back_transform(coeff_);
    auto y5ri_ao = ref_->geom()->df()->form_2index(dfback, 1.0);
    out->add_block(2.0, 0, 0, nmobasis, nocc, *coeff_ % *y5ri_ao);
  }

  return make_tuple(out, fullks);
}
<|MERGE_RESOLUTION|>--- conflicted
+++ resolved
@@ -113,11 +113,7 @@
 
   // d0 including core
   shared_ptr<const Matrix> d0 = ref->rdm1_mat(task_->target())->resize(nmobasis,nmobasis);
-<<<<<<< HEAD
-  shared_ptr<const MatView> ocoeff = coeff->slice(0, nocc);
-=======
   const MatView ocoeff = coeff->slice(0, nocc);
->>>>>>> 2ee5cd9c
 
   {
     auto dtotao = make_shared<Matrix>(*coeff * (*d0 + *d1) ^ *coeff);
@@ -245,11 +241,7 @@
   const int nmobasis = coeff_->mdim();
   assert(nall == nmobasis);
 
-<<<<<<< HEAD
-  shared_ptr<const MatView> ocmat = coeff_->slice(0, nocc);
-=======
   const MatView ocmat = coeff_->slice(0, nocc);
->>>>>>> 2ee5cd9c
 
   auto dmr = make_shared<Matrix>(*dm1);
 
