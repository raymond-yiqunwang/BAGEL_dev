--- conflicted
+++ resolved
@@ -92,44 +92,7 @@
   assert(msrot_->ndim() == nstates_ && msrot_->mdim() == nstates_);
   assert(nstates_ == smith->algo()->info()->ciwfn()->nstates());
 
-<<<<<<< HEAD
-    // correct cideriv for fock derivative [Celani-Werner Eq. (C1), some terms in first and second lines]
-    if (nact) {
-      // y_I += (g[d^(2)]_ij - Nf_ij) <I|E_ij|0>
-      const MatView acoeff = coeff_->slice(nclosed, nclosed+nact);
-
-      auto focksub = [&](shared_ptr<const Matrix> moden, const MatView coeff, const bool add) {
-        shared_ptr<const Matrix> jop = ref_->geom()->df()->compute_Jop(make_shared<Matrix>(coeff * *moden ^ coeff));
-        auto out = make_shared<Matrix>(acoeff % (add ? (*ref_->hcore() + *jop) : *jop) * acoeff);
-        shared_ptr<const DFFullDist> full = ref_->geom()->df()->compute_half_transform(acoeff)->compute_second_transform(coeff)->apply_J()->swap();
-        shared_ptr<DFFullDist> full2 = full->copy();
-        full2->rotate_occ1(moden);
-        *out += *full->form_2index(full2, -0.5);
-        return out;
-      };
-
-      shared_ptr<const Matrix> d0sa = ref_->rdm1_mat();
-      auto fock = focksub(d0sa, coeff_->slice(0, ref_->nocc()), true); // f
-      auto gd2 = focksub(d1_, *coeff_, false); // g(d2)
-
-      for (int ist = 0; ist != nstates_; ++ist) {
-        const Matrix op(*gd2 * (1.0/nstates_) - *fock * wf1norm_[ist]);
-        shared_ptr<const Dvec> deriv = ref_->rdm1deriv(ist);
-        for (int i = 0; i != nact; ++i)
-          for (int j = 0; j != nact; ++j)
-            cideriv_->data(ist)->ax_plus_y(2.0*op(j,i), deriv->data(j+i*nact));
-      }
-      // y_I += <I|H|0> (for mixed states)
-#if 1
-      shared_ptr<const Dvec> sigma = fci_->form_sigma(ref_->ciwfn()->civectors(), fci_->jop(), vector<int>(nstates_,0));
-      for (int ist = 0; ist != nstates_; ++ist)
-        for (int jst = 0; jst != nstates_; ++jst)
-          cideriv_->data(jst)->ax_plus_y(2.0*msrot(ist, target())*msrot(jst, target()), sigma->data(ist));
-#endif
-    }
-=======
   Timer timer;
->>>>>>> 2991c3a0
 
   // save correlated density matrices d(1), d(2), and ci derivatives
   auto d1tmp = make_shared<Matrix>(*smith->dm1());
@@ -397,10 +360,6 @@
   const int nact = ref_->nact();
   const int nocc = ref_->nocc();
   const int nmobasis = coeff_->mdim();
-<<<<<<< HEAD
-  assert(nocc + ref_->nvirt() == nmobasis);
-=======
->>>>>>> 2991c3a0
 
   const MatView ocmat = coeff_->slice(0, nocc);
 
