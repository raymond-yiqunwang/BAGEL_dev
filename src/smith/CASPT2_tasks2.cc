--- conflicted
+++ resolved
@@ -32,13 +32,12 @@
 using namespace bagel::SMITH::CASPT2;
 
 void Task50::Task_local::compute() {
-<<<<<<< HEAD
   const Index ci0 = b(0);
   const Index x3 = b(1);
   const Index x1 = b(2);
   const Index x0 = b(3);
   const Index x2 = b(4);
-  // tensor label: Gamma400
+  // tensor label: Gamma294
   std::unique_ptr<double[]> odata = out()->move_block(ci0, x3, x1, x0, x2);
   {
     if (x0 == x1) {
@@ -85,7 +84,7 @@
   const Index x3 = b(4);
   const Index x2 = b(5);
   const Index x0 = b(6);
-  // tensor label: Gamma406
+  // tensor label: Gamma300
   std::unique_ptr<double[]> odata = out()->move_block(ci0, x5, x4, x1, x3, x2, x0);
   {
     if (x2 == x4 && x1 == x3) {
@@ -210,7 +209,7 @@
   const Index x3 = b(2);
   const Index x2 = b(3);
   const Index x0 = b(4);
-  // tensor label: Gamma407
+  // tensor label: Gamma301
   std::unique_ptr<double[]> odata = out()->move_block(ci0, x1, x3, x2, x0);
   {
     if (x1 == x3) {
@@ -257,7 +256,7 @@
   const Index x4 = b(4);
   const Index x3 = b(5);
   const Index x2 = b(6);
-  // tensor label: Gamma409
+  // tensor label: Gamma303
   std::unique_ptr<double[]> odata = out()->move_block(ci0, x5, x0, x1, x4);
   // associated with merged
   std::unique_ptr<double[]> fdata = in(3)->get_block(x3, x2);
@@ -355,7 +354,7 @@
   const Index x0 = b(2);
   const Index x1 = b(3);
   const Index x2 = b(4);
-  // tensor label: Gamma410
+  // tensor label: Gamma304
   std::unique_ptr<double[]> odata = out()->move_block(ci0, x3, x0, x1, x2);
   {
     if (x1 == x2) {
@@ -387,7 +386,7 @@
   const Index x0 = b(4);
   const Index x3 = b(5);
   const Index x2 = b(6);
-  // tensor label: Gamma412
+  // tensor label: Gamma306
   std::unique_ptr<double[]> odata = out()->move_block(ci0, x5, x4, x1, x0);
   // associated with merged
   std::unique_ptr<double[]> fdata = in(3)->get_block(x3, x2);
@@ -485,7 +484,7 @@
   const Index x2 = b(2);
   const Index x1 = b(3);
   const Index x0 = b(4);
-  // tensor label: Gamma413
+  // tensor label: Gamma307
   std::unique_ptr<double[]> odata = out()->move_block(ci0, x3, x2, x1, x0);
   {
     if (x1 == x2) {
@@ -517,7 +516,7 @@
   const Index x3 = b(4);
   const Index x1 = b(5);
   const Index x2 = b(6);
-  // tensor label: Gamma415
+  // tensor label: Gamma309
   std::unique_ptr<double[]> odata = out()->move_block(ci0, x5, x0, x4, x3, x1, x2);
   {
     if (x1 == x2) {
@@ -568,7 +567,7 @@
   const Index ci0 = b(0);
   const Index x1 = b(1);
   const Index x0 = b(2);
-  // tensor label: Gamma416
+  // tensor label: Gamma310
   std::unique_ptr<double[]> odata = out()->move_block(ci0, x1, x0);
   {
     std::unique_ptr<double[]> i0data = in(0)->get_block(ci0, x1, x0);
@@ -585,7 +584,7 @@
   const Index x3 = b(4);
   const Index x1 = b(5);
   const Index x0 = b(6);
-  // tensor label: Gamma429
+  // tensor label: Gamma323
   std::unique_ptr<double[]> odata = out()->move_block(ci0, x5, x2, x4, x3, x1, x0);
   {
     if (x1 == x2) {
@@ -640,7 +639,7 @@
   const Index x4 = b(4);
   const Index x2 = b(5);
   const Index x1 = b(6);
-  // tensor label: Gamma434
+  // tensor label: Gamma328
   std::unique_ptr<double[]> odata = out()->move_block(ci0, x5, x0, x3, x4, x2, x1);
   {
     if (x2 == x4) {
@@ -695,7 +694,7 @@
   const Index x0 = b(4);
   const Index x2 = b(5);
   const Index x1 = b(6);
-  // tensor label: Gamma435
+  // tensor label: Gamma329
   std::unique_ptr<double[]> odata = out()->move_block(ci0, x5, x4, x3, x0, x2, x1);
   {
     if (x2 == x4) {
@@ -752,7 +751,7 @@
   const Index x1 = b(6);
   const Index x4 = b(7);
   const Index x3 = b(8);
-  // tensor label: Gamma436
+  // tensor label: Gamma330
   std::unique_ptr<double[]> odata = out()->move_block(ci0, x7, x0, x6, x5, x2, x1);
   // associated with merged
   std::unique_ptr<double[]> fdata = in(3)->get_block(x4, x3);
@@ -868,7 +867,7 @@
   const Index x3 = b(4);
   const Index x2 = b(5);
   const Index x1 = b(6);
-  // tensor label: Gamma437
+  // tensor label: Gamma331
   std::unique_ptr<double[]> odata = out()->move_block(ci0, x5, x0, x4, x3, x2, x1);
   {
     if (x2 == x3) {
@@ -902,7 +901,7 @@
   const Index x0 = b(2);
   const Index x2 = b(3);
   const Index x1 = b(4);
-  // tensor label: Gamma438
+  // tensor label: Gamma332
   std::unique_ptr<double[]> odata = out()->move_block(ci0, x3, x0, x2, x1);
   {
     std::unique_ptr<double[]> i0data = in(0)->get_block(ci0, x3, x0, x2, x1);
@@ -915,7 +914,7 @@
   const Index ci0 = b(0);
   const Index x1 = b(1);
   const Index x0 = b(2);
-  // tensor label: Gamma447
+  // tensor label: Gamma341
   std::unique_ptr<double[]> odata = out()->move_block(ci0);
   // associated with merged
   std::unique_ptr<double[]> fdata = in(1)->get_block(x1, x0);
@@ -939,7 +938,7 @@
   const Index x0 = b(2);
   const Index x2 = b(3);
   const Index x1 = b(4);
-  // tensor label: Gamma459
+  // tensor label: Gamma353
   std::unique_ptr<double[]> odata = out()->move_block(ci0, x3, x0);
   // associated with merged
   std::unique_ptr<double[]> fdata = in(1)->get_block(x2, x1);
@@ -969,7 +968,7 @@
   const Index x1 = b(4);
   const Index x3 = b(5);
   const Index x2 = b(6);
-  // tensor label: Gamma470
+  // tensor label: Gamma364
   std::unique_ptr<double[]> odata = out()->move_block(ci0, x5, x0, x4, x1);
   // associated with merged
   std::unique_ptr<double[]> fdata = in(1)->get_block(x3, x2);
@@ -1003,7 +1002,7 @@
   const Index x3 = b(4);
   const Index x1 = b(5);
   const Index x0 = b(6);
-  // tensor label: Gamma591
+  // tensor label: Gamma379
   std::unique_ptr<double[]> odata = out()->move_block(ci0, x2, x5, x4, x3, x1, x0);
   {
     if (x2 == x5 && x1 == x3) {
@@ -1183,7 +1182,7 @@
   const Index x3 = b(4);
   const Index x2 = b(5);
   const Index x1 = b(6);
-  // tensor label: Gamma609
+  // tensor label: Gamma397
   std::unique_ptr<double[]> odata = out()->move_block(ci0, x5, x4, x0, x3, x2, x1);
   {
     if (x2 == x3 && x0 == x1) {
@@ -1898,36 +1897,6 @@
   const Index c2 = b(1);
   // tensor label: I18
   std::unique_ptr<double[]> odata = out()->move_block(c1, c2);
-=======
-  // tensor label: I41
-  std::unique_ptr<double[]> odata = out()->move_block();
-  std::unique_ptr<double[]> odata_sorted(new double[out()->get_size()]);
-  std::fill_n(odata_sorted.get(), out()->get_size(), 0.0);
-  const Index a4 = b(0);
-  const Index c3 = b(1);
-  const Index a2 = b(2);
-  const Index c1 = b(3);
-  // tensor label: t2
-  std::unique_ptr<double[]> i0data = in(0)->get_block(c1, a2, c3, a4);
-  std::unique_ptr<double[]> i0data_sorted(new double[in(0)->get_size(c1, a2, c3, a4)]);
-  sort_indices<0,1,2,3,0,1,1,1>(i0data, i0data_sorted, c1.size(), a2.size(), c3.size(), a4.size());
-  // tensor label: I45
-  std::unique_ptr<double[]> i1data = in(1)->get_block(a4, c3, a2, c1);
-  std::unique_ptr<double[]> i1data_sorted(new double[in(1)->get_size(a4, c3, a2, c1)]);
-  sort_indices<3,2,1,0,0,1,1,1>(i1data, i1data_sorted, a4.size(), c3.size(), a2.size(), c1.size());
-  odata_sorted[0] += ddot_(a4.size()*c3.size()*a2.size()*c1.size(), i0data_sorted, 1, i1data_sorted, 1);
-  sort_indices<1,1,1,1>(odata_sorted, odata);
-  out()->put_block(odata);
-}
-
-void Task51::Task_local::compute() {
-  const Index a4 = b(0);
-  const Index c3 = b(1);
-  const Index a2 = b(2);
-  const Index c1 = b(3);
-  // tensor label: I45
-  std::unique_ptr<double[]> odata = out()->move_block(a4, c3, a2, c1);
->>>>>>> f2980308
   {
     // tensor label: f1
     std::unique_ptr<double[]> i0data = in(0)->get_block(c1, c2);
@@ -1947,7 +1916,6 @@
   std::fill_n(odata_sorted.get(), out()->get_size(c1, x5, x4, x3), 0.0);
   for (auto& a2 : *range_[2]) {
     // tensor label: t2
-<<<<<<< HEAD
     std::unique_ptr<double[]> i0data = in(0)->get_block(c1, a2, x5, x4);
     std::unique_ptr<double[]> i0data_sorted(new double[in(0)->get_size(c1, a2, x5, x4)]);
     sort_indices<1,0,2,3,0,1,1,1>(i0data, i0data_sorted, c1.size(), a2.size(), x5.size(), x4.size());
@@ -2011,10 +1979,6 @@
     // tensor label: h1
     std::unique_ptr<double[]> i0data = in(0)->get_block(c1, x3);
     sort_indices<0,1,1,1,2,1>(i0data, odata, c1.size(), x3.size());
-=======
-    std::unique_ptr<double[]> i0data = in(0)->get_block(c1, a2, c3, a4);
-    sort_indices<3,2,1,0,1,1,4,1>(i0data, odata, c1.size(), a2.size(), c3.size(), a4.size());
->>>>>>> f2980308
   }
   out()->put_block(odata, c1, x3);
 }
