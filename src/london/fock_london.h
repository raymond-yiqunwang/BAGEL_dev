--- conflicted
+++ resolved
@@ -184,49 +184,12 @@
               const int j0n = j0 * ndim();
 
               for (int j1 = b1offset; j1 != b1offset + b1size; ++j1) {
-<<<<<<< HEAD
-                //const unsigned int nj01 = (j0 << shift) + j1;
-                //const bool skipj0j1 = (j0 > j1);
-                //if (skipj0j1) {
-                //  eridata += b2size * b3size;
-                //  continue;
-                //}
-
-                //const bool eqlj0j1 = (j0 == j1);
-                //const double scal01 = (eqlj0j1 ? 0.5 : 1.0) * static_cast<double>(ijkl);
-                const int j1n = j1 * ndim();
-
-                for (int j2 = b2offset; j2 != b2offset + b2size; ++j2) {
-                  //const int maxj1j2 = std::max(j1, j2);
-                  //const int minj1j2 = std::min(j1, j2);
-                  //const int minj1j2n = minj1j2 * ndim_;
-
-                  //const int maxj0j2 = std::max(j0, j2);
-                  //const int minj0j2 = std::min(j0, j2);
-                  //const int minj0j2n = minj0j2 * ndim_;
-                  const int j2n = j2 * ndim();
-
-                  for (int j3 = b3offset; j3 != b3offset + b3size; ++j3, ++eridata) {
-                    //const bool skipj2j3 = (j2 > j3);
-                    //const unsigned int nj23 = (j2 << shift) + j3;
-                    //const bool skipj01j23 = (nj01 > nj23) && eqli01i23;
-
-                    //if (skipj2j3 || skipj01j23) continue;
-
-                    //const int maxj1j3 = std::max(j1, j3);
-                    //const int minj1j3 = std::min(j1, j3);
-
-                    //std::complex<double> intval = *eridata * scal01 * (j2 == j3 ? 0.5 : 1.0) * (nj01 == nj23 ? 0.25 : 0.5); // 1/2 in the Hamiltonian absorbed here
-                    //const std::complex<double> intval4 = 4.0 * intval;
-
-=======
                 const int j1n = j1 * ndim();
 
                 for (int j2 = b2offset; j2 != b2offset + b2size; ++j2) {
                   const int j2n = j2 * ndim();
 
                   for (int j3 = b3offset; j3 != b3offset + b3size; ++j3, ++eridata) {
->>>>>>> 2ee5cd9c
                     const int j3n = j3 * ndim();
                     std::complex<double> intval = *eridata * 0.5; // 1/2 in the Hamiltonian absorbed here
 
@@ -238,24 +201,12 @@
 
                     element(j1, j0) += density_data[j3n + j2] * intval2; // Coulomb  (ab|cd)
                     element(j3, j0) -= density_data[j1n + j2] * intval;  // Exchange (ad|cb)
-<<<<<<< HEAD
 
                     element(j3, j2) += density_data[j1n + j0] * intval2; // Coulomb  (cd|ab)
                     element(j1, j2) -= density_data[j3n + j0] * intval;  // Exchange (cb|ad)
 
                     element(j0, j1) += density_data[j2n + j3] * std::conj(intval2); // Coulomb  (ba|dc)
                     element(j0, j3) -= density_data[j2n + j1] * std::conj(intval);  // Exchange (da|bc)
-
-                    element(j2, j3) += density_data[j0n + j1] * std::conj(intval2); // Coulomb  (dc|ba)
-                    element(j2, j1) -= density_data[j0n + j3] * std::conj(intval);  // Exchange (bc|dz)
-=======
-
-                    element(j3, j2) += density_data[j1n + j0] * intval2; // Coulomb  (cd|ab)
-                    element(j1, j2) -= density_data[j3n + j0] * intval;  // Exchange (cb|ad)
-
-                    element(j0, j1) += density_data[j2n + j3] * std::conj(intval2); // Coulomb  (ba|dc)
-                    element(j0, j3) -= density_data[j2n + j1] * std::conj(intval);  // Exchange (da|bc)
->>>>>>> 2ee5cd9c
 
                     element(j2, j3) += density_data[j0n + j1] * std::conj(intval2); // Coulomb  (dc|ba)
                     element(j2, j1) -= density_data[j0n + j3] * std::conj(intval);  // Exchange (bc|dz)
@@ -289,13 +240,8 @@
     *coeff *= -1.0;
     int nocc = 0;
     {
-<<<<<<< HEAD
-      std::unique_ptr<double[]> vec(new double[ndim()]);
-      coeff->diagonalize(vec.get());
-=======
       VectorB vec(ndim());
       coeff->diagonalize(vec);
->>>>>>> 2ee5cd9c
       for (int i = 0; i != ndim(); ++i) {
         if (vec[i] < -1.0e-8) {
           ++nocc;
