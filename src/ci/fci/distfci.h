//
// BAGEL - Brilliantly Advanced General Electronic Structure Library
// Filename: distfci.h
// Copyright (C) 2012 Toru Shiozaki
//
// Author: Toru Shiozaki <shiozaki@northwestern.edu>
// Maintainer: Shiozaki group
//
// This file is part of the BAGEL package.
//
// This program is free software: you can redistribute it and/or modify
// it under the terms of the GNU General Public License as published by
// the Free Software Foundation, either version 3 of the License, or
// (at your option) any later version.
//
// This program is distributed in the hope that it will be useful,
// but WITHOUT ANY WARRANTY; without even the implied warranty of
// MERCHANTABILITY or FITNESS FOR A PARTICULAR PURPOSE.  See the
// GNU General Public License for more details.
//
// You should have received a copy of the GNU General Public License
// along with this program.  If not, see <http://www.gnu.org/licenses/>.
//

#ifndef __BAGEL_FCI_DISTFCI_H
#define __BAGEL_FCI_DISTFCI_H

#include <src/ci/fci/distcivec.h>
#include <src/ci/fci/space.h>
#include <src/ci/fci/fci_base.h>

namespace bagel {

// Parallel FCI based on Harrison-Zarrabian algorithm.
// The algorithm is basically the same as written in
// Z. Gan and R. J. Harrison, SC '05: Proceedings of the 2005 ACM/IEEE conference on Supercomputing
//
// The implementation is based on the HarrisonZarrabian class written by Shane Parker.

class DistFCI : public FCI_base {
  protected:
    std::shared_ptr<Space_base> space_;
    std::shared_ptr<DistDvec> cc_;
    std::shared_ptr<DistCivec> denom_;
    std::shared_ptr<DavidsonDiag<DistCivec>> davidson_;

  private:
    // serialization
    friend class boost::serialization::access;
    template<class Archive>
    void serialize(Archive& ar, const unsigned int version) {
      boost::serialization::split_member(ar, *this, version);
    }
    template<class Archive>
    void save(Archive& ar, const unsigned int) const {
      ar << boost::serialization::base_object<Method>(*this);
      ar << max_iter_ << davidson_subspace_ << nguess_ << thresh_ << print_thresh_
         << nelea_ << neleb_ << ncore_ << norb_ << nstate_ << det_
         << energy_ << cc_ << rdm1_ << rdm2_ << weight_ << rdm1_av_ << rdm2_av_ << davidson_;
    }
    template<class Archive>
    void load(Archive& ar, const unsigned int) {
      // jop_ and denom_ will be constructed in derived classes
      ar >> boost::serialization::base_object<Method>(*this);
      ar >> max_iter_ >> davidson_subspace_ >> nguess_ >> thresh_ >> print_thresh_
         >> nelea_ >> neleb_ >> ncore_ >> norb_ >> nstate_ >> det_
         >> energy_ >> cc_ >> rdm1_ >> rdm2_ >> weight_ >> rdm1_av_ >> rdm2_av_ >> davidson_;
      restarted_ = true;
    }

    void common_init();
    void print_header() const override;

    // const_denom function here only makes a denom for local data of DistCivec.
    void const_denom() override;

    // denominator
    void generate_guess(const int nspin, const int nstate, std::vector<std::shared_ptr<DistCivec>>& out);
    void model_guess(std::vector<std::shared_ptr<DistCivec>>& out);

    // Determinant seeds in parallel
    std::vector<std::pair<std::bitset<nbit__>, std::bitset<nbit__>>> detseeds(const int ndet) const;

  public:
    // this constructor is ugly... to be fixed some day...
    DistFCI(std::shared_ptr<const PTree> a, std::shared_ptr<const Geometry> g, std::shared_ptr<const Reference> b,
            const int ncore = -1, const int nocc = -1, const int nstate = -1, const bool store = false)
      : FCI_base(a, g, b, ncore, nocc, nstate, store) {
      common_init();
      update(b->coeff());
    }

    // FCI compute function using DistCivec
    void compute() override;
    std::shared_ptr<const Civec> denom() const override;
    std::shared_ptr<const Dvec> civectors() const override;

    void update(std::shared_ptr<const Matrix>) override;

    void compute_rdm12() override;
    void compute_rdm12(const int ist, const int jst) override;
    std::tuple<std::shared_ptr<RDM<3>>, std::shared_ptr<RDM<4>>> rdm34(const int ist, const int jst) const override;
    std::tuple<std::shared_ptr<RDM<3>>, std::shared_ptr<RDM<3>>> rdm34f(const int ist, const int jst, std::shared_ptr<const Matrix> fock) const override;
    std::tuple<std::shared_ptr<RDM<1>>, std::shared_ptr<RDM<2>>> rdm12_alpha(const int ist, const int jst) const override;
    std::tuple<std::shared_ptr<RDM<3>>, std::shared_ptr<RDM<4>>> rdm34_alpha(const int ist, const int jst) const override;

    std::tuple<std::shared_ptr<RDM<1>>, std::shared_ptr<RDM<2>>>
      compute_rdm12_from_civec(std::shared_ptr<const DistCivec> cbra, std::shared_ptr<const DistCivec> cket) const;

    std::tuple<std::shared_ptr<RDM<1>>, std::shared_ptr<RDM<2>>>
      compute_rdm12_av_from_dvec(std::shared_ptr<const Dvec>, std::shared_ptr<const Dvec>, std::shared_ptr<const Determinants> o) const override;

    std::tuple<std::shared_ptr<RDM<1>>, std::shared_ptr<RDM<2>>>
      compute_rdm12_last_step(std::shared_ptr<const DistDvec>, std::shared_ptr<const DistDvec>, std::shared_ptr<const DistCivec>) const;

    void sigma_2a1(std::shared_ptr<const DistCivec> c, std::shared_ptr<DistDvec> d) const;
    void sigma_2a2(std::shared_ptr<const DistCivec> c, std::shared_ptr<DistDvec> d) const;

    // rdm ci derivatives
    std::shared_ptr<Dvec> rdm1deriv(const int istate) const override;
    std::shared_ptr<Dvec> rdm2deriv(const int istate) const override;
<<<<<<< HEAD
    std::shared_ptr<Matrix> rdm2fderiv(const int istate, std::shared_ptr<const Matrix> fock, std::shared_ptr<const Matrix> dmat) const override;
    std::shared_ptr<Matrix> rdm2deriv_offset(const int istate, const size_t dsize, const size_t offset, std::shared_ptr<const Matrix> dmat, const bool parallel = true) const override;
    std::tuple<std::shared_ptr<Matrix>,std::shared_ptr<Matrix>>
      rdm3deriv(const int istate, std::shared_ptr<const Matrix> fock, const size_t offset, const size_t size, std::shared_ptr<const Matrix> dbra_in, std::shared_ptr<const Matrix> fock_ebra_in) const override;
    // 4RDM derivative is precontracted by an Fock operator
    std::tuple<std::shared_ptr<Matrix>,std::shared_ptr<Matrix>>
      rdm34deriv(const int istate, std::shared_ptr<const Matrix> fock, const size_t offset, const size_t size) const override;
=======
    std::shared_ptr<Matrix> rdm2deriv_offset(const int istate, const size_t dsize, const size_t offset, const bool parallel = true) const override;
    std::tuple<std::shared_ptr<Matrix>,std::shared_ptr<Matrix>,std::shared_ptr<Matrix>>
      rdm3deriv(const int istate, std::shared_ptr<const Matrix> fock, const size_t offset, const size_t size, std::shared_ptr<const Matrix> fock_ebra_in) const override;
>>>>>>> 3a87ba48

    std::shared_ptr<const CIWfn> conv_to_ciwfn() const override;
    std::shared_ptr<const Dvec> conv_to_dvec() const;
    std::shared_ptr<Dvec> distdvec_to_dvec(std::shared_ptr<const DistDvec> d) const;
    std::shared_ptr<const DistDvec> dvec_to_distdvec(std::shared_ptr<const Dvec> c) const;
    std::shared_ptr<const Reference> conv_to_ref() const override { return nullptr; }

    void read_external_rdm12_av(const std::string& file) override { };
};

}

#include <src/util/archive.h>
BOOST_CLASS_EXPORT_KEY(bagel::DistFCI)

namespace bagel {
  template <class T>
  struct base_of<T, typename std::enable_if<std::is_base_of<DistFCI, T>::value>::type> {
    typedef DistFCI type;
  };
}

#endif<|MERGE_RESOLUTION|>--- conflicted
+++ resolved
@@ -119,19 +119,10 @@
     // rdm ci derivatives
     std::shared_ptr<Dvec> rdm1deriv(const int istate) const override;
     std::shared_ptr<Dvec> rdm2deriv(const int istate) const override;
-<<<<<<< HEAD
     std::shared_ptr<Matrix> rdm2fderiv(const int istate, std::shared_ptr<const Matrix> fock, std::shared_ptr<const Matrix> dmat) const override;
     std::shared_ptr<Matrix> rdm2deriv_offset(const int istate, const size_t dsize, const size_t offset, std::shared_ptr<const Matrix> dmat, const bool parallel = true) const override;
     std::tuple<std::shared_ptr<Matrix>,std::shared_ptr<Matrix>>
       rdm3deriv(const int istate, std::shared_ptr<const Matrix> fock, const size_t offset, const size_t size, std::shared_ptr<const Matrix> dbra_in, std::shared_ptr<const Matrix> fock_ebra_in) const override;
-    // 4RDM derivative is precontracted by an Fock operator
-    std::tuple<std::shared_ptr<Matrix>,std::shared_ptr<Matrix>>
-      rdm34deriv(const int istate, std::shared_ptr<const Matrix> fock, const size_t offset, const size_t size) const override;
-=======
-    std::shared_ptr<Matrix> rdm2deriv_offset(const int istate, const size_t dsize, const size_t offset, const bool parallel = true) const override;
-    std::tuple<std::shared_ptr<Matrix>,std::shared_ptr<Matrix>,std::shared_ptr<Matrix>>
-      rdm3deriv(const int istate, std::shared_ptr<const Matrix> fock, const size_t offset, const size_t size, std::shared_ptr<const Matrix> fock_ebra_in) const override;
->>>>>>> 3a87ba48
 
     std::shared_ptr<const CIWfn> conv_to_ciwfn() const override;
     std::shared_ptr<const Dvec> conv_to_dvec() const;
