--- conflicted
+++ resolved
@@ -189,17 +189,12 @@
   return out;
 }
 
-<<<<<<< HEAD
+
+template <typename DataType>
+shared_ptr<Dvector<DataType>> Dvector<DataType>::extract_state(const int istate) const {
+  auto out = make_shared<Dvector<DataType>>(dvec_[istate], 1);
+  return out;
+}
+
 template class bagel::Dvector<double>;
 template class bagel::Dvector<std::complex<double>>;
-=======
-
-template <typename DataType>
-shared_ptr<Dvector<DataType>> Dvector<DataType>::extract_state(const int istate) const {
-  auto out = make_shared<Dvector<DataType>>(dvec_[istate], 1);
-  return out;
-}
-
-template class Dvector<double>;
-template class Dvector<complex<double>>;
->>>>>>> ec5e3bbe
