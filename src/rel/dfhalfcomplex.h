//
// BAGEL - Parallel electron correlation program.
// Filename: dfhalfcomplex.h
// Copyright (C) 2012 Toru Shiozaki
//
// Author: Toru Shiozaki <shiozaki@northwestern.edu>
// Maintainer: Shiozaki group
//
// This file is part of the BAGEL package.
//
// The BAGEL package is free software; you can redistribute it and/or modify
// it under the terms of the GNU Library General Public License as published by
// the Free Software Foundation; either version 2, or (at your option)
// any later version.
//
// The BAGEL package is distributed in the hope that it will be useful,
// but WITHOUT ANY WARRANTY; without even the implied warranty of
// MERCHANTABILITY or FITNESS FOR A PARTICULAR PURPOSE.  See the
// GNU Library General Public License for more details.
//
// You should have received a copy of the GNU Library General Public License
// along with the BAGEL package; see COPYING.  If not, write to
// the Free Software Foundation, 675 Mass Ave, Cambridge, MA 02139, USA.
//


#ifndef __SRC_REL_DFHALFCOMPLEX_H
#define __SRC_REL_DFHALFCOMPLEX_H

#include <memory>
#include <string>
#include <map>
#include <src/wfn/reference.h>
#include <src/util/zmatrix.h>
#include <src/util/matrix.h>
#include <src/rel/dfdata.h>
#include <src/df/df.h>

namespace bagel {


class DFHalfComplex {
  protected:
    std::array<std::shared_ptr<DFHalfDist>, 2> dfhalf_;
    std::pair<const int, const int> coord_;
    std::pair<const int, const int> basis_; 
    std::pair<std::complex<double>, std::complex<double>> coeff_; 

    std::pair<std::complex<double>, std::complex<double>> calc_coeff(std::pair<const int, const int>, std::pair<const int, const int>); 

    std::array<std::shared_ptr<DFHalfDist>, 2> df2_;

  public:
    DFHalfComplex(std::shared_ptr<const DFData>, std::shared_ptr<const Matrix>, std::shared_ptr<const Matrix>);
                  

    std::array<std::shared_ptr<DFHalfDist>, 2> get_data() const { return dfhalf_; }
    std::shared_ptr<DFHalfDist> get_real() const { return dfhalf_[0]; }
    std::shared_ptr<DFHalfDist> get_imag() const { return dfhalf_[1]; }
    std::pair<const int, const int> coord() const { return coord_; }
    std::pair<const int, const int> basis() const { return basis_; }
    std::complex<double> coeff1() const { return coeff_.first; }
    std::complex<double> coeff2() const { return coeff_.second; }

    const std::tuple<int, int>           compute_index_Exop(std::shared_ptr<const DFHalfComplex> o) const;
    std::complex<double>                 factor(std::shared_ptr<const DFHalfComplex> o) const;
<<<<<<< HEAD
    const int coeff_matrix() const;
=======
    std::complex<double>                 compute_coeff(std::shared_ptr<const DFHalfComplex> o) const;
    int coeff_matrix() const;
>>>>>>> b5090971
    bool matches(std::shared_ptr<DFHalfComplex>) const;

    // zaxpy
    void zaxpy(std::complex<double> a, std::shared_ptr<const DFHalfComplex> o);

    // for the zgemm3m-like algorithm
    void set_sum_diff();
    std::shared_ptr<DFHalfDist> sum() const { return df2_[0]; } 
    std::shared_ptr<DFHalfDist> diff() const { return df2_[1]; } 
};

}

#endif<|MERGE_RESOLUTION|>--- conflicted
+++ resolved
@@ -44,11 +44,10 @@
     std::array<std::shared_ptr<DFHalfDist>, 2> dfhalf_;
     std::pair<const int, const int> coord_;
     std::pair<const int, const int> basis_; 
-    std::pair<std::complex<double>, std::complex<double>> coeff_; 
-
-    std::pair<std::complex<double>, std::complex<double>> calc_coeff(std::pair<const int, const int>, std::pair<const int, const int>); 
 
     std::array<std::shared_ptr<DFHalfDist>, 2> df2_;
+
+    std::complex<double> compute_coeff(std::pair<const int, const int>, std::pair<const int, const int>) const;
 
   public:
     DFHalfComplex(std::shared_ptr<const DFData>, std::shared_ptr<const Matrix>, std::shared_ptr<const Matrix>);
@@ -59,17 +58,12 @@
     std::shared_ptr<DFHalfDist> get_imag() const { return dfhalf_[1]; }
     std::pair<const int, const int> coord() const { return coord_; }
     std::pair<const int, const int> basis() const { return basis_; }
-    std::complex<double> coeff1() const { return coeff_.first; }
-    std::complex<double> coeff2() const { return coeff_.second; }
 
     const std::tuple<int, int>           compute_index_Exop(std::shared_ptr<const DFHalfComplex> o) const;
+    std::complex<double>                 compute_coeff(std::shared_ptr<const DFData> o) const;
     std::complex<double>                 factor(std::shared_ptr<const DFHalfComplex> o) const;
-<<<<<<< HEAD
-    const int coeff_matrix() const;
-=======
     std::complex<double>                 compute_coeff(std::shared_ptr<const DFHalfComplex> o) const;
     int coeff_matrix() const;
->>>>>>> b5090971
     bool matches(std::shared_ptr<DFHalfComplex>) const;
 
     // zaxpy
