//
// BAGEL - Parallel electron correlation program.
// Filename: input.h
// Copyright (C) 2013 Toru Shiozaki
//
// Author: Toru Shiozaki <shiozaki@northwestern.edu>
// Maintainer: Shiozaki group
//
// This file is part of the BAGEL package.
//
// The BAGEL package is free software; you can redistribute it and\/or modify
// it under the terms of the GNU Library General Public License as published by
// the Free Software Foundation; either version 2, or (at your option)
// any later version.
//
// The BAGEL package is distributed in the hope that it will be useful,
// but WITHOUT ANY WARRANTY; without even the implied warranty of
// MERCHANTABILITY or FITNESS FOR A PARTICULAR PURPOSE.  See the
// GNU Library General Public License for more details.
//
// You should have received a copy of the GNU Library General Public License
// along with the BAGEL package; see COPYING.  If not, write to
// the Free Software Foundation, 675 Mass Ave, Cambridge, MA 02139, USA.
//

#ifndef __SRC_UTIL_INPUT_H
#define __SRC_UTIL_INPUT_H

#include <boost/property_tree/ptree.hpp>
#include <memory>

namespace bagel {

// rename as you like
class PTree;
class PTreeIterator {
<<<<<<< HEAD
    friend class PTree;
    private:
        boost::property_tree::ptree::const_iterator current;
    public:
        PTreeIterator() {}
        explicit PTreeIterator(boost::property_tree::ptree::const_iterator curr):
            current(curr) {}

        //Dereference operator - return the current node's data.
        const std::shared_ptr<const PTree> operator*();

        //Prefix returns by reference.
        PTreeIterator& operator++() { ++current; return *this; } 
        PTreeIterator& operator--() { --current; return *this; }

        //Postfix should be implemented in terms of prefix operators
        PTreeIterator operator++(int) { PTreeIterator out = *this; ++*this; return out; }
        PTreeIterator operator--(int) { PTreeIterator out = *this; --*this; return out; }

        bool operator==(const PTreeIterator& o) const { return current == o.current; } 
        bool operator!=(const PTreeIterator& o) const { return current != o.current; } 

};

class PTree {
  protected:
     boost::property_tree::ptree data_;

  public:
    PTree() : data_() {}

    PTree(const boost::property_tree::ptree& i) : data_(i) { }

    PTree(const PTree& o) : data_(o.data_) { }

    PTree(const std::string& input);

    std::shared_ptr<PTree> get_child(const std::string& key) const {
      return std::make_shared<PTree>(data_.get_child(key));
    }

    std::shared_ptr<PTree> get_child_optional(const std::string& key) const {
      auto out = data_.get_child_optional(key);
      return out ? std::make_shared<PTree>(*out) : std::shared_ptr<PTree>();
    }

    template<typename T> T get(const std::string s) const { return data_.get<T>(s); } 
    template<typename T> T get(const std::string s, const T& t) const { return data_.get<T>(s, t); } 
    template<typename T> void put(const std::string s, const T& o) { data_.put<T>(s, o); } 

=======
  private:
    boost::property_tree::ptree::const_iterator current;
  public:
    PTreeIterator() {}
    explicit PTreeIterator(boost::property_tree::ptree::const_iterator curr): current(curr) {}

    //Dereference operator - return the current node's data.
    const std::shared_ptr<const PTree> operator*();

    //Prefix returns by reference.
    PTreeIterator& operator++() { ++current; return *this; } 
    PTreeIterator& operator--() { --current; return *this; }

    //Postfix should be implemented in terms of prefix operators
    PTreeIterator operator++(int) { PTreeIterator out = *this; ++*this; return out; }
    PTreeIterator operator--(int) { PTreeIterator out = *this; --*this; return out; }

    bool operator==(const PTreeIterator& o) const { return current == o.current; } 
    bool operator!=(const PTreeIterator& o) const { return current != o.current; } 

};

class PTree {
  protected:
    boost::property_tree::ptree data_;

  public:
    PTree() : data_() {}

    PTree(const boost::property_tree::ptree& i) : data_(i) { }

    PTree(const PTree& o) : data_(o.data_) { }

    PTree(const std::string& input);

    std::shared_ptr<PTree> get_child(const std::string& key) const {
      return std::make_shared<PTree>(data_.get_child(key));
    }

    std::shared_ptr<PTree> get_child_optional(const std::string& key) const {
      auto out = data_.get_child_optional(key);
      return out ? std::make_shared<PTree>(*out) : std::shared_ptr<PTree>();
    }

    template<typename T> T get(const std::string s) const { return data_.get<T>(s); } 
    template<typename T> T get(const std::string s, const T& t) const { return data_.get<T>(s, t); } 
    template<typename T> void put(const std::string s, const T& o) { data_.put<T>(s, o); } 

>>>>>>> 7a44b0a8
    void erase(const std::string key) { data_.erase(key); } 

    std::string data() const { return data_.data(); }

    size_t size() const { return data_.size(); }


    PTreeIterator begin() const;
    PTreeIterator end()   const;
<<<<<<< HEAD
=======

    void print() const;
>>>>>>> 7a44b0a8

};


}

#endif<|MERGE_RESOLUTION|>--- conflicted
+++ resolved
@@ -34,58 +34,6 @@
 // rename as you like
 class PTree;
 class PTreeIterator {
-<<<<<<< HEAD
-    friend class PTree;
-    private:
-        boost::property_tree::ptree::const_iterator current;
-    public:
-        PTreeIterator() {}
-        explicit PTreeIterator(boost::property_tree::ptree::const_iterator curr):
-            current(curr) {}
-
-        //Dereference operator - return the current node's data.
-        const std::shared_ptr<const PTree> operator*();
-
-        //Prefix returns by reference.
-        PTreeIterator& operator++() { ++current; return *this; } 
-        PTreeIterator& operator--() { --current; return *this; }
-
-        //Postfix should be implemented in terms of prefix operators
-        PTreeIterator operator++(int) { PTreeIterator out = *this; ++*this; return out; }
-        PTreeIterator operator--(int) { PTreeIterator out = *this; --*this; return out; }
-
-        bool operator==(const PTreeIterator& o) const { return current == o.current; } 
-        bool operator!=(const PTreeIterator& o) const { return current != o.current; } 
-
-};
-
-class PTree {
-  protected:
-     boost::property_tree::ptree data_;
-
-  public:
-    PTree() : data_() {}
-
-    PTree(const boost::property_tree::ptree& i) : data_(i) { }
-
-    PTree(const PTree& o) : data_(o.data_) { }
-
-    PTree(const std::string& input);
-
-    std::shared_ptr<PTree> get_child(const std::string& key) const {
-      return std::make_shared<PTree>(data_.get_child(key));
-    }
-
-    std::shared_ptr<PTree> get_child_optional(const std::string& key) const {
-      auto out = data_.get_child_optional(key);
-      return out ? std::make_shared<PTree>(*out) : std::shared_ptr<PTree>();
-    }
-
-    template<typename T> T get(const std::string s) const { return data_.get<T>(s); } 
-    template<typename T> T get(const std::string s, const T& t) const { return data_.get<T>(s, t); } 
-    template<typename T> void put(const std::string s, const T& o) { data_.put<T>(s, o); } 
-
-=======
   private:
     boost::property_tree::ptree::const_iterator current;
   public:
@@ -134,7 +82,6 @@
     template<typename T> T get(const std::string s, const T& t) const { return data_.get<T>(s, t); } 
     template<typename T> void put(const std::string s, const T& o) { data_.put<T>(s, o); } 
 
->>>>>>> 7a44b0a8
     void erase(const std::string key) { data_.erase(key); } 
 
     std::string data() const { return data_.data(); }
@@ -144,11 +91,8 @@
 
     PTreeIterator begin() const;
     PTreeIterator end()   const;
-<<<<<<< HEAD
-=======
 
     void print() const;
->>>>>>> 7a44b0a8
 
 };
 
