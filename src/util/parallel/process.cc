//
// BAGEL - Brilliantly Advanced General Electronic Structure Library
// Filename: process.cc
// Copyright (C) 2012 Toru Shiozaki
//
// Author: Toru Shiozaki <shiozaki@northwestern.edu>
// Maintainer: Shiozaki group
//
// This file is part of the BAGEL package.
//
// This program is free software: you can redistribute it and/or modify
// it under the terms of the GNU General Public License as published by
// the Free Software Foundation, either version 3 of the License, or
// (at your option) any later version.
//
// This program is distributed in the hope that it will be useful,
// but WITHOUT ANY WARRANTY; without even the implied warranty of
// MERCHANTABILITY or FITNESS FOR A PARTICULAR PURPOSE.  See the
// GNU General Public License for more details.
//
// You should have received a copy of the GNU General Public License
// along with this program.  If not, see <http://www.gnu.org/licenses/>.
//

#include <cassert>
#include <src/util/parallel/process.h>
#include <src/util/parallel/mpi_interface.h>

using namespace std;
using namespace bagel;

Process::Process() : print_level_(3), muted_(false) {
<<<<<<< HEAD
  int rank;
#ifdef HAVE_MPI_H
  MPI_Comm_rank(MPI_COMM_WORLD, &rank);
#else
  rank = 0;
#endif
=======
#ifdef HAVE_MPI_H
  int rank;
  MPI_Comm_rank(MPI_COMM_WORLD, &rank);
>>>>>>> 46b7ca08
  if (rank != 0) {
    cout_orig = cout.rdbuf();
    cout.rdbuf(ss_.rdbuf());
    muted_ = true;
  }
#endif
}

Process::~Process() {
  if (muted_)
    cout.rdbuf(cout_orig);
}

void Process::cout_on() {
  if (mpi__->rank() != 0) {
    assert(muted_);
    cout.rdbuf(cout_orig);
    muted_ = false;
  }
}


void Process::cout_off() {
  if (mpi__->rank() != 0) {
    assert(!muted_);
    cout.rdbuf(ss_.rdbuf());
    muted_ = true;
  }
}<|MERGE_RESOLUTION|>--- conflicted
+++ resolved
@@ -30,18 +30,9 @@
 using namespace bagel;
 
 Process::Process() : print_level_(3), muted_(false) {
-<<<<<<< HEAD
-  int rank;
-#ifdef HAVE_MPI_H
-  MPI_Comm_rank(MPI_COMM_WORLD, &rank);
-#else
-  rank = 0;
-#endif
-=======
 #ifdef HAVE_MPI_H
   int rank;
   MPI_Comm_rank(MPI_COMM_WORLD, &rank);
->>>>>>> 46b7ca08
   if (rank != 0) {
     cout_orig = cout.rdbuf();
     cout.rdbuf(ss_.rdbuf());
