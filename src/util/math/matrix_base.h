--- conflicted
+++ resolved
@@ -367,15 +367,9 @@
     DataType& operator()(size_t i, size_t j) { return element(i, j); }
     DataType& element(size_t i, size_t j) { return *element_ptr(i, j); }
     DataType* element_ptr(size_t i, size_t j) { return data()+i+j*ndim(); }
-<<<<<<< HEAD
-    DataType* element_ptr1(size_t n) { return data()+n; }
-    const DataType& element(size_t i, size_t j) const { return (*this)(i, j); }
-=======
     const DataType& operator()(size_t i, size_t j) const { return element(i, j); }
     const DataType& element(size_t i, size_t j) const { return *element_ptr(i, j); }
->>>>>>> fc264cac
     const DataType* element_ptr(size_t i, size_t j) const { return data()+i+j*ndim(); }
-    const DataType* element_ptr1(size_t n) const { return data()+n; }
 
     void ax_plus_y(const DataType a, const std::shared_ptr<const Matrix_base<DataType>> o) { ax_plus_y_impl(a, *o); }
     DataType dot_product(const std::shared_ptr<const Matrix_base<DataType>> o) const { return dot_product_impl(*o); }
