//
// BAGEL - Parallel electron correlation program.
// Filename: input.cc
// Copyright (C) 2013 Toru Shiozaki
//
// Author: Toru Shiozaki <shiozaki@northwestern.edu>
// Maintainer: Shiozaki group
//
// This file is part of the BAGEL package.
//
// The BAGEL package is free software; you can redistribute it and\/or modify
// it under the terms of the GNU Library General Public License as published by
// the Free Software Foundation; either version 2, or (at your option)
// any later version.
//
// The BAGEL package is distributed in the hope that it will be useful,
// but WITHOUT ANY WARRANTY; without even the implied warranty of
// MERCHANTABILITY or FITNESS FOR A PARTICULAR PURPOSE.  See the
// GNU Library General Public License for more details.
//
// You should have received a copy of the GNU Library General Public License
// along with the BAGEL package; see COPYING.  If not, write to
// the Free Software Foundation, 675 Mass Ave, Cambridge, MA 02139, USA.
//

#include <src/util/input.h>
#include <boost/property_tree/json_parser.hpp>

using namespace bagel;
using namespace std;

PTree::PTree(const std::string& input) {
  boost::property_tree::json_parser::read_json(input, data_);
}


//Dereference operator - return the current node's data.
const std::shared_ptr<const PTree> PTreeIterator::operator*() { return make_shared<const PTree>(current->second); }

PTreeIterator PTree::begin() const { return PTreeIterator(data_.begin()); }
<<<<<<< HEAD
PTreeIterator PTree::end()   const { return PTreeIterator(data_.end());   }   
=======
PTreeIterator PTree::end()   const { return PTreeIterator(data_.end());   }   

void PTree::print() const {
  write_json(cout, data_);
}
>>>>>>> 7a44b0a8
<|MERGE_RESOLUTION|>--- conflicted
+++ resolved
@@ -38,12 +38,8 @@
 const std::shared_ptr<const PTree> PTreeIterator::operator*() { return make_shared<const PTree>(current->second); }
 
 PTreeIterator PTree::begin() const { return PTreeIterator(data_.begin()); }
-<<<<<<< HEAD
-PTreeIterator PTree::end()   const { return PTreeIterator(data_.end());   }   
-=======
 PTreeIterator PTree::end()   const { return PTreeIterator(data_.end());   }   
 
 void PTree::print() const {
   write_json(cout, data_);
-}
->>>>>>> 7a44b0a8
+}