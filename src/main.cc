--- conflicted
+++ resolved
@@ -29,12 +29,8 @@
 #include <src/opt/optimize.h>
 #include <src/london/reference_london.h>
 #include <src/molecule/localization.h>
-<<<<<<< HEAD
-#include <src/meh/construct_meh.h>
+#include <src/asd/construct_asd.h>
 #include <src/asd_dmrg/rasd.h>
-=======
-#include <src/asd/construct_asd.h>
->>>>>>> 3c706b04
 #include <src/util/archive.h>
 
 // debugging
@@ -140,16 +136,11 @@
 
         *geom = *dimer->sgeom();
         ref = dimer->sref();
-<<<<<<< HEAD
-      } else if (title == "meh") {
-          auto meh = construct_MEH(itree, dimer);
-          meh->compute();
+      } else if (title == "asd") {
+          auto asd = construct_ASD(itree, dimer);
+          asd->compute();
       } else if (title == "asd_dmrg") {
           auto asd = make_shared<RASD>(itree, dimer);
-=======
-      } else if (title == "asd") {
-          auto asd = construct_ASD(itree, dimer);
->>>>>>> 3c706b04
           asd->compute();
       } else if (title == "localize") {
         if (ref == nullptr) throw runtime_error("Localize needs a reference");
