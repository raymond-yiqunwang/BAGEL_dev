//
// BAGEL - Brilliantly Advanced General Electronic Structure Library
// Filename: main.cc
// Copyright (C) 2009 Toru Shiozaki
//
// Author: Toru Shiozaki <shiozaki@northwestern.edu>
// Maintainer: Shiozaki group
//
// This file is part of the BAGEL package.
//
// This program is free software: you can redistribute it and/or modify
// it under the terms of the GNU General Public License as published by
// the Free Software Foundation, either version 3 of the License, or
// (at your option) any later version.
//
// This program is distributed in the hope that it will be useful,
// but WITHOUT ANY WARRANTY; without even the implied warranty of
// MERCHANTABILITY or FITNESS FOR A PARTICULAR PURPOSE.  See the
// GNU General Public License for more details.
//
// You should have received a copy of the GNU General Public License
// along with this program.  If not, see <http://www.gnu.org/licenses/>.
//

#include <src/global.h>
#include <src/pt2/mp2/mp2grad.h>
#include <src/grad/force.h>
#include <src/grad/hess.h>
#include <src/opt/optimize.h>
#include <src/wfn/localization.h>
#include <src/asd/construct_asd.h>
#include <src/asd/orbital/construct_asd_orbopt.h>
#include <src/asd/dmrg/orbopt/asd_dmrg_second.h>
#include <src/asd/dmrg/rasd.h>
#include <src/asd/multisite/multisite.h>
#include <src/util/exception.h>
#include <src/util/archive.h>
#include <src/util/io/moldenout.h>

using namespace std;
using namespace bagel;

int main(int argc, char** argv) {

  static_variables();
  print_header();

  try {

    const bool input_provided = argc == 2;
    if (!input_provided) {
      throw runtime_error("no input file provided");
    }
    const string input = argv[1];

    auto idata = make_shared<const PTree>(input);

    shared_ptr<const Geometry> geom;
    shared_ptr<const Reference> ref;
    shared_ptr<Dimer> dimer;

    map<string, shared_ptr<const void>> saved;
    bool dodf = true;
    bool dofmm = false;

    // timer for each method
    Timer timer(-1);

    shared_ptr<const PTree> keys = idata->get_child("bagel");

    for (auto& itree : *keys) {

      const string title = to_lower(itree->get<string>("title", ""));
      if (title.empty()) throw runtime_error("title is missing in one of the input blocks");

      if (title == "molecule") {
        geom = geom ? make_shared<Geometry>(*geom, itree) : make_shared<Geometry>(itree);
        if (itree->get<bool>("restart", false))
          ref.reset();
        if (ref) ref = ref->project_coeff(geom);
        if (!itree->get<string>("molden_file", "").empty())
          ref = make_shared<Reference>(geom, itree);
      } else {
        if (!geom) {
          if (title != "continue" && !(title == "relsmith" && itree->get<string>("method", "") == "continue") && title != "load_ref")
            throw runtime_error("molecule block is missing");
        } else {
          if (!itree->get<bool>("df",true)) dodf = false;
          if (dodf && !geom->df() && !geom->do_periodic_df() && !dofmm) throw runtime_error("It seems that DF basis was not specified in molecule block");
        }
      }

      if ((title == "smith" || title == "relsmith" || title == "fci") && ref == nullptr)
        if (itree->get<string>("method", "") != "continue")
          throw runtime_error(title + " needs a reference");

      if (title == "optimize") {

        auto opt = make_shared<Optimize>(itree, geom, ref);
        opt->compute();
        ref = opt->conv_to_ref();
        geom = opt->geometry();

      } else if (title == "forces" || title == "force" || title == "nacme" || title == "dgrad") {
        // "forces" does many force calculations at once (SA-CASSCF and MS-CASPT2)

        auto opt = make_shared<Force>(itree, geom, ref);
        opt->compute();

      } else if (title == "hessian") {

        auto hess = make_shared<Hess>(itree, geom, ref);
        hess->compute();
        ref = hess->conv_to_ref();

#ifndef DISABLE_SERIALIZATION
      } else if (title == "load_ref") {
        const string name = itree->get<string>("file", "reference");
        if (name == "") throw runtime_error("Please provide a filename for the Reference object to be read.");
        IArchive archive(name);
        shared_ptr<Reference> ptr;
        archive >> ptr;
        ref = shared_ptr<Reference>(ptr);
        if (itree->get<bool>("continue_geom", true)) {
          cout << endl << "  Using the geometry in the archive file " << endl << endl;
          geom = ref->geom();
        } else {
          cout << endl << "  Using the coefficient projected to the input geometry " << endl << endl;
          ref = ref->project_coeff(geom);
        }
        if (itree->get<bool>("extract_average_rdms", false)) {
          vector<int> rdm_states = itree->get_vector<int>("rdm_state");
          ref = ref->extract_average_rdm(rdm_states);
        }

      } else if (title == "save_ref") {
        const string name = itree->get<string>("file", "reference");
        OArchive archive(name);
        archive << ref;
#endif
      } else if (title == "dimerize") { // dimerize forms the dimer object, does a scf calculation, and then localizes
        const string form = itree->get<string>("form", "displace");
        if (form == "d" || form == "disp" || form == "displace") {
          if (static_cast<bool>(ref))
            dimer = make_shared<Dimer>(itree, ref);
          else
            throw runtime_error("dimerize needs a reference calculation (for now)");
        } else if (form == "r" || form == "refs") {
          vector<shared_ptr<const Reference>> dimer_refs;
          auto units = itree->get_vector<string>("refs", 2);
          for (auto& ikey : units) {
            auto tmp = saved.find(ikey);
            if (tmp == saved.end()) throw runtime_error(string("No reference found with name: ") + ikey);
            else dimer_refs.push_back(static_pointer_cast<const Reference>(tmp->second));
          }

          dimer = make_shared<Dimer>(itree, dimer_refs.at(0), dimer_refs.at(1));
        } else if (form == "linked") {
          dimer = make_shared<Dimer>(itree, ref, /*linked=*/true);
        }

        dimer->scf(itree);

        geom = dimer->sgeom();
        ref = dimer->sref();
      } else if (title == "asd") {
        auto asd = construct_ASD(itree, dimer);
        asd->compute();
      } else if (title == "asd_orbitaloptimize" || title == "asd_orbopt") {
        auto asd = construct_ASD_OrbOpt(itree, dimer);
        asd->compute();
        ref = dimer->sref();
      } else if (title == "multisite") {
<<<<<<< HEAD
        const int nsites = itree->get<int>("nsites");
        multisite = make_shared<MultiSite>(itree, ref, nsites);
        multisite->compute();
        ref = multisite->sref();
        geom = ref->geom();
      } else if (title == "asd_dmrg") {
          if (!multisite)
            throw runtime_error("multisite must be called before asd_dmrg");
          auto asd = make_shared<RASD>(itree, multisite);
          asd->compute();
      } else if (title == "asd_dmrg_orbopt") {
          auto asd_dmrg_orbopt = make_shared<ASD_DMRG_Second>(itree, ref);
          asd_dmrg_orbopt->compute();
=======
        auto multisite = make_shared<MultiSite>(itree, ref);
        ref = multisite->mref();
      } else if (title == "asd_dmrg") {
          auto asd_dmrg = make_shared<RASD>(itree, ref);
          asd_dmrg->project_active();
          asd_dmrg->sweep();
          ref = asd_dmrg->sref();
>>>>>>> d6e810f9
      } else if (title == "localize") {
        if (ref == nullptr) throw runtime_error("Localize needs a reference");

        string localizemethod = itree->get<string>("algorithm", "pm");
        shared_ptr<OrbitalLocalization> localization;
        if (localizemethod == "region") {
          localization = make_shared<RegionLocalization>(itree, ref);
        }
        else if (localizemethod == "pm" || localizemethod == "pipek" || localizemethod == "mezey" || localizemethod == "pipek-mezey")
          localization = make_shared<PMLocalization>(itree, ref);
        else throw runtime_error("Unrecognized orbital localization method");

        shared_ptr<const Coeff> new_coeff = make_shared<const Coeff>(*localization->localize());
        ref = make_shared<const Reference>(*ref, new_coeff);

      } else if (title == "print") {

        const bool orbitals = itree->get<bool>("orbitals", false);
        const bool vibration = itree->get<bool>("vibration", false);
        const string out_file = itree->get<string>("file", "out.molden");

        if (mpi__->rank() == 0) {
          MoldenOut mfs(out_file);
          mfs << geom;
          if (orbitals || vibration) mfs << ref;
        }
      } else {
        // otherwise, they are considered single point energy calculation
        tie(ignore, ref) = get_energy(title, itree, geom, ref);
      }

      // Save functionality
      string saveref = itree->get<string>("saveref", "");
      if (saveref != "") { saved.insert(make_pair(saveref, static_pointer_cast<const void>(ref))); }

      cout << endl;
      mpi__->barrier();
      timer.tick_print("Method: " + title);
      cout << endl;

    }

    print_footer();

  } catch (const Termination& e) {
    cout << "  -- Termination requested --" << endl;
    cout << "  message: " << e.what() << endl;
    print_footer();
  } catch (const exception& e) {
    resources__->proc()->cout_on();
    if (mpi__->size() > 1)
      cout << "  ERROR ON MPI PROCESS " << mpi__->rank() << ": EXCEPTION RAISED:  " << e.what() << endl;
    else
      cout << "  ERROR: EXCEPTION RAISED:  " << e.what() << endl;
    resources__->proc()->cout_off();
  } catch (...) {
    throw;
  }

  return 0;
}
<|MERGE_RESOLUTION|>--- conflicted
+++ resolved
@@ -30,7 +30,6 @@
 #include <src/wfn/localization.h>
 #include <src/asd/construct_asd.h>
 #include <src/asd/orbital/construct_asd_orbopt.h>
-#include <src/asd/dmrg/orbopt/asd_dmrg_second.h>
 #include <src/asd/dmrg/rasd.h>
 #include <src/asd/multisite/multisite.h>
 #include <src/util/exception.h>
@@ -171,21 +170,6 @@
         asd->compute();
         ref = dimer->sref();
       } else if (title == "multisite") {
-<<<<<<< HEAD
-        const int nsites = itree->get<int>("nsites");
-        multisite = make_shared<MultiSite>(itree, ref, nsites);
-        multisite->compute();
-        ref = multisite->sref();
-        geom = ref->geom();
-      } else if (title == "asd_dmrg") {
-          if (!multisite)
-            throw runtime_error("multisite must be called before asd_dmrg");
-          auto asd = make_shared<RASD>(itree, multisite);
-          asd->compute();
-      } else if (title == "asd_dmrg_orbopt") {
-          auto asd_dmrg_orbopt = make_shared<ASD_DMRG_Second>(itree, ref);
-          asd_dmrg_orbopt->compute();
-=======
         auto multisite = make_shared<MultiSite>(itree, ref);
         ref = multisite->mref();
       } else if (title == "asd_dmrg") {
@@ -193,7 +177,6 @@
           asd_dmrg->project_active();
           asd_dmrg->sweep();
           ref = asd_dmrg->sref();
->>>>>>> d6e810f9
       } else if (title == "localize") {
         if (ref == nullptr) throw runtime_error("Localize needs a reference");
 
