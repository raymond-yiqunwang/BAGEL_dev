--- conflicted
+++ resolved
@@ -33,11 +33,7 @@
 
   shared_ptr<const DFDist> df = fci->geom()->df();
   const size_t nocc = nclosed+nact;
-<<<<<<< HEAD
-  shared_ptr<const MatView> cc = coeff->slice(0, nocc);
-=======
   const MatView cc = coeff->slice(0, nocc);
->>>>>>> 2ee5cd9c
 
   shared_ptr<RDM<1>> rdm1_av = fci->rdm1_av();
   shared_ptr<RDM<2>> rdm = fci->rdm2_av();
