//
// BAGEL - Parallel electron correlation program.
// Filename: jkop.h
// Copyright (C) 2012 Toru Shiozaki
//
// Author: Toru Shiozaki <shiozaki@northwestern.edu>
// Maintainer: Shiozaki group
//
// This file is part of the BAGEL package.
//
// The BAGEL package is free software; you can redistribute it and/or modify
// it under the terms of the GNU Library General Public License as published by
// the Free Software Foundation; either version 3, or (at your option)
// any later version.
//
// The BAGEL package is distributed in the hope that it will be useful,
// but WITHOUT ANY WARRANTY; without even the implied warranty of
// MERCHANTABILITY or FITNESS FOR A PARTICULAR PURPOSE.  See the
// GNU Library General Public License for more details.
//
// You should have received a copy of the GNU Library General Public License
// along with the BAGEL package; see COPYING.  If not, write to
// the Free Software Foundation, 675 Mass Ave, Cambridge, MA 02139, USA.
//


#ifndef __SRC_CASSCF_JKOP_H
#define __SRC_CASSCF_JKOP_H

// implements external operators.
#include <src/fci/fci.h>

namespace bagel {

class JKop {
  protected:
    // CAUTION packing is different between J and K ops
    std::shared_ptr<Matrix> jdata_;
    std::shared_ptr<Matrix> data_;
    const std::shared_ptr<FCI> fci_;
    const std::shared_ptr<const Coeff> coeff_;
    const size_t nocc_;
    const size_t nclosed_;
    const size_t nbasis_;

  public:
    JKop(const std::shared_ptr<const DFDist> df, const std::shared_ptr<const Coeff> c, const std::shared_ptr<const Matrix> hcore,
         const std::shared_ptr<FCI> fci, const size_t nocc, const size_t nclosed, const size_t nact)
    : fci_(fci), coeff_(c), nocc_(nocc), nclosed_(nclosed), nbasis_(df->nbasis0()) {

<<<<<<< HEAD
      std::shared_ptr<const MatView> ocoeff = coeff_->slice(0, nocc);
=======
      const MatView ocoeff = coeff_->slice(0, nocc);
>>>>>>> 2ee5cd9c
      assert(nclosed+nact == nocc);
      assert(df->nbasis0() == df->nbasis1());
      // K operator // (ai|ai)
      std::shared_ptr<DFHalfDist> half = df->compute_half_transform(ocoeff)->apply_J();
      data_ = half->form_4index(half, 1.0);

      // J operator // (aa|ii)
      std::shared_ptr<DFFullDist> full = half->compute_second_transform(ocoeff);
      jdata_ = full->form_4index(df, 1.0);

      // contruct 2RDM
      std::shared_ptr<RDM<1>> rdm1_av = fci->rdm1_av();
      std::shared_ptr<RDM<2>> rdm = fci->rdm2_av();
      std::unique_ptr<double[]> rdm2all(new double[nocc*nocc*nocc*nocc]);
      std::unique_ptr<double[]> rdm2allk(new double[nocc*nocc*nocc*nocc]);
      std::fill(rdm2all.get(), rdm2all.get()+nocc*nocc*nocc*nocc, 0.0);
      // closed-closed
      for (int i = 0; i != nclosed; ++i) {
        for (int j = 0; j != nclosed; ++j) {
          rdm2all[j+nocc*(j+nocc*(i+nocc*i))] += 4.0;
          rdm2all[j+nocc*(i+nocc*(i+nocc*j))] -= 2.0;
        }
      }
      // active-active
      for (int i = 0; i != nact; ++i) {
        for (int j = 0; j != nact; ++j) {
          for (int k = 0; k != nact; ++k) {
            std::copy_n(rdm->data()+nact*(k+nact*(j+nact*i)), nact, rdm2all.get()+nclosed+nocc*(k+nclosed+nocc*(j+nclosed+nocc*(i+nclosed))));
          }
        }
      }
      // active-closed
      for (int i = 0; i != nclosed; ++i) {
        for (int j = 0; j != nact; ++j) {
          for (int k = 0; k != nact; ++k) {
            rdm2all[i+nocc*(i+nocc*(k+nclosed+nocc*(j+nclosed)))] += rdm1_av->element(k,j) * 2.0;
            rdm2all[k+nclosed+nocc*(j+nclosed+nocc*(i+nocc*(i)))] += rdm1_av->element(k,j) * 2.0;
            rdm2all[i+nocc*(k+nclosed+nocc*(j+nclosed+nocc*(i)))] -= rdm1_av->element(k,j);
            rdm2all[k+nclosed+nocc*(i+nocc*(i+nocc*(j+nclosed)))] -= rdm1_av->element(k,j);
          }
        }
      }
      // sort RDM for K
      for (int i = 0; i != nocc; ++i) {
        for (int j = 0; j != nocc; ++j) {
          for (int k = 0; k != nocc; ++k) {
            std::copy_n(rdm2all.get()+nocc*(j+nocc*(k+nocc*i)), nocc, rdm2allk.get()+nocc*(k+nocc*(j+nocc*i)));
          }
        }
      }
      // sort K
      // after here buf contains K as (aa|ii)
      std::unique_ptr<double[]> buf(new double[nocc*nocc*nbasis_*nbasis_]);
      for (int i = 0; i != nocc; ++i) {
        for (int j = 0; j != nocc; ++j) {
          for (int k = 0; k != nbasis_; ++k) {
            for (int l = 0; l != nbasis_; ++l) {
              buf[l+nbasis_*(k+nbasis_*(j+nocc*i))] = data_->element(j+nocc*l,i+nocc*k);
            }
          }
        }
      }
      // first K contribution to G operator
      dgemm_("N", "N", nbasis_*nbasis_, nocc*nocc, nocc*nocc, 2.0, buf.get(), nbasis_*nbasis_, rdm2allk.get(), nocc*nocc, 0.0, data_->data(), nbasis_*nbasis_);
      // second J contribution to G operator
      dgemm_("N", "N", nbasis_*nbasis_, nocc*nocc, nocc*nocc, 1.0, jdata_->data(), nbasis_*nbasis_, rdm2all.get(), nocc*nocc, 1.0, data_->data(), nbasis_*nbasis_);
      // last h contribution
      size_t icnt = 0lu;
      for (int i = 0; i != nocc; ++i) {
        for (int j = 0; j != nocc; ++j, icnt += nbasis_*nbasis_) {
          if (i >= nclosed && j >= nclosed) {
            blas::ax_plus_y_n(rdm1_av->element(j-nclosed,i-nclosed), hcore->data(), nbasis_*nbasis_, data_->data()+icnt);
          } else if (i == j) {
            blas::ax_plus_y_n(2.0, hcore->data(), nbasis_*nbasis_, data_->data()+icnt);
          }
        }
      }
    }
    ~JKop() {}

    std::shared_ptr<Matrix> contract(const std::shared_ptr<Matrix> in) {
      auto out = std::make_shared<Matrix>(nbasis_, nbasis_);
      const int nocc = nocc_;
      for (int i = 0; i != nocc; ++i) {
        for (int j = 0; j != nocc; ++j) {
          for (int k = 0; k != nbasis_; ++k) {
            out->element(k, i) += 2.0*ddot_(nbasis_, in->element_ptr(0,j), 1, data_->data()+nbasis_*(k+nbasis_*(j+nocc*i)), 1);
          }
        }
      }
      return out;
    }

    std::shared_ptr<Matrix> denom() const {
      const size_t nbasis = nbasis_;
      auto out = std::make_shared<Matrix>(nbasis, nbasis);
      const int nocc = nocc_;
      const int nclosed = nclosed_;
      auto tmp = std::make_shared<Matrix>(nbasis, nocc);
      // TODO this is an awful code.
      // first transform to MO
      {
        std::unique_ptr<double[]> buf(new double[nocc*nocc*nbasis*nbasis]);
        dgemm_("T", "N", nbasis, nocc*nocc*nbasis, nbasis, 1.0, coeff_->data(), nbasis, data_->data(), nbasis, 0.0, buf.get(), nbasis);
        for (int i = 0; i != nocc*nocc; ++i) {
          dgemm_("N", "N", nbasis, nbasis, nbasis, 1.0, buf.get()+i*nbasis*nbasis, nbasis, coeff_->data(), nbasis,
                                                   0.0, data_->data()+i*nbasis*nbasis, nbasis);
        }
      }

      // virtual-occ part
      out->fill(1.0e100);
      for (int i = 0; i != nocc; ++i) {
        for (int j = nocc; j != nbasis; ++j) {
          out->element(j, i) = out->element(i, j) = 2.0*jdata_->element(j+nbasis*j, i+nocc*i); // FIXME -- is this right?? looks as if it accesses to Jop
        }
      }
      // occ-occ part
      for (int i = 0; i != nclosed; ++i) {
        for (int j = nclosed; j != nocc; ++j) {
          out->element(j, i) = out->element(i, j) = (2.0*data_->element(j+nbasis*j, i+nocc*i) - 2.0*data_->element(i+nbasis*i, j+nocc*j));
        }
      }
      return out;
    }

};

}

#endif<|MERGE_RESOLUTION|>--- conflicted
+++ resolved
@@ -48,11 +48,7 @@
          const std::shared_ptr<FCI> fci, const size_t nocc, const size_t nclosed, const size_t nact)
     : fci_(fci), coeff_(c), nocc_(nocc), nclosed_(nclosed), nbasis_(df->nbasis0()) {
 
-<<<<<<< HEAD
-      std::shared_ptr<const MatView> ocoeff = coeff_->slice(0, nocc);
-=======
       const MatView ocoeff = coeff_->slice(0, nocc);
->>>>>>> 2ee5cd9c
       assert(nclosed+nact == nocc);
       assert(df->nbasis0() == df->nbasis1());
       // K operator // (ai|ai)
