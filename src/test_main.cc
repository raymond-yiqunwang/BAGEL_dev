//
// BAGEL - Parallel electron correlation program.
// Filename: test_main.cc
// Copyright (C) 2012 Toru Shiozaki
//
// Author: Toru Shiozaki <shiozaki@northwestern.edu>
// Maintainer: Shiozaki group
//
// This file is part of the BAGEL package.
//
// The BAGEL package is free software; you can redistribute it and/or modify
// it under the terms of the GNU Library General Public License as published by
// the Free Software Foundation; either version 3, or (at your option)
// any later version.
//
// The BAGEL package is distributed in the hope that it will be useful,
// but WITHOUT ANY WARRANTY; without even the implied warranty of
// MERCHANTABILITY or FITNESS FOR A PARTICULAR PURPOSE.  See the
// GNU Library General Public License for more details.
//
// You should have received a copy of the GNU Library General Public License
// along with the BAGEL package; see COPYING.  If not, write to
// the Free Software Foundation, 675 Mass Ave, Cambridge, MA 02139, USA.
//


#define BOOST_TEST_DYN_LINK
#define BOOST_TEST_MODULE Suites

#include <stddef.h>
#include <array>
#include <fstream>
#include <memory>
#include <stdexcept>
#include <boost/test/unit_test.hpp>
#include <src/parallel/resources.h>
#include <src/parallel/mpi_interface.h>
#include <src/input/input.h>

using namespace bagel;

Resources b(8);
Resources* bagel::resources__ = &b;
static int argc = 0;
static char** argv;
static MPI_Interface c;
MPI_Interface* bagel::mpi__ = &c;

static double THRESH = 1.0e-8;

bool compare(const double a, const double b, const double thr = THRESH) { return fabs(a-b) < thr; };

template<class T>
bool compare(const T a, const T b, const double thr = THRESH) {
 if (a.size() != b.size()) throw std::logic_error("comparing vectors with different sizes");
 bool out = true;
 for (auto i = a.begin(), j = b.begin(); i != a.end(); ++i, ++j) out &= compare(*i, *j, thr);
 return out;
}

#include <src/scf/test_scf.cc>

#include <src/ks/test_ks.cc>

#include <src/rel/test_rel.cc>

#include <src/prop/test_prop.cc>

#include <src/mp2/test_mp2.cc>

#include <src/casscf/test_casscf.cc>

#include <src/fci/test_fci.cc>

<<<<<<< HEAD
#include <src/zfci/test_zfci.cc>
=======
#include <src/ras/test_ras.cc>
>>>>>>> 3ac494df

#include <src/opt/test_opt.cc>

#include <src/io/test_molden.cc>

#include <src/molecule/test_localize.cc>

#include <src/meh/test_meh.cc><|MERGE_RESOLUTION|>--- conflicted
+++ resolved
@@ -72,11 +72,9 @@
 
 #include <src/fci/test_fci.cc>
 
-<<<<<<< HEAD
 #include <src/zfci/test_zfci.cc>
-=======
+
 #include <src/ras/test_ras.cc>
->>>>>>> 3ac494df
 
 #include <src/opt/test_opt.cc>
 
