//
// BAGEL - Parallel electron correlation program.
// Filename: determinants.h
// Copyright (C) 2012 Toru Shiozaki
//
// Author: Toru Shiozaki <shiozaki@northwestern.edu>
// Maintainer: Shiozaki group
//
// This file is part of the BAGEL package.
//
// The BAGEL package is free software; you can redistribute it and\/or modify
// it under the terms of the GNU Library General Public License as published by
// the Free Software Foundation; either version 2, or (at your option)
// any later version.
//
// The BAGEL package is distributed in the hope that it will be useful,
// but WITHOUT ANY WARRANTY; without even the implied warranty of
// MERCHANTABILITY or FITNESS FOR A PARTICULAR PURPOSE.  See the
// GNU Library General Public License for more details.
//
// You should have received a copy of the GNU Library General Public License
// along with the BAGEL package; see COPYING.  If not, write to
// the Free Software Foundation, 675 Mass Ave, Cambridge, MA 02139, USA.
//


#ifndef __SRC_NEWFCI_DETERMINANTS_H
#define __SRC_NEWFCI_DETERMINANTS_H

#include <memory>
#include <tuple>
#include <string>
#include <cmath>
#include <iostream>
#include <iomanip>
#include <vector>
#include <map>
#include <bitset>

#include <src/util/constants.h>

#ifdef USE_SSE42_INTRINSICS
#include <nmmintrin.h>
#endif

namespace bagel {

/*
static int numofbits(unsigned int bits) {
#ifndef USE_SSE42_INTRINSICS
  bits = (bits & 0x55555555) + (bits >> 1 & 0x55555555); bits = (bits & 0x33333333) + (bits >> 2 & 0x33333333);
  bits = (bits & 0x0f0f0f0f) + (bits >> 4 & 0x0f0f0f0f); bits = (bits & 0x00ff00ff) + (bits >> 8 & 0x00ff00ff);
  return (bits & 0x0000ffff) + (bits >>16 & 0x0000ffff); // can be cheaper, but it is fine for the time being...
#else
  return _mm_popcnt_u32(bits); // i7 or later
#endif
};
*/

// implements a determinant space
class NewDeterminants {
  friend class Space; // TODO Is this correct?

  protected:
    // assuming that the number of active orbitals are the same in alpha and beta.
    const int norb_;

    const int nelea_;
    const int neleb_;

    const bool compress_;

    /* Links to other determinant spaces accessible by one annihilation or creation operation */
    std::shared_ptr<NewDeterminants> detaddalpha_;
    std::shared_ptr<NewDeterminants> detaddbeta_;
    std::shared_ptr<NewDeterminants> detremalpha_;
    std::shared_ptr<NewDeterminants> detrembeta_;

    // Knowles & Handy lexical mapping
    std::vector<unsigned int> zkl_; // contains zkl (Two dimenional array. See the public function).
    // string lists
    std::vector<std::bitset<nbit__> > stringa_;
    std::vector<std::bitset<nbit__> > stringb_;

    // lexical maps (Zkl)
    void const_lexical_mapping_();
    // alpha and beta string lists
    void const_string_lists_();
    // single displacement vectors Phi's
    template <int>
    void const_phis_(const std::vector<std::bitset<nbit__> >& string,
                     std::vector<std::vector<std::tuple<unsigned int, int, unsigned int> > >& target);

<<<<<<< HEAD
=======
    int sign(std::bitset<nbit__> bit, int i, int j) {
      // masking irrelevant bits
      std::bitset<nbit__> ii(~((1 << (std::min(i,j)+1)) - 1));
      std::bitset<nbit__> jj(((1 << (std::max(i,j))) - 1));
      bit = (bit & ii) & jj;
      return 1 - ((bit.count() & 1) << 1);
    };

    // maps bit to lexical numbers.
    template <int spin> unsigned int lexical(std::bitset<nbit__> bit) const {
      unsigned int out = 0;
      int k = 0;
      for (int i = 0; i != norb_; ++i)
        if (bit[i]) { out += zkl(k,i, spin); ++k; }
      return out;
    };

>>>>>>> 63425960
    // this is slow but robust implementation of bit to number converter.
    std::vector<int> bit_to_numbers(std::bitset<nbit__> bit) const {
      std::vector<int> out;
      for (int i = 0; i != bit.size(); ++i) if (bit[i]) out.push_back(i);
      return out;
    };

    // some utility functions
    unsigned int& zkl(int i, int j, int spin) { return zkl_[i*norb_+j+spin*nelea_*norb_]; };
    const unsigned int& zkl(int i, int j, int spin) const { return zkl_[i*norb_+j+spin*nelea_*norb_]; };

    // configuration list i^dagger j
    std::vector<std::vector<std::tuple<unsigned int, int, unsigned int> > > phia_;
    std::vector<std::vector<std::tuple<unsigned int, int, unsigned int> > > phib_;

    // configuration list i^dagger
    std::vector<std::vector<std::tuple<unsigned int, int, unsigned int> > > phiupa_;
    std::vector<std::vector<std::tuple<unsigned int, int, unsigned int> > > phiupb_;

    // configuration list i
    std::vector<std::vector<std::tuple<unsigned int, int, unsigned int> > > phidowna_;
    std::vector<std::vector<std::tuple<unsigned int, int, unsigned int> > > phidownb_;

  public:
    NewDeterminants(const int norb, const int nelea, const int neleb, const bool compress = true);
    ~NewDeterminants() {};

    // static constants
    static const int Alpha = 0;
    static const int Beta = 1;

    // string size
    std::tuple<int, int> len_string() const { return std::make_tuple(stringa_.size(), stringb_.size()); };

    size_t lena() const { return stringa_.size(); };
    size_t lenb() const { return stringb_.size(); };

    std::string print_bit(std::bitset<nbit__> bit) const {
      std::string out;
      for (int i = 0; i != norb_; ++i) { if (bit[i]) { out += "1"; } else { out += "."; } }
      return out;
    };

    std::string print_bit(std::bitset<nbit__> bit1, std::bitset<nbit__> bit2) const {
      std::string out;
      for (int i = 0; i != norb_; ++i) {
        if (bit1[i] && bit2[i]) { out += "2"; }
        else if (bit1[i]) { out += "a"; }
        else if (bit2[i]) { out += "b"; }
        else { out += "."; }
      }
      return out;
    };

    int sign(std::bitset<nbit__> bit, int i, int j) {
      // masking irrelevant bits
      std::bitset<nbit__> ii(~((1 << (std::min(i,j)+1)) - 1));
      std::bitset<nbit__> jj(((1 << (std::max(i,j))) - 1)); 
      bit = (bit & ii) & jj;
      return 1 - ((bit.count() & 1) << 1);
    };

    // maps bit to lexical numbers.
    template <int spin> unsigned int lexical(std::bitset<nbit__> bit) const {
      unsigned int out = 0;
      int k = 0;
      for (int i = 0; i != norb_; ++i) 
        if (bit[i]) { out += zkl(k,i, spin); ++k; }
      return out;
    };

    void print(const double* const civec, const double thr) const;
    std::bitset<nbit__> stringa(int i) { return stringa_[i]; };
    std::bitset<nbit__> stringb(int i) { return stringb_[i]; };
    const std::vector<std::bitset<nbit__> >& stringa() const { return stringa_; };
    const std::vector<std::bitset<nbit__> >& stringb() const { return stringb_; };

    std::pair<std::vector<std::tuple<int, int, int> >, double> spin_adapt(const int, std::bitset<nbit__>, std::bitset<nbit__>) const;

<<<<<<< HEAD
    int nspin() const { return nelea_ - neleb_; }; 
    int norb()  const { return norb_; };
=======
    int nspin() const { return nelea_ - neleb_; };
>>>>>>> 63425960
    int nelea() const { return nelea_; };
    int neleb() const { return neleb_; };

    const std::vector<std::tuple<unsigned int, int, unsigned int> >& phia(const int i) const { return phia_[i]; };
    const std::vector<std::tuple<unsigned int, int, unsigned int> >& phib(const int i) const { return phib_[i]; };

    const std::vector<std::tuple<unsigned int, int, unsigned int> >& phiupa(const int i) const { return phiupa_[i]; };
    const std::vector<std::tuple<unsigned int, int, unsigned int> >& phiupb(const int i) const { return phiupb_[i]; };

    const std::vector<std::tuple<unsigned int, int, unsigned int> >& phidowna(const int i) const { return phidowna_[i]; };
    const std::vector<std::tuple<unsigned int, int, unsigned int> >& phidownb(const int i) const { return phidownb_[i]; };

    std::shared_ptr<NewDeterminants> addalpha() { return detaddalpha_;};
    std::shared_ptr<NewDeterminants> remalpha() { return detremalpha_;};
    std::shared_ptr<NewDeterminants> addbeta() { return detaddbeta_;};
    std::shared_ptr<NewDeterminants> rembeta() { return detrembeta_;};
};


// Template function that creates the single-displacement lists (step a and b in Knowles & Handy paper).
template <int spin>
void NewDeterminants::const_phis_(const std::vector<std::bitset<nbit__> >& string,
      std::vector<std::vector<std::tuple<unsigned int, int, unsigned int> > >& phi) {

  phi.clear();
  phi.resize(compress_ ? norb_*(norb_+1)/2 : norb_*norb_);
  for (auto iter = phi.begin(); iter != phi.end(); ++iter) {
    iter->reserve(string.size());
  }

  for (auto iter = string.begin(); iter != string.end(); ++iter) {
    for (unsigned int i = 0; i != norb_; ++i) { // annihilation
      // compress_ means that we store info only for i <= j
      if ((*iter)[i] && compress_) {
        const unsigned int source = lexical<spin>(*iter);
        std::bitset<nbit__> nbit = *iter; nbit.reset(i); // annihilated.
        for (unsigned int j = 0; j != norb_; ++j) { // creation
          if (!(nbit[j])) {
            std::bitset<nbit__> mbit = nbit;
            mbit.set(j);
            const int minij = std::min(i,j);
            const int maxij = std::max(i,j);
            phi[minij+((maxij*(maxij+1))>>1)].push_back(std::make_tuple(lexical<spin>(mbit), sign(mbit, i, j), source));
          }
        }
      } else if ((*iter)[i]) {
        const unsigned int source = lexical<spin>(*iter);
        std::bitset<nbit__> nbit = *iter; nbit.reset(i); // annihilated.
        for (unsigned int j = 0; j != norb_; ++j) { // creation
          if (!(nbit[j])) {
            std::bitset<nbit__> mbit = nbit;
            mbit.set(j);
            phi[i+j*norb_].push_back(std::make_tuple(lexical<spin>(mbit), sign(mbit, i, j), source));
          }
        }
      }
    }
  }

#if 0
  // sort each vectors
  for (auto iter = phi.begin(); iter != phi.end(); ++iter) {
    std::sort(iter->begin(), iter->end());
  }
#endif
};

}

#endif<|MERGE_RESOLUTION|>--- conflicted
+++ resolved
@@ -91,26 +91,6 @@
     void const_phis_(const std::vector<std::bitset<nbit__> >& string,
                      std::vector<std::vector<std::tuple<unsigned int, int, unsigned int> > >& target);
 
-<<<<<<< HEAD
-=======
-    int sign(std::bitset<nbit__> bit, int i, int j) {
-      // masking irrelevant bits
-      std::bitset<nbit__> ii(~((1 << (std::min(i,j)+1)) - 1));
-      std::bitset<nbit__> jj(((1 << (std::max(i,j))) - 1));
-      bit = (bit & ii) & jj;
-      return 1 - ((bit.count() & 1) << 1);
-    };
-
-    // maps bit to lexical numbers.
-    template <int spin> unsigned int lexical(std::bitset<nbit__> bit) const {
-      unsigned int out = 0;
-      int k = 0;
-      for (int i = 0; i != norb_; ++i)
-        if (bit[i]) { out += zkl(k,i, spin); ++k; }
-      return out;
-    };
-
->>>>>>> 63425960
     // this is slow but robust implementation of bit to number converter.
     std::vector<int> bit_to_numbers(std::bitset<nbit__> bit) const {
       std::vector<int> out;
@@ -190,12 +170,8 @@
 
     std::pair<std::vector<std::tuple<int, int, int> >, double> spin_adapt(const int, std::bitset<nbit__>, std::bitset<nbit__>) const;
 
-<<<<<<< HEAD
     int nspin() const { return nelea_ - neleb_; }; 
     int norb()  const { return norb_; };
-=======
-    int nspin() const { return nelea_ - neleb_; };
->>>>>>> 63425960
     int nelea() const { return nelea_; };
     int neleb() const { return neleb_; };
 
