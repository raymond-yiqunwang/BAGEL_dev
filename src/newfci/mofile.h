<<<<<<< HEAD

// Newint - Parallel electron correlation program.
=======
//
// BAGEL - Parallel electron correlation program.
>>>>>>> 63425960
// Filename: mofile.h
// Copyright (C) 2011 Toru Shiozaki
//
// Author: Toru Shiozaki <shiozaki@northwestern.edu>
// Maintainer: Shiozaki group
//
// This file is part of the BAGEL package.
//
// The BAGEL package is free software; you can redistribute it and\/or modify
// it under the terms of the GNU Library General Public License as published by
// the Free Software Foundation; either version 2, or (at your option)
// any later version.
//
// The BAGEL package is distributed in the hope that it will be useful,
// but WITHOUT ANY WARRANTY; without even the implied warranty of
// MERCHANTABILITY or FITNESS FOR A PARTICULAR PURPOSE.  See the
// GNU Library General Public License for more details.
//
// You should have received a copy of the GNU Library General Public License
// along with the BAGEL package; see COPYING.  If not, write to
// the Free Software Foundation, 675 Mass Ave, Cambridge, MA 02139, USA.
//



#ifndef __NEWINT_NEWFCI_MOFILE_H
#define __NEWINT_NEWFCI_MOFILE_H

#define __NEWFCI_DEBUGGING

#include <fstream>
#include <string>
#include <memory>
#include <cassert>
#include <tuple>
#include <src/wfn/reference.h>
#include <src/util/filename.h>
#include <src/scf/scf.h>
#include <src/scf/geometry.h>

namespace bagel {

class NewMOFile {

  protected:
    int nocc_;
    int nbasis_;

    bool do_df_;
    double core_energy_;

    const std::shared_ptr<const Geometry> geom_;
    const std::shared_ptr<const Reference> ref_;
    std::shared_ptr<std::fstream> file_;
    size_t sizeij_;
    long filesize_;
    std::string filename_;
    std::vector<std::shared_ptr<Shell> > basis_;
    std::vector<int> offset_;

    std::shared_ptr<Matrix1e> core_fock_;
    std::unique_ptr<double[]> mo1e_;
    std::unique_ptr<double[]> mo2e_;
    std::shared_ptr<DF_Half> mo2e_1ext_;

    size_t mo2e_1ext_size_;

    int address_(int i, int j) const {
      assert(i <= j);
      return i+((j*(j+1))>>1);
    };
    // creates integral files and returns the core energy.
    double create_Jiiii(const int, const int);

    // this sets mo1e_, core_fock_ and returns a core energy
    virtual std::tuple<std::unique_ptr<double[]>, double> compute_mo1e(const int, const int) {
      assert(false);
      std::unique_ptr<double[]> a; double b = 0.0; return std::make_tuple(std::move(a),b);
    };
    // this sets mo2e_1ext_ (half transformed DF integrals) and returns mo2e IN UNCOMPRESSED FORMAT
    virtual std::unique_ptr<double[]> compute_mo2e(const int, const int) { return std::unique_ptr<double[]>(); };

    void compress(std::unique_ptr<double[]>& buf1e, std::unique_ptr<double[]>& buf2e);

    std::shared_ptr<const Coeff> coeff_;

  public:
    NewMOFile(const std::shared_ptr<const Reference>, const int nstart, const int nfence);
    NewMOFile(const std::shared_ptr<const Reference>, const int nstart, const int nfence, const std::shared_ptr<const Coeff>);
    ~NewMOFile();

    const std::shared_ptr<const Geometry> geom() const { return geom_; };

    int sizeij() const { return sizeij_; };
    double mo1e(const size_t i) const { return mo1e_[i]; };
    double mo2e(const size_t i, const size_t j) const { return mo2e_[i+j*sizeij_]; };
    // strictly i <= j, k <= l
    #ifndef __NEWFCI_DEBUGGING
    double mo2e(const int i, const int j, const int k, const int l) const { return mo2e(address_(i,j), address_(k,l)); };
    #else
    double mo2e(const int i, const int j, const int k, const int l) const { return mo2e_[k + nocc_*j + nocc_*nocc_*l + nocc_*nocc_*nocc_*i]; };
    #endif
    double mo1e(const int i, const int j) const { return mo1e(address_(i,j)); };
    std::shared_ptr<const Matrix1e> core_fock() const { return core_fock_; };
    double* core_fock_ptr() { return core_fock_->data(); };
    double* mo1e_ptr() { return mo1e_.get(); };
    double* mo2e_ptr() { return mo2e_.get(); };
    const double* core_fock_ptr() const { return core_fock_->data(); };
    const double* mo1e_ptr() const { return mo1e_.get(); };
    const double* mo2e_ptr() const { return mo2e_.get(); };

    double core_energy() const { return core_energy_; };

    std::shared_ptr<DF_Half> mo2e_1ext() { return mo2e_1ext_; };
    std::shared_ptr<const DF_Half> mo2e_1ext() const { return mo2e_1ext_; };
    const double* mo2e_1ext_ptr() const { return mo2e_1ext_->data(); };
    void update_1ext_ints(const std::vector<double>& coeff);

};

class NewJop : public NewMOFile {
  protected:
    std::tuple<std::unique_ptr<double[]>, double> compute_mo1e(const int, const int);
    std::unique_ptr<double[]> compute_mo2e(const int, const int);
  public:
    NewJop(const std::shared_ptr<const Reference> b, const int c, const int d) : NewMOFile(b,c,d) { core_energy_ = create_Jiiii(c, d); };
    NewJop(const std::shared_ptr<const Reference> b, const int c, const int d, std::shared_ptr<const Coeff> e) : NewMOFile(b,c,d,e) { core_energy_ = create_Jiiii(c, d); };
    ~NewJop() {};
};

class NewHtilde : public NewMOFile {
  protected:
    // temp storage
    std::unique_ptr<double[]> h1_tmp_;
    std::unique_ptr<double[]> h2_tmp_;

    std::tuple<std::unique_ptr<double[]>, double> compute_mo1e(const int, const int) { return std::make_tuple(std::move(h1_tmp_), 0.0); }; 
    std::unique_ptr<double[]> compute_mo2e(const int, const int) { return std::move(h2_tmp_); };
  
  public:
    NewHtilde(const std::shared_ptr<const Reference> b, const int c, const int d, std::unique_ptr<double[]> h1, std::unique_ptr<double[]> h2)
      : NewMOFile(b,c,d), h1_tmp_(std::move(h1)), h2_tmp_(std::move(h2)) {
      core_energy_ = create_Jiiii(c, d);
    }
    ~NewHtilde() {};
};

}

#endif<|MERGE_RESOLUTION|>--- conflicted
+++ resolved
@@ -1,10 +1,5 @@
-<<<<<<< HEAD
-
-// Newint - Parallel electron correlation program.
-=======
 //
 // BAGEL - Parallel electron correlation program.
->>>>>>> 63425960
 // Filename: mofile.h
 // Copyright (C) 2011 Toru Shiozaki
 //
