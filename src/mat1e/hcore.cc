--- conflicted
+++ resolved
@@ -41,13 +41,7 @@
 
 BOOST_CLASS_EXPORT_IMPLEMENT(Hcore)
 
-<<<<<<< HEAD
-Hcore::Hcore(shared_ptr<const Molecule> mol, const bool dofmm) : Matrix1e(mol, dofmm), hso_(make_shared<HSO>(mol->nbasis())) {
-
-  init(mol);
-  fill_upper();
-=======
-Hcore::Hcore(shared_ptr<const Molecule> mol, const bool nodkh) : Matrix1e(mol), hso_(make_shared<HSO>(mol->nbasis())) {
+Hcore::Hcore(shared_ptr<const Molecule> mol, const bool nodkh, const bool dofmm) : Matrix1e(mol, dofmm), hso_(make_shared<HSO>(mol->nbasis())) {
   assert(nodkh || !hso_);
   if (nodkh) {
     init(mol);
@@ -56,9 +50,7 @@
     auto dkhcore = make_shared<DKHcore>(mol);
     copy_n(dkhcore->data(), dkhcore->size(), data());
   }
->>>>>>> 46b7ca08
 }
-
 
 void Hcore::computebatch(const array<shared_ptr<const Shell>,2>& input, const int offsetb0, const int offsetb1, shared_ptr<const Molecule> mol) {
 
@@ -73,17 +65,7 @@
 
     copy_block(offsetb1, offsetb0, dimb1, dimb0, kinetic.data());
   }
-<<<<<<< HEAD
 
-//  if (!dofmm_) {
-    {
-      NAIBatch nai(input, mol);
-      nai.compute();
-
-      add_block(1.0, offsetb1, offsetb0, dimb1, dimb0, nai.data());
-    }
-//  }
-=======
   {
     if (mol->natom() < nucleus_blocksize__) {
       NAIBatch nai(input, mol);
@@ -98,7 +80,6 @@
       }
     }
   }
->>>>>>> 46b7ca08
 
   if (mol->atoms().front()->use_ecp_basis()) {
     {
