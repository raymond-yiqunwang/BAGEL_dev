--- conflicted
+++ resolved
@@ -33,18 +33,13 @@
 
 BOOST_CLASS_EXPORT_IMPLEMENT(ZHcore)
 
-<<<<<<< HEAD
-ZHcore::ZHcore(const shared_ptr<const Molecule> mol, const bool dofmm) : ZMatrix1e(mol, dofmm) {
-=======
-ZHcore::ZHcore(shared_ptr<const Molecule> mol, const bool) : ZMatrix1e(mol) {
->>>>>>> 46b7ca08
+ZHcore::ZHcore(shared_ptr<const Molecule> mol, const bool nodkh /*true*/, const bool dofmm) : ZMatrix1e(mol, dofmm) {
 
   init(mol);
   fill_upper_conjg();
 
   if (mol->atoms().front()->use_ecp_basis())
     throw runtime_error("ECP is not available with a GIAO basis.");
-
 }
 
 
