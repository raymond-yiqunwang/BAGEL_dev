--- conflicted
+++ resolved
@@ -44,11 +44,7 @@
 
   public:
     ZHcore() { }
-<<<<<<< HEAD
-    ZHcore(const std::shared_ptr<const Molecule>, const bool dofmm = false);
-=======
-    ZHcore(std::shared_ptr<const Molecule> mol, const bool dummy = true);
->>>>>>> 46b7ca08
+    ZHcore(std::shared_ptr<const Molecule> mol, const bool nodkh = true, const bool dofmm = false);
 
 };
 
