--- conflicted
+++ resolved
@@ -25,154 +25,12 @@
 
 #include <src/zcasscf/zqvec.h>
 #include <src/rel/reloverlap.h>
-#include <src/london/reloverlap_london.h>
 #include <src/smith/prim_op.h>
 
 using namespace std;
 using namespace bagel;
 
 
-<<<<<<< HEAD
-ZQvec::ZQvec(const int nbasis, const int nact, shared_ptr<const Geometry> geom, shared_ptr<const ZMatrix> coeff, const int nclosed,
-             shared_ptr<const ZHarrison> fci, const bool gaunt, const bool breit)
- : ZMatrix(nbasis*2, nact*2) {
-  // TODO : this constructor is wrong; the result is not phase invariant. Simple conjugation of 2RDM did not resolve this issue.
-  throw logic_error("this constructor is wrong; the result is not phase invariant. Simple conjugation of 2RDM did not resolve this issue");
-
-  assert(gaunt || !breit);
-  if (gaunt) throw logic_error("Gaunt not implemented yet in ZQvec");
-  assert((coeff->slice(nclosed*2,(nclosed+nact)*2) - *fci->jop()->coeff()).rms() < 1.0e-15);
-
-  array<shared_ptr<const ZMatrix>,2> kcoeff = fci->kramers_coeff();
-  assert(geom->nbasis()*4 == kcoeff[0]->ndim());
-  assert(nact == kcoeff[0]->mdim());
-  assert(nbasis*2 == coeff->mdim());
-
-
-  array<list<shared_ptr<RelDFHalf>>,2> half_coulomb = fci->jop()->half_complex_coulomb();
-//array<list<shared_ptr<RelDFHalf>>,2> half_gaunt   = fci->jop()->half_complex_gaunt();
-
-  // (jr|kl) G(ji,kl) = (jr|g)(g|kl) G(ji,kl)
-  //
-  // [1] compute (g|kl)
-  // [2] compute [g|ji] = (g|kl)*G(ji|kl)
-  // [3] compute [(g|jr)->form_2index([g|ji])]*
-
-  // in principle this is redundant, but cheap..
-  // [1] compute (g|kl) on full
-  unordered_map<bitset<2>, shared_ptr<const RelDFFull>> full;
-  {
-    array<array<shared_ptr<const Matrix>,4>,2> rocoeff;
-    array<array<shared_ptr<const Matrix>,4>,2> iocoeff;
-    for (int k = 0; k != 2; ++k) {
-      for (int i = 0; i != 4; ++i) {
-        shared_ptr<const ZMatrix> oc = kcoeff[k]->get_submatrix(i*geom->nbasis(), 0, geom->nbasis(), nact);
-        rocoeff[k][i] = oc->get_real_part();
-        iocoeff[k][i] = oc->get_imag_part();
-      }
-    }
-    // full(g,kl) = J^-1_{gg'} * (g'|kl) ; complex result with kl in the krammers basis
-    full = RelMOFile::compute_full(rocoeff, iocoeff, half_coulomb, /*apply_J*/false, /*apply_JJ*/true);
-  }
-
-  assert(full.size() == 4);
-  unordered_map<bitset<2>, shared_ptr<RelDFFull>> full_d;
-  for (auto& i : full)
-    full_d.emplace(i.first, i.second->clone());
-
-  // [2] compute [g|ji] = (g|kl)*G(ji|kl)
-  // JEB : Contract 2RDM with 3idx integrals in kramers MO basis ; all indices active for 2RDM
-  // JEB : shorthand -> t = target, s = source ; i.e. we are taking the "target" to be full_d, and the "source" as full
-  for (auto& t : full_d) {
-    for (auto& s : full) {
-      bitset<4> b;
-      // TODO check!
-      // t^+ s^+ t s
-      // JEB : read the above as if each index was a creation/annihilation operator for target and source indices
-      b[3] = t.first[1]; b[2] = s.first[1]; b[1] = t.first[0]; b[0] = s.first[0];
-      // JEB : take the bitset b, and return the 2rdm_av value for specified bitset
-      shared_ptr<const ZRDM<2>> rdmbuf = fci->rdm2_av_kramers(b);
-      // JEB : after swapping the indices order will be :
-      // t^+ t s^+ s
-      shared_ptr<ZRDM<2>> rdm = rdmbuf->clone();
-      assert(rdm->norb() == nact);
-      // JEB : the following changes the ordering G(jk|il) -> G(ji|kl) ; then contract and accumulate
-      SMITH::sort_indices<0,2,1,3,0,1,1,1>(rdmbuf->data(), rdm->data(), nact, nact, nact, nact);
-      *t.second += *s.second->apply_2rdm(rdm);
-    }
-  }
-
-  // make another transformed integral
-  // compute (g|jr)
-  unordered_map<bitset<1>, shared_ptr<const RelDFFull>> fullia;
-  {
-    array<shared_ptr<const Matrix>,4> rcoeff;
-    array<shared_ptr<const Matrix>,4> icoeff;
-    for (int i = 0; i != 4; ++i) {
-      shared_ptr<const ZMatrix> oc = coeff->get_submatrix(i*geom->nbasis(), 0, geom->nbasis(), coeff->mdim());
-      rcoeff[i] = oc->get_real_part();
-      icoeff[i] = oc->get_imag_part();
-    }
-    for (size_t t = 0; t != 2; ++t) { // JEB : loop over kramers pairs
-      list<std::shared_ptr<RelDFFull>> dffull;
-      for (auto& i : half_coulomb[t])
-        dffull.push_back(std::make_shared<RelDFFull>(i, rcoeff, icoeff));
-      DFock::factorize(dffull);
-      assert(dffull.size() == 1);
-      dffull.front()->scale(dffull.front()->fac()); // take care of the factor
-      fullia[bitset<1>(t)] = dffull.front();
-    }
-  }
-
-  // [3] compute [(g|jr)->form_2index([g|ji])]*
-  unordered_map<bitset<1>, shared_ptr<ZMatrix>> qri;
-  for (auto& i : fullia) { // (g|jr)
-    for (auto& j : full_d) { // (g|ji)
-      // JEB : match bitset values for index j
-      if (i.first[0] == j.first[1]) {
-        shared_ptr<ZMatrix> tmp = i.second->form_2index(j.second, 1.0, false); // JEB : contract full_d with fullia
-        bitset<1> target; target[0] = j.first[0];
-        if (qri.find(target) == qri.end()) {
-          qri[target] = tmp;
-        } else {
-          *qri.at(target) += *tmp;
-        }
-      }
-    }
-  }
-
-  // transform the active orbital to the original
-  // I need overlap..
-  // JEB : Transform from NaturalOrbs to standard MOs for index i
-  shared_ptr<const ZMatrix> overlap;
-  if (geom->magnetism())
-    overlap = make_shared<const RelOverlap_London>(geom);
-  else
-    overlap = make_shared<const RelOverlap>(geom);
-
-  const ZMatView ocoeff = coeff->slice(nclosed*2, nclosed*2+nact*2);
-
-  // JEB : conjugate needed since the above lines build up the conjugated matrix products per comment [3]
-  qri[bitset<1>("0")] = qri[bitset<1>("0")]->get_conjg();
-  qri[bitset<1>("1")] = qri[bitset<1>("1")]->get_conjg();
-
-#if 0
-  *this = *qri[bitset<1>("0")] * (*kcoeff[0] % *overlap * *ocoeff) + *qri[bitset<1>("1")] * (*kcoeff[1] % *overlap * *ocoeff);
-#else
-  this->copy_block(0,    0, ndim(), nact, qri[bitset<1>("0")]->data());
-  this->copy_block(0, nact, ndim(), nact, qri[bitset<1>("1")]->data());
-#endif
-
-#if 0
-  complex<double> en = 0.0;
-  for (int i = 0; i != nact*2; ++i) en += element(i+nclosed*2, i) * 0.5;
-  cout << setprecision(16) << " active space 2ele energy        = " << en << endl;
-#endif
-}
-
-
-=======
->>>>>>> 1cad661d
 // constructor to return qvec only in the electronic space (no positronic contributions)
 ZQvec::ZQvec(const int nbasis, const int nact, shared_ptr<const Geometry> geom, shared_ptr<const ZMatrix> rcoeff, shared_ptr<const ZMatrix> acoeff, const int nclosed,
              shared_ptr<const ZHarrison> fci, const bool gaunt, const bool breit)
