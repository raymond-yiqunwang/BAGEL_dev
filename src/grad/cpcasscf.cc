--- conflicted
+++ resolved
@@ -102,11 +102,7 @@
   // helper function
   auto project_out = [&project_all](shared_ptr<Dvec> a, shared_ptr<const Dvec> b) {
     if (project_all)
-<<<<<<< HEAD
       a->project_out_all(b); 
-=======
-      a->project_out_all(b);
->>>>>>> ec5e3bbe
     else
       a->project_out(b);
   };
@@ -248,11 +244,7 @@
                                      << setw(17) << z->second()->rms()*lambda  << setw(10) << setprecision(2) << timer.tick() << endl;
     if (z->first()->rms()+z->second()->rms()*lambda < zthresh) break;
 
-<<<<<<< HEAD
     *z /= *denom; 
-=======
-    *z /= *denom;
->>>>>>> ec5e3bbe
     project_out(z->second(), civector_);
   }
 
