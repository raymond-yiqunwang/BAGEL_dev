//
// BAGEL - Parallel electron correlation program.
// Filename: cphf.cc
// Copyright (C) 2012 Toru Shiozaki
//
// Author: Toru Shiozaki <shiozaki@northwestern.edu>
// Maintainer: Shiozaki group
//
// This file is part of the BAGEL package.
//
// The BAGEL package is free software; you can redistribute it and/or modify
// it under the terms of the GNU Library General Public License as published by
// the Free Software Foundation; either version 3, or (at your option)
// any later version.
//
// The BAGEL package is distributed in the hope that it will be useful,
// but WITHOUT ANY WARRANTY; without even the implied warranty of
// MERCHANTABILITY or FITNESS FOR A PARTICULAR PURPOSE.  See the
// GNU Library General Public License for more details.
//
// You should have received a copy of the GNU Library General Public License
// along with the BAGEL package; see COPYING.  If not, write to
// the Free Software Foundation, 675 Mass Ave, Cambridge, MA 02139, USA.
//

#include <src/grad/cphf.h>

using namespace std;
using namespace bagel;

CPHF::CPHF(const shared_ptr<const Matrix> grad, const VectorB& eig, const shared_ptr<const DFHalfDist> h,
           const shared_ptr<const Reference> r)
: grad_(grad), eig_(eig), halfjj_(h), ref_(r), geom_(r->geom()) {

}


shared_ptr<Matrix> CPHF::solve(const double zthresh, const int zmaxiter) {

  solver_ = make_shared<LinearRM<Matrix>>(zmaxiter, grad_);

  const size_t nmobasis = ref_->coeff()->mdim();
  const size_t nocca = ref_->nocc();
  const size_t nvirt = nmobasis - nocca;

<<<<<<< HEAD
  shared_ptr<const MatView> ocoeff = ref_->coeff()->slice(0, nocca);
  shared_ptr<const MatView> vcoeff = ref_->coeff()->slice(nocca, nmobasis);
=======
  const MatView ocoeff = ref_->coeff()->slice(0, nocca);
  const MatView vcoeff = ref_->coeff()->slice(nocca, nmobasis);
>>>>>>> 2ee5cd9c

  auto t = make_shared<Matrix>(nmobasis, nmobasis);
  for (int i = 0; i != nocca; ++i)
    for (int a = nocca; a != nvirt+nocca; ++a)
      t->element(a,i) = grad_->element(a,i) / (eig_(a)-eig_(i));

  cout << "  === Z-vector iteration ===" << endl << endl;

  Timer timer;
  for (int iter = 0; iter != zmaxiter; ++iter) {
    solver_->orthog(t);

    auto sigma = make_shared<Matrix>(nmobasis, nmobasis);
    // one electron part
    for (int i = 0; i != nocca; ++i)
      for (int a = nocca; a != nocca+nvirt; ++a)
        (*sigma)(a,i) = (eig_(a)-eig_(i)) * t->element(a,i);

    // J part
    shared_ptr<const Matrix> tvo = t->get_submatrix(nocca, 0, nvirt, nocca);
    auto pbmao = make_shared<Matrix>(ocoeff ^ (vcoeff * *tvo));
    pbmao->symmetrize();
    Matrix jri = *geom_->df()->compute_Jop(pbmao) * ocoeff;
    Matrix jai = (vcoeff % jri) * 4.0;

    // K part
    // halfjj is an half transformed DF integral with J^{-1}_{DE}, given by the constructor
    shared_ptr<const Matrix> kir = halfjj_->compute_Kop_1occ(pbmao, -2.0);
    Matrix kia = *kir * vcoeff;

    for (int i = 0; i != nocca; ++i)
      for (int a = 0; a != nvirt; ++a)
        (*sigma)(a+nocca,i) += jai(a,i) + kia(i,a);

    t = solver_->compute_residual(t, sigma);

    cout << setw(7) << iter << " " << setw(20) << setprecision(14) << t->rms() << setw(15) << setprecision(2) << timer.tick() << endl;
    if (t->rms() < zthresh) break;

    for (int i = 0; i != nocca; ++i)
      for (int a = nocca; a != nvirt+nocca; ++a)
        t->element(a,i) /= (eig_(a)-eig_(i));
  }

  cout << endl;
  t = solver_->civec();
  t->fill_upper();
  return t;

}<|MERGE_RESOLUTION|>--- conflicted
+++ resolved
@@ -43,13 +43,8 @@
   const size_t nocca = ref_->nocc();
   const size_t nvirt = nmobasis - nocca;
 
-<<<<<<< HEAD
-  shared_ptr<const MatView> ocoeff = ref_->coeff()->slice(0, nocca);
-  shared_ptr<const MatView> vcoeff = ref_->coeff()->slice(nocca, nmobasis);
-=======
   const MatView ocoeff = ref_->coeff()->slice(0, nocca);
   const MatView vcoeff = ref_->coeff()->slice(nocca, nmobasis);
->>>>>>> 2ee5cd9c
 
   auto t = make_shared<Matrix>(nmobasis, nmobasis);
   for (int i = 0; i != nocca; ++i)
