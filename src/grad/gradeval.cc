//
// BAGEL - Parallel electron correlation program.
// Filename: gradeval.cc
// Copyright (C) 2012 Toru Shiozaki
//
// Author: Toru Shiozaki <shiozaki@northwestern.edu>
// Maintainer: Shiozaki group
//
// This file is part of the BAGEL package.
//
// The BAGEL package is free software; you can redistribute it and/or modify
// it under the terms of the GNU Library General Public License as published by
// the Free Software Foundation; either version 3, or (at your option)
// any later version.
//
// The BAGEL package is distributed in the hope that it will be useful,
// but WITHOUT ANY WARRANTY; without even the implied warranty of
// MERCHANTABILITY or FITNESS FOR A PARTICULAR PURPOSE.  See the
// GNU Library General Public License for more details.
//
// You should have received a copy of the GNU Library General Public License
// along with the BAGEL package; see COPYING.  If not, write to
// the Free Software Foundation, 675 Mass Ave, Cambridge, MA 02139, USA.
//

#include <src/grad/gradeval.h>
#include <src/util/timer.h>

using namespace std;
using namespace bagel;

#define LOCAL_TIMING

template<>
shared_ptr<GradFile> GradEval<SCF>::compute() {
  assert(task_->dodf());
  Timer timer;
#ifdef LOCAL_TIMING
  Timer ptime(0);
#endif

  //- One ELECTRON PART -//
<<<<<<< HEAD
  shared_ptr<const MatView> coeff_occ = ref_->coeff()->slice(0,ref_->nocc());
  shared_ptr<const Matrix> rdm1 = make_shared<Matrix>(*coeff_occ * *ref_->rdm1_mat() ^ *coeff_occ);
=======
  const MatView coeff_occ = ref_->coeff()->slice(0,ref_->nocc());
  shared_ptr<const Matrix> rdm1 = make_shared<Matrix>(coeff_occ * *ref_->rdm1_mat() ^ coeff_occ);
>>>>>>> 2ee5cd9c
  shared_ptr<const Matrix> erdm1 = ref_->coeff()->form_weighted_density_rhf(ref_->nocc(), ref_->eig());

#ifdef LOCAL_TIMING
  mpi__->barrier();
  ptime.tick_print("densities");
#endif

  //- TWO ELECTRON PART -//
  const bool external_half = static_cast<bool>(task_->half());
  shared_ptr<const DFHalfDist> half;
  if (external_half) {
    half = task_->half(); 
    task_->discard_half();
  } else {
    half = geom_->df()->compute_half_transform(coeff_occ);
#ifdef LOCAL_TIMING
    mpi__->barrier();
    ptime.tick_print("first transform");
#endif
  }

  shared_ptr<const DFFullDist> qij = external_half ? half->compute_second_transform(coeff_occ)->apply_J()
                                                   : half->compute_second_transform(coeff_occ)->apply_JJ();
#ifdef LOCAL_TIMING
  mpi__->barrier();
  ptime.tick_print("second transform");
#endif
  shared_ptr<const DFFullDist> qijd = qij->apply_closed_2RDM();
  shared_ptr<const Matrix> qq  = qij->form_aux_2index(qijd, 1.0);
#ifdef LOCAL_TIMING
  mpi__->barrier();
  ptime.tick_print("aux 2index");
#endif
  shared_ptr<const DFHalfDist> qrs_1 = qijd->back_transform(coeff_occ);
#ifdef LOCAL_TIMING
  mpi__->barrier();
  ptime.tick_print("first back transform");
#endif
  shared_ptr<const DFDist> qrs = qrs_1->back_transform(coeff_occ);
#ifdef LOCAL_TIMING
  mpi__->barrier();
  ptime.tick_print("second back transform");
#endif

  shared_ptr<GradFile> grad = contract_gradient(rdm1, erdm1, qrs, qq);
#ifdef LOCAL_TIMING
  mpi__->barrier();
  ptime.tick_print("integral contraction");
#endif
  grad->print();

  cout << setw(50) << left << "  * Gradient computed with " << setprecision(2) << right << setw(10) << timer.tick() << endl << endl;

  return grad;
}


template<>
shared_ptr<GradFile> GradEval<UHF>::compute() {
  Timer timer;

  //- One ELECTRON PART -//
<<<<<<< HEAD
  shared_ptr<const MatView> coeff_occ = ref_->coeff()->slice(0,ref_->nocc());
  shared_ptr<const Matrix> rdm1 = make_shared<Matrix>(*coeff_occ * *ref_->rdm1_mat(0) ^ *coeff_occ);
=======
  const MatView coeff_occ = ref_->coeff()->slice(0,ref_->nocc());
  shared_ptr<const Matrix> rdm1 = make_shared<Matrix>(coeff_occ * *ref_->rdm1_mat(0) ^ coeff_occ);
>>>>>>> 2ee5cd9c
  shared_ptr<const Matrix> erdm1 = ref_->erdm1();
  assert(erdm1 != nullptr);

  //- TWO ELECTRON PART -//
  shared_ptr<const DFHalfDist> half = geom_->df()->compute_half_transform(coeff_occ);
  shared_ptr<const DFFullDist> qij  = half->compute_second_transform(coeff_occ)->apply_JJ();
  shared_ptr<const DFFullDist> qijd = qij->apply_uhf_2RDM(*ref_->rdm1(1), *ref_->rdm1(2)); // 1 and 2: alpha and beta
  shared_ptr<const Matrix> qq  = qij->form_aux_2index(qijd, 1.0);
  shared_ptr<const DFDist> qrs = qijd->back_transform(coeff_occ)->back_transform(coeff_occ);

  shared_ptr<GradFile> grad = contract_gradient(rdm1, erdm1, qrs, qq);

  cout << setw(50) << left << "  * Gradient computed with " << setprecision(2) << right << setw(10) << timer.tick() << endl << endl;

  return grad;
}


template<>
shared_ptr<GradFile> GradEval<ROHF>::compute() {
  Timer timer;

  //- One ELECTRON PART -//
<<<<<<< HEAD
  shared_ptr<const MatView> coeff_occ = ref_->coeff()->slice(0,ref_->nocc());
  shared_ptr<const Matrix> rdm1 = make_shared<Matrix>(*coeff_occ * *ref_->rdm1_mat(0) ^ *coeff_occ);
=======
  const MatView coeff_occ = ref_->coeff()->slice(0,ref_->nocc());
  shared_ptr<const Matrix> rdm1 = make_shared<Matrix>(coeff_occ * *ref_->rdm1_mat(0) ^ coeff_occ);
>>>>>>> 2ee5cd9c
  shared_ptr<const Matrix> erdm1 = ref_->erdm1();
  assert(erdm1 != nullptr);

  //- TWO ELECTRON PART -//
  shared_ptr<const DFHalfDist> half = geom_->df()->compute_half_transform(coeff_occ);
  shared_ptr<const DFFullDist> qij  = half->compute_second_transform(coeff_occ)->apply_JJ();
  shared_ptr<const DFFullDist> qijd = qij->apply_uhf_2RDM(*ref_->rdm1(1), *ref_->rdm1(2)); // 1 and 2: alpha and beta
  shared_ptr<const Matrix> qq  = qij->form_aux_2index(qijd, 1.0);
  shared_ptr<const DFDist> qrs = qijd->back_transform(coeff_occ)->back_transform(coeff_occ);

  shared_ptr<GradFile> grad = contract_gradient(rdm1, erdm1, qrs, qq);

  cout << setw(50) << left << "  * Gradient computed with " << setprecision(2) << right << setw(10) << timer.tick() << endl << endl;

  return grad;
}


template<>
shared_ptr<GradFile> GradEval<KS>::compute() {
  Timer timer;

  //- One ELECTRON PART -//
<<<<<<< HEAD
  shared_ptr<const MatView> coeff_occ = ref_->coeff()->slice(0,ref_->nocc());
  shared_ptr<const Matrix> rdm1 = make_shared<Matrix>(*coeff_occ * *ref_->rdm1_mat() ^ *coeff_occ);
=======
  const MatView coeff_occ = ref_->coeff()->slice(0,ref_->nocc());
  shared_ptr<const Matrix> rdm1 = make_shared<Matrix>(coeff_occ * *ref_->rdm1_mat() ^ coeff_occ);
>>>>>>> 2ee5cd9c
  shared_ptr<const Matrix> erdm1 = ref_->coeff()->form_weighted_density_rhf(ref_->nocc(), ref_->eig());

  //- TWO ELECTRON PART -//
  shared_ptr<const DFHalfDist> half = geom_->df()->compute_half_transform(coeff_occ);
  shared_ptr<const DFFullDist> qij  = half->compute_second_transform(coeff_occ)->apply_JJ();
  // ... exchange needs to be scaled.
  shared_ptr<const DFFullDist> qijd = qij->apply_closed_2RDM(task_->func()->scale_ex());
  shared_ptr<const Matrix> qq  = qij->form_aux_2index(qijd, 1.0);
  shared_ptr<const DFDist> qrs = qijd->back_transform(coeff_occ)->back_transform(coeff_occ);

  shared_ptr<GradFile> grad = contract_gradient(rdm1, erdm1, qrs, qq);

  //- Exchange-correlation part -//
<<<<<<< HEAD
  shared_ptr<const GradFile> ggrad = task_->grid()->compute_xcgrad(task_->func(), make_shared<Matrix>(*coeff_occ));
=======
  shared_ptr<const GradFile> ggrad = task_->grid()->compute_xcgrad(task_->func(), make_shared<Matrix>(coeff_occ));
>>>>>>> 2ee5cd9c
  *grad += *ggrad;

  grad->print();

  cout << setw(50) << left << "  * Gradient computed with " << setprecision(2) << right << setw(10) << timer.tick() << endl << endl;

  return grad;
}


template<>
shared_ptr<GradFile> GradEval<WernerKnowles>::compute() {
  Timer timer;

  //- One ELECTRON PART -//
<<<<<<< HEAD
  shared_ptr<const MatView> coeff_occ = ref_->coeff()->slice(0,ref_->nocc());
  shared_ptr<const Matrix> rdm1 = make_shared<Matrix>(*coeff_occ * *ref_->rdm1_mat() ^ *coeff_occ);
=======
  const MatView coeff_occ = ref_->coeff()->slice(0,ref_->nocc());
  shared_ptr<const Matrix> rdm1 = make_shared<Matrix>(coeff_occ * *ref_->rdm1_mat() ^ coeff_occ);
>>>>>>> 2ee5cd9c
  shared_ptr<const Matrix> erdm1 = ref_->erdm1();

  //- TWO ELECTRON PART -//
  shared_ptr<const DFHalfDist> half = geom_->df()->compute_half_transform(coeff_occ);
  shared_ptr<const DFFullDist> qij  = half->compute_second_transform(coeff_occ)->apply_JJ();
  shared_ptr<const DFFullDist> qijd = qij->apply_2rdm(*ref_->rdm2(0), *ref_->rdm1(0), ref_->nclosed(), ref_->nact());
  shared_ptr<const Matrix> qq  = qij->form_aux_2index(qijd, 1.0);
  shared_ptr<const DFDist> qrs = qijd->back_transform(coeff_occ)->back_transform(coeff_occ);

  shared_ptr<GradFile> grad = contract_gradient(rdm1, erdm1, qrs, qq);
  grad->print();

  cout << setw(50) << left << "  * Gradient computed with " << setprecision(2) << right << setw(10) << timer.tick() << endl << endl;

  return grad;
}

template<>
shared_ptr<GradFile> GradEval<SuperCI>::compute() {
  Timer timer;

  //- One ELECTRON PART -//
<<<<<<< HEAD
  shared_ptr<const MatView> coeff_occ = ref_->coeff()->slice(0,ref_->nocc());
  shared_ptr<const Matrix> rdm1 = make_shared<Matrix>(*coeff_occ * *ref_->rdm1_mat() ^ *coeff_occ);
=======
  const MatView coeff_occ = ref_->coeff()->slice(0,ref_->nocc());
  shared_ptr<const Matrix> rdm1 = make_shared<Matrix>(coeff_occ * *ref_->rdm1_mat() ^ coeff_occ);
>>>>>>> 2ee5cd9c
  shared_ptr<const Matrix> erdm1 = ref_->erdm1();

  //- TWO ELECTRON PART -//
  shared_ptr<const DFHalfDist> half = geom_->df()->compute_half_transform(coeff_occ);
  shared_ptr<const DFFullDist> qij  = half->compute_second_transform(coeff_occ)->apply_JJ();
  shared_ptr<const DFFullDist> qijd = qij->apply_2rdm(*ref_->rdm2(0), *ref_->rdm1(0), ref_->nclosed(), ref_->nact());
  shared_ptr<const Matrix> qq  = qij->form_aux_2index(qijd, 1.0);
  shared_ptr<const DFDist> qrs = qijd->back_transform(coeff_occ)->back_transform(coeff_occ);

  shared_ptr<GradFile> grad = contract_gradient(rdm1, erdm1, qrs, qq);
  grad->print();

  cout << setw(50) << left << "  * Gradient computed with " << setprecision(2) << right << setw(10) << timer.tick() << endl << endl;

  return grad;
}<|MERGE_RESOLUTION|>--- conflicted
+++ resolved
@@ -40,13 +40,8 @@
 #endif
 
   //- One ELECTRON PART -//
-<<<<<<< HEAD
-  shared_ptr<const MatView> coeff_occ = ref_->coeff()->slice(0,ref_->nocc());
-  shared_ptr<const Matrix> rdm1 = make_shared<Matrix>(*coeff_occ * *ref_->rdm1_mat() ^ *coeff_occ);
-=======
-  const MatView coeff_occ = ref_->coeff()->slice(0,ref_->nocc());
-  shared_ptr<const Matrix> rdm1 = make_shared<Matrix>(coeff_occ * *ref_->rdm1_mat() ^ coeff_occ);
->>>>>>> 2ee5cd9c
+  const MatView coeff_occ = ref_->coeff()->slice(0,ref_->nocc());
+  shared_ptr<const Matrix> rdm1 = make_shared<Matrix>(coeff_occ * *ref_->rdm1_mat() ^ coeff_occ);
   shared_ptr<const Matrix> erdm1 = ref_->coeff()->form_weighted_density_rhf(ref_->nocc(), ref_->eig());
 
 #ifdef LOCAL_TIMING
@@ -109,13 +104,8 @@
   Timer timer;
 
   //- One ELECTRON PART -//
-<<<<<<< HEAD
-  shared_ptr<const MatView> coeff_occ = ref_->coeff()->slice(0,ref_->nocc());
-  shared_ptr<const Matrix> rdm1 = make_shared<Matrix>(*coeff_occ * *ref_->rdm1_mat(0) ^ *coeff_occ);
-=======
   const MatView coeff_occ = ref_->coeff()->slice(0,ref_->nocc());
   shared_ptr<const Matrix> rdm1 = make_shared<Matrix>(coeff_occ * *ref_->rdm1_mat(0) ^ coeff_occ);
->>>>>>> 2ee5cd9c
   shared_ptr<const Matrix> erdm1 = ref_->erdm1();
   assert(erdm1 != nullptr);
 
@@ -139,13 +129,8 @@
   Timer timer;
 
   //- One ELECTRON PART -//
-<<<<<<< HEAD
-  shared_ptr<const MatView> coeff_occ = ref_->coeff()->slice(0,ref_->nocc());
-  shared_ptr<const Matrix> rdm1 = make_shared<Matrix>(*coeff_occ * *ref_->rdm1_mat(0) ^ *coeff_occ);
-=======
   const MatView coeff_occ = ref_->coeff()->slice(0,ref_->nocc());
   shared_ptr<const Matrix> rdm1 = make_shared<Matrix>(coeff_occ * *ref_->rdm1_mat(0) ^ coeff_occ);
->>>>>>> 2ee5cd9c
   shared_ptr<const Matrix> erdm1 = ref_->erdm1();
   assert(erdm1 != nullptr);
 
@@ -169,13 +154,8 @@
   Timer timer;
 
   //- One ELECTRON PART -//
-<<<<<<< HEAD
-  shared_ptr<const MatView> coeff_occ = ref_->coeff()->slice(0,ref_->nocc());
-  shared_ptr<const Matrix> rdm1 = make_shared<Matrix>(*coeff_occ * *ref_->rdm1_mat() ^ *coeff_occ);
-=======
-  const MatView coeff_occ = ref_->coeff()->slice(0,ref_->nocc());
-  shared_ptr<const Matrix> rdm1 = make_shared<Matrix>(coeff_occ * *ref_->rdm1_mat() ^ coeff_occ);
->>>>>>> 2ee5cd9c
+  const MatView coeff_occ = ref_->coeff()->slice(0,ref_->nocc());
+  shared_ptr<const Matrix> rdm1 = make_shared<Matrix>(coeff_occ * *ref_->rdm1_mat() ^ coeff_occ);
   shared_ptr<const Matrix> erdm1 = ref_->coeff()->form_weighted_density_rhf(ref_->nocc(), ref_->eig());
 
   //- TWO ELECTRON PART -//
@@ -189,11 +169,7 @@
   shared_ptr<GradFile> grad = contract_gradient(rdm1, erdm1, qrs, qq);
 
   //- Exchange-correlation part -//
-<<<<<<< HEAD
-  shared_ptr<const GradFile> ggrad = task_->grid()->compute_xcgrad(task_->func(), make_shared<Matrix>(*coeff_occ));
-=======
   shared_ptr<const GradFile> ggrad = task_->grid()->compute_xcgrad(task_->func(), make_shared<Matrix>(coeff_occ));
->>>>>>> 2ee5cd9c
   *grad += *ggrad;
 
   grad->print();
@@ -209,13 +185,8 @@
   Timer timer;
 
   //- One ELECTRON PART -//
-<<<<<<< HEAD
-  shared_ptr<const MatView> coeff_occ = ref_->coeff()->slice(0,ref_->nocc());
-  shared_ptr<const Matrix> rdm1 = make_shared<Matrix>(*coeff_occ * *ref_->rdm1_mat() ^ *coeff_occ);
-=======
-  const MatView coeff_occ = ref_->coeff()->slice(0,ref_->nocc());
-  shared_ptr<const Matrix> rdm1 = make_shared<Matrix>(coeff_occ * *ref_->rdm1_mat() ^ coeff_occ);
->>>>>>> 2ee5cd9c
+  const MatView coeff_occ = ref_->coeff()->slice(0,ref_->nocc());
+  shared_ptr<const Matrix> rdm1 = make_shared<Matrix>(coeff_occ * *ref_->rdm1_mat() ^ coeff_occ);
   shared_ptr<const Matrix> erdm1 = ref_->erdm1();
 
   //- TWO ELECTRON PART -//
@@ -238,13 +209,8 @@
   Timer timer;
 
   //- One ELECTRON PART -//
-<<<<<<< HEAD
-  shared_ptr<const MatView> coeff_occ = ref_->coeff()->slice(0,ref_->nocc());
-  shared_ptr<const Matrix> rdm1 = make_shared<Matrix>(*coeff_occ * *ref_->rdm1_mat() ^ *coeff_occ);
-=======
-  const MatView coeff_occ = ref_->coeff()->slice(0,ref_->nocc());
-  shared_ptr<const Matrix> rdm1 = make_shared<Matrix>(coeff_occ * *ref_->rdm1_mat() ^ coeff_occ);
->>>>>>> 2ee5cd9c
+  const MatView coeff_occ = ref_->coeff()->slice(0,ref_->nocc());
+  shared_ptr<const Matrix> rdm1 = make_shared<Matrix>(coeff_occ * *ref_->rdm1_mat() ^ coeff_occ);
   shared_ptr<const Matrix> erdm1 = ref_->erdm1();
 
   //- TWO ELECTRON PART -//
