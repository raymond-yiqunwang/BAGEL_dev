//
// BAGEL - Brilliantly Advanced General Electronic Structure Library
// Filename: force.cc
// Copyright (C) 2015 Toru Shiozaki
//
// Author: Toru Shiozaki <shiozaki@northwestern.edu>
// Maintainer: Shiozaki group
//
// This file is part of the BAGEL package.
//
// This program is free software: you can redistribute it and/or modify
// it under the terms of the GNU General Public License as published by
// the Free Software Foundation, either version 3 of the License, or
// (at your option) any later version.
//
// This program is distributed in the hope that it will be useful,
// but WITHOUT ANY WARRANTY; without even the implied warranty of
// MERCHANTABILITY or FITNESS FOR A PARTICULAR PURPOSE.  See the
// GNU General Public License for more details.
//
// You should have received a copy of the GNU General Public License
// along with this program.  If not, see <http://www.gnu.org/licenses/>.
//

#include <string>
#include <src/grad/force.h>
#include <src/grad/gradeval.h>
#include <src/grad/finite.h>
#include <src/wfn/construct_method.h>

using namespace std;
using namespace bagel;

Force::Force(shared_ptr<const PTree> idata, shared_ptr<const Geometry> g, shared_ptr<const Reference> r) : idata_(idata), geom_(g), ref_(r) {
  if (geom_->dkh())
    throw runtime_error("Analytical gradients have not been implemented with the DKH Hamiltonian yet");
}


shared_ptr<GradFile> Force::compute() {
  auto input = idata_->get_child("method");
  const int target = idata_->get<int>("target", 0);
  const string jobtitle = to_lower(idata_->get<string>("title", ""));   // this is quite a cumbersome way to do this: cleaning needed
  const int target2= idata_->get<int>("target2", 1);
  const int nacmtype = idata_->get<int>("nacmtype", 0);

  shared_ptr<const Reference> ref = ref_;
  auto m = input->begin();
  for ( ; m != --input->end(); ++m) {
    const std::string title = to_lower((*m)->get<std::string>("title", ""));
    if (title != "molecule") {
      shared_ptr<Method> c = construct_method(title, *m, geom_, ref);
      if (!c) throw runtime_error("unknown method in force");
      c->compute();
      ref = c->conv_to_ref();
    } else {
      geom_ = make_shared<const Geometry>(*geom_, *m);
      if (ref) ref = ref->project_coeff(geom_);
    }
  }
  auto cinput = make_shared<PTree>(**m);
  cinput->put("gradient", true);

<<<<<<< HEAD
  numerical_ = idata_->get<bool>("numerical", false);
  if (numerical_)
    cout << "  The gradients will be computed with finite difference" << endl;
  else
    cout << "  The gradients will be computed analytically" << endl;
=======
  const string method = to_lower(cinput->get<string>("title", ""));

  shared_ptr<GradFile> out;

  if (method == "uhf") {

    auto force = make_shared<GradEval<UHF>>(cinput, geom_, ref_, target);
    out = force->compute();

  } else if (method == "rohf") {

    auto force = make_shared<GradEval<ROHF>>(cinput, geom_, ref_, target);
    out = force->compute();
>>>>>>> ec5e3bbe


<<<<<<< HEAD
  const string method = to_lower(cinput->get<string>("title", ""));
=======
    auto force = make_shared<GradEval<RHF>>(cinput, geom_, ref_, target);
    out = force->compute();
>>>>>>> ec5e3bbe

  if (!numerical_) {
    if (method == "uhf") {
 
      auto force = make_shared<GradEval<UHF>>(cinput, geom_, ref_, target);
      force->compute();
 
    } else if (method == "rohf") {
 
      auto force = make_shared<GradEval<ROHF>>(cinput, geom_, ref_, target);
      force->compute();
 
    } else if (method == "hf") {
 
      auto force = make_shared<GradEval<RHF>>(cinput, geom_, ref_, target);
      force->compute();
 
    } else if (method == "ks") {
 
      auto force = make_shared<GradEval<KS>>(cinput, geom_, ref_, target);
      force->compute();
 
    } else if (method == "dhf") {
 
      auto force = make_shared<GradEval<Dirac>>(cinput, geom_, ref_, target);
      force->compute();
 
    } else if (method == "mp2") {
 
      auto force = make_shared<GradEval<MP2Grad>>(cinput, geom_, ref_, target);
      force->compute();
 
    } else if (method == "casscf" && jobtitle == "nacme") {
      
      auto force = make_shared<NacmEval<CASSCF>>(cinput, geom_, ref_, target, target2, nacmtype);
      force->compute();
 
    } else if (method == "casscf") {
 
      auto force = make_shared<GradEval<CASSCF>>(cinput, geom_, ref_, target);
      force->compute();

    } else if (method == "caspt2" && jobtitle == "nacme") {
      
      auto force = make_shared<NacmEval<CASPT2Nacm>>(cinput, geom_, ref_, target, target2, nacmtype);
      force->compute();

    } else if (method == "caspt2") {
 
      auto force = make_shared<GradEval<CASPT2Grad>>(cinput, geom_, ref_, target);
      force->compute();
 
    } 
    else {
 
        numerical_ = true;
        cout << "  It seems like no analytical gradient method available; moving to finite difference " << endl;
 
    }
  }

<<<<<<< HEAD
  if (numerical_) {
=======
    auto force = make_shared<GradEval<KS>>(cinput, geom_, ref_, target);
    out = force->compute();
>>>>>>> ec5e3bbe

    const double dx = idata_->get<double>("diffsize", 1.0e-3);

<<<<<<< HEAD
    if (jobtitle == "force") {
=======
    auto force = make_shared<GradEval<Dirac>>(cinput, geom_, ref_, target);
    out = force->compute();
>>>>>>> ec5e3bbe

      auto force = make_shared<FiniteGrad>(method, cinput, geom_, ref_, target, dx);
      force->compute();

<<<<<<< HEAD
    } else if (jobtitle == "nacme") {
=======
    auto force = make_shared<GradEval<MP2Grad>>(cinput, geom_, ref_, target);
    out = force->compute();
>>>>>>> ec5e3bbe

      if (method == "casscf") {

<<<<<<< HEAD
        auto force = make_shared<FiniteNacm<CASSCF>>(method, cinput, geom_, ref_, target, target2, dx);
        force->compute();
=======
    auto force = make_shared<GradEval<CASSCF>>(cinput, geom_, ref_, target);
    out = force->compute();
>>>>>>> ec5e3bbe

      } else if (method == "caspt2") {

<<<<<<< HEAD
        auto force = make_shared<FiniteNacm<CASPT2Energy>>(method, cinput, geom_, ref_, target, target2, dx);
        force->compute();
=======
    auto force = make_shared<GradEval<CASPT2Grad>>(cinput, geom_, ref_, target);
    out = force->compute();
>>>>>>> ec5e3bbe

      }
    }
  }
<<<<<<< HEAD
=======
  return out;
>>>>>>> ec5e3bbe
}<|MERGE_RESOLUTION|>--- conflicted
+++ resolved
@@ -61,86 +61,66 @@
   auto cinput = make_shared<PTree>(**m);
   cinput->put("gradient", true);
 
-<<<<<<< HEAD
   numerical_ = idata_->get<bool>("numerical", false);
   if (numerical_)
     cout << "  The gradients will be computed with finite difference" << endl;
   else
     cout << "  The gradients will be computed analytically" << endl;
-=======
-  const string method = to_lower(cinput->get<string>("title", ""));
 
   shared_ptr<GradFile> out;
 
-  if (method == "uhf") {
-
-    auto force = make_shared<GradEval<UHF>>(cinput, geom_, ref_, target);
-    out = force->compute();
-
-  } else if (method == "rohf") {
-
-    auto force = make_shared<GradEval<ROHF>>(cinput, geom_, ref_, target);
-    out = force->compute();
->>>>>>> ec5e3bbe
-
-
-<<<<<<< HEAD
   const string method = to_lower(cinput->get<string>("title", ""));
-=======
-    auto force = make_shared<GradEval<RHF>>(cinput, geom_, ref_, target);
-    out = force->compute();
->>>>>>> ec5e3bbe
 
   if (!numerical_) {
     if (method == "uhf") {
  
       auto force = make_shared<GradEval<UHF>>(cinput, geom_, ref_, target);
-      force->compute();
+      out = force->compute();
  
     } else if (method == "rohf") {
  
       auto force = make_shared<GradEval<ROHF>>(cinput, geom_, ref_, target);
-      force->compute();
+      out = force->compute();
  
     } else if (method == "hf") {
  
       auto force = make_shared<GradEval<RHF>>(cinput, geom_, ref_, target);
-      force->compute();
+      out = force->compute();
  
     } else if (method == "ks") {
  
       auto force = make_shared<GradEval<KS>>(cinput, geom_, ref_, target);
-      force->compute();
+      out = force->compute();
  
     } else if (method == "dhf") {
  
       auto force = make_shared<GradEval<Dirac>>(cinput, geom_, ref_, target);
-      force->compute();
+      out = force->compute();
  
     } else if (method == "mp2") {
  
       auto force = make_shared<GradEval<MP2Grad>>(cinput, geom_, ref_, target);
-      force->compute();
+      out = force->compute();
  
     } else if (method == "casscf" && jobtitle == "nacme") {
       
       auto force = make_shared<NacmEval<CASSCF>>(cinput, geom_, ref_, target, target2, nacmtype);
-      force->compute();
+      out = force->compute();
  
     } else if (method == "casscf") {
  
       auto force = make_shared<GradEval<CASSCF>>(cinput, geom_, ref_, target);
-      force->compute();
+      out = force->compute();
 
     } else if (method == "caspt2" && jobtitle == "nacme") {
       
       auto force = make_shared<NacmEval<CASPT2Nacm>>(cinput, geom_, ref_, target, target2, nacmtype);
-      force->compute();
+      out = force->compute();
 
     } else if (method == "caspt2") {
  
       auto force = make_shared<GradEval<CASPT2Grad>>(cinput, geom_, ref_, target);
-      force->compute();
+      out = force->compute();
  
     } 
     else {
@@ -151,57 +131,29 @@
     }
   }
 
-<<<<<<< HEAD
   if (numerical_) {
-=======
-    auto force = make_shared<GradEval<KS>>(cinput, geom_, ref_, target);
-    out = force->compute();
->>>>>>> ec5e3bbe
 
     const double dx = idata_->get<double>("diffsize", 1.0e-3);
 
-<<<<<<< HEAD
     if (jobtitle == "force") {
-=======
-    auto force = make_shared<GradEval<Dirac>>(cinput, geom_, ref_, target);
-    out = force->compute();
->>>>>>> ec5e3bbe
 
       auto force = make_shared<FiniteGrad>(method, cinput, geom_, ref_, target, dx);
-      force->compute();
+      out = force->compute();
 
-<<<<<<< HEAD
     } else if (jobtitle == "nacme") {
-=======
-    auto force = make_shared<GradEval<MP2Grad>>(cinput, geom_, ref_, target);
-    out = force->compute();
->>>>>>> ec5e3bbe
 
       if (method == "casscf") {
 
-<<<<<<< HEAD
         auto force = make_shared<FiniteNacm<CASSCF>>(method, cinput, geom_, ref_, target, target2, dx);
-        force->compute();
-=======
-    auto force = make_shared<GradEval<CASSCF>>(cinput, geom_, ref_, target);
-    out = force->compute();
->>>>>>> ec5e3bbe
+        out = force->compute();
 
       } else if (method == "caspt2") {
 
-<<<<<<< HEAD
         auto force = make_shared<FiniteNacm<CASPT2Energy>>(method, cinput, geom_, ref_, target, target2, dx);
-        force->compute();
-=======
-    auto force = make_shared<GradEval<CASPT2Grad>>(cinput, geom_, ref_, target);
-    out = force->compute();
->>>>>>> ec5e3bbe
+        out = force->compute();
 
       }
     }
   }
-<<<<<<< HEAD
-=======
   return out;
->>>>>>> ec5e3bbe
 }