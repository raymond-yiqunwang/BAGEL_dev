--- conflicted
+++ resolved
@@ -60,17 +60,10 @@
   const size_t nvirt = nmobasis - nocca;
   if (nvirt < 1) throw runtime_error("no virtuals orbitals");
 
-<<<<<<< HEAD
-  shared_ptr<const MatView> ccmat = ref_->coeff()->slice(0, ncore);
-  shared_ptr<const MatView> ocmat = ref_->coeff()->slice(0, nocca);
-  shared_ptr<const MatView> vcmat = ref_->coeff()->slice(nocca, nmobasis);
-  shared_ptr<const MatView> acmat = ref_->coeff()->slice(ncore, nocca);
-=======
   const MatView ccmat = ref_->coeff()->slice(0, ncore);
   const MatView ocmat = ref_->coeff()->slice(0, nocca);
   const MatView vcmat = ref_->coeff()->slice(nocca, nmobasis);
   const MatView acmat = ref_->coeff()->slice(ncore, nocca);
->>>>>>> 2ee5cd9c
 
   // first compute half transformed integrals
   shared_ptr<DFHalfDist> half;
