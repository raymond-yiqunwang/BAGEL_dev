--- conflicted
+++ resolved
@@ -282,13 +282,8 @@
   shared_ptr<Matrix> U, V;
   tie(U, V) = tmp->svd();
 
-<<<<<<< HEAD
-  shared_ptr<MatView> Ured = U->slice(tmdim, tndim); //(new Matrix(U, make_pair(tmdim, tndim)));
-  shared_ptr<Coeff> coeff_cabs = shared_ptr<Coeff>(new Coeff(*ri_coeff * *Ured));
-=======
   const MatView Ured = U->slice(tmdim, tndim); //(new Matrix(U, make_pair(tmdim, tndim)));
   shared_ptr<Coeff> coeff_cabs = shared_ptr<Coeff>(new Coeff(*ri_coeff * Ured));
->>>>>>> 2ee5cd9c
 
   shared_ptr<Matrix> coeff_entire = ri_reshaped->merge(coeff_cabs);
 
