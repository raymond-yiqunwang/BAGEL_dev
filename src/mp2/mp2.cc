//
// BAGEL - Parallel electron correlation program.
// Filename: mp2.cc
// Copyright (C) 2012 Toru Shiozaki
//
// Author: Toru Shiozaki <shiozaki@northwestern.edu>
// Maintainer: Shiozaki group
//
// This file is part of the BAGEL package.
//
// The BAGEL package is free software; you can redistribute it and/or modify
// it under the terms of the GNU Library General Public License as published by
// the Free Software Foundation; either version 3, or (at your option)
// any later version.
//
// The BAGEL package is distributed in the hope that it will be useful,
// but WITHOUT ANY WARRANTY; without even the implied warranty of
// MERCHANTABILITY or FITNESS FOR A PARTICULAR PURPOSE.  See the
// GNU Library General Public License for more details.
//
// You should have received a copy of the GNU Library General Public License
// along with the BAGEL package; see COPYING.  If not, write to
// the Free Software Foundation, 675 Mass Ave, Cambridge, MA 02139, USA.
//


// implements the MP2-F12 theory

#include <set>
#include <src/mp2/mp2.h>
#include <src/util/f77.h>
#include <src/scf/scf.h>
#include <src/smith/prim_op.h>
#include <src/mp2/f12int4.h>
#include <src/df/dfdistt.h>
#include <src/util/taskqueue.h>
#include <src/parallel/resources.h>

using namespace std;
using namespace bagel;
using namespace btas;

MP2::MP2(const shared_ptr<const PTree> input, const shared_ptr<const Geometry> g, const shared_ptr<const Reference> ref) : Method(input, g, ref) {

  scf_ = make_shared<SCF>(input, g, ref);
  scf_->compute();
  ref_ = scf_->conv_to_ref();

  cout << endl << "  === DF-MP2 calculation ===" << endl << endl;

  // checks for frozen core
  const bool frozen = idata_->get<bool>("frozen", true);
  ncore_ = idata_->get<int>("ncore", (frozen ? geom_->num_count_ncore_only()/2 : 0));
  if (ncore_) cout << "    * freezing " << ncore_ << " orbital" << (ncore_^1 ? "s" : "") << endl;

  if (geom_->df() == nullptr) throw logic_error("MP2 is only implemented with DF");

  // if three is a aux_basis keyword, we use that basis
  abasis_ = to_lower(idata_->get<string>("aux_basis", ""));

}


void MP2::compute() {
  const size_t nbasis = ref_->coeff()->mdim();
  const size_t nocc = ref_->nocc() - ncore_;
  if (nocc < 1) throw runtime_error("no correlated electrons");
  const size_t nvirt = nbasis - nocc - ncore_;
  if (nvirt < 1) throw runtime_error("no virtuals orbitals");


<<<<<<< HEAD
  shared_ptr<const MatView> ocoeff = ref_->coeff()->slice(ncore_, ncore_+nocc);
  shared_ptr<const MatView> vcoeff = ref_->coeff()->slice(ncore_+nocc, ncore_+nocc+nvirt);
=======
  const MatView ocoeff = ref_->coeff()->slice(ncore_, ncore_+nocc);
  const MatView vcoeff = ref_->coeff()->slice(ncore_+nocc, ncore_+nocc+nvirt);
>>>>>>> 2ee5cd9c

  Timer timer;
  // compute transformed integrals
  shared_ptr<DFDistT> fullt;
  size_t memory_size;

  {
    // first compute half transformed integrals
    shared_ptr<DFHalfDist> half;
    if (abasis_.empty()) {
      half = geom_->df()->compute_half_transform(ocoeff);
      // used later to determine the cache size
      memory_size = half->block(0)->size() * 2;
      mpi__->broadcast(&memory_size, 1, 0);
    } else {
      auto info = make_shared<PTree>(); info->put("df_basis", abasis_);
      auto cgeom = make_shared<Geometry>(*geom_, info, false);
      half = cgeom->df()->compute_half_transform(ocoeff);
      // used later to determine the cache size
      memory_size = cgeom->df()->block(0)->size();
      mpi__->broadcast(&memory_size, 1, 0);
    }

    // second transform for virtual index and rearrange data
    {
      // this is now (naux, nvirt, nocc), distributed by nvirt*nocc. Always naux*nvirt block is localized to one node
      shared_ptr<DFFullDist> full = half->compute_second_transform(vcoeff)->apply_J()->swap();
      auto dist = make_shared<StaticDist>(full->nocc1()*full->nocc2(), mpi__->size(), full->nocc1());
      fullt = make_shared<DFDistT>(full, dist);
    }

    fullt->discard_df();
  }
  assert(fullt->nblocks() == 1);
  const size_t naux = fullt->naux();

  cout << "    * 3-index integral transformation done" << endl;

  // make a list of static distribution of ij
  const int myrank = mpi__->rank();
  vector<vector<tuple<int,int,int,int>>> tasks(mpi__->size());
  {
    int nmax = 0;
    StaticDist ijdist(nocc*(nocc+1)/2, mpi__->size());
    for (int inode = 0; inode != mpi__->size(); ++inode) {
      for (int i = 0, cnt = 0; i < nocc; ++i)
        for (int j = i; j < nocc; ++j, ++cnt)
          if (cnt >= ijdist.start(inode) && cnt < ijdist.start(inode) + ijdist.size(inode))
            tasks[inode].push_back(make_tuple(j, i, /*mpitags*/-1,-1));
      if (tasks[inode].size() > nmax) nmax = tasks[inode].size();
    }
    for (auto& i : tasks) {
      const int n = i.size();
      for (int j = 0; j != nmax-n; ++j) i.push_back(make_tuple(-1,-1,-1,-1));
    }
  }
  const int nloop = tasks[0].size();

  // start communication (n fetch behind) - n is determined by memory size
  // the data is stored in a map
  map<int, shared_ptr<Matrix>> cache;
  // pair of node and set of integers
  vector<set<int>> cachetable(mpi__->size());
  vector<int> sendreqs;

  auto cache_block = [&](const int nadd, const int ndrop) {
    assert(ndrop < nadd);
    if (ndrop >= 0) {
      for (int inode = 0; inode != mpi__->size(); ++inode) {
        const int id = get<0>(tasks[inode][ndrop]);
        const int jd = get<1>(tasks[inode][ndrop]);
        // if id and jd are no longer used in the cache, delete the element
        set<int> used;
        for (int i = ndrop+1; i <= nadd; ++i) {
          used.insert(get<0>(tasks[inode][i]));
          used.insert(get<1>(tasks[inode][i]));
        }
        if (!used.count(id)) {
          if (inode == myrank) cache.erase(id);
          cachetable[inode].erase(id);
        }
        if (!used.count(jd)) {
          if (inode == myrank) cache.erase(jd);
          cachetable[inode].erase(jd);
        }
      }
    }
    if (nadd < nloop) {
      // issue recv requests
      auto request_one_ = [&](const int i, const int rank) {
        if (i < 0) return -1;
        cachetable[rank].insert(i);
        int tag = -1;
        if (cache.find(i) == cache.end() && myrank == rank) {
          const int origin = fullt->locate(0, i*nvirt);
          if (origin == myrank) {
            cache[i] = fullt->get_slice(i*nvirt, (i+1)*nvirt).front();
          } else {
            cache[i] = make_shared<Matrix>(naux, nvirt, true);
            tag = mpi__->request_recv(cache[i]->data(), cache[i]->size(), origin, myrank*nocc+i);
          }
        }
        return tag;
      };

      // issue send requests
      auto send_one_ = [&](const int i, const int dest) {
        // see if "i" is cached at dest
        if (i < 0 || cachetable[dest].count(i) || fullt->locate(0, i*nvirt) != myrank)
          return -1;
        return mpi__->request_send(fullt->data() + (i*nvirt-fullt->bstart())*naux, nvirt*naux, dest, dest*nocc+i);
      };

      for (int inode = 0; inode != mpi__->size(); ++inode) {
        if (inode == myrank) {
          // recieve data from other processes
          get<2>(tasks[myrank][nadd]) = request_one_(get<0>(tasks[myrank][nadd]), myrank); // receive requests
          get<3>(tasks[myrank][nadd]) = request_one_(get<1>(tasks[myrank][nadd]), myrank);
        } else {
          // send data to other processes
          const int i = send_one_(get<0>(tasks[inode][nadd]), inode); // send requests
          if (i >= 0) sendreqs.push_back(i);
          request_one_(get<0>(tasks[inode][nadd]), inode); // update cachetable
          const int j = send_one_(get<1>(tasks[inode][nadd]), inode); // send requests
          if (j >= 0) sendreqs.push_back(j);
          request_one_(get<1>(tasks[inode][nadd]), inode);
        }
      }
    }
  };

  const int ncache = min(memory_size/(nvirt*nvirt), size_t(20));
  cout << "    * ncache = " << ncache << endl;
  for (int n = 0; n != min(ncache, nloop); ++n)
    cache_block(n, -1);

  // denominator info
  const vector<double> eig(ref_->eig().begin()+ncore_, ref_->eig().end());

  // loop over tasks
  energy_ = 0;
  for (int n = 0; n != nloop; ++n) {
    // take care of data. The communication should be hidden
    if (n+ncache < nloop)
      cache_block(n+ncache, n-1);

    const int i = get<0>(tasks[myrank][n]);
    const int j = get<1>(tasks[myrank][n]);
    if (i < 0 || j < 0) continue;

    const int ti = get<2>(tasks[myrank][n]);
    const int tj = get<3>(tasks[myrank][n]);
    if (ti >= 0) mpi__->wait(ti);
    if (tj >= 0) mpi__->wait(tj);

    shared_ptr<const Matrix> iblock = cache.at(i);
    shared_ptr<const Matrix> jblock = cache.at(j);
    const Matrix mat(*iblock % *jblock);

    // should thread
    double en = 0.0;
    for (int a = 0; a != nvirt; ++a) {
      for (int b = a+1; b < nvirt; ++b) {
        const double ab = mat(a, b);
        const double ba = mat(b, a);
        en += 2.0*(ba*ba + ab*ab - ba*ab) / (-eig[a+nocc]+eig[i]-eig[b+nocc]+eig[j]);
      }
      const double aa = mat(a, a);
      en += aa*aa / (-eig[a+nocc]+eig[i]-eig[a+nocc]+eig[j]);
    }
    if (i != j) en *= 2.0;
    energy_ += en;
  }

  // just to double check that all the communition is done
  for (auto& i : sendreqs)
    mpi__->wait(i);
  // allreduce energy contributions
  mpi__->allreduce(&energy_, 1);

  cout << "    * assembly done" << endl << endl;
  cout << "      MP2 correlation energy: " << fixed << setw(15) << setprecision(10) << energy_ << setw(10) << setprecision(2) << timer.tick() << endl << endl;

  energy_ += ref_->energy();
  cout << "      MP2 total energy:       " << fixed << setw(15) << setprecision(10) << energy_ << endl << endl;

  // check if F12 is requested.
  const bool do_f12 = idata_->get<bool>("f12", false);
  if (do_f12) {
#ifdef HAVE_LIBSLATER
    const double gamma = idata_->get<double>("gamma", 1.5);
    cout << "    * F12 calculation requested with gamma = " << setprecision(2) << gamma << endl;
#if 0
    auto f12int = make_shared<F12Int>(idata_, geom_, ref_, gamma, ncore_);
#else
    auto f12ref = make_shared<F12Ref>(geom_, ref_, ncore_, gamma);
    f12ref->compute();
#endif
#else
  throw runtime_error("Slater-quadrature library not linked");
#endif
  }
}

<|MERGE_RESOLUTION|>--- conflicted
+++ resolved
@@ -69,13 +69,8 @@
   if (nvirt < 1) throw runtime_error("no virtuals orbitals");
 
 
-<<<<<<< HEAD
-  shared_ptr<const MatView> ocoeff = ref_->coeff()->slice(ncore_, ncore_+nocc);
-  shared_ptr<const MatView> vcoeff = ref_->coeff()->slice(ncore_+nocc, ncore_+nocc+nvirt);
-=======
   const MatView ocoeff = ref_->coeff()->slice(ncore_, ncore_+nocc);
   const MatView vcoeff = ref_->coeff()->slice(ncore_+nocc, ncore_+nocc+nvirt);
->>>>>>> 2ee5cd9c
 
   Timer timer;
   // compute transformed integrals
