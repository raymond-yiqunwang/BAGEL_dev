//
// BAGEL - Brilliantly Advanced General Electronic Structure Library
// Filename: multisite.cc
// Copyright (C) 2014 Shane Parker
//
// Author: Shane Parker <shane.parker@u.northwestern.edu>
// Maintainer: Shiozaki Group
//
// This file is part of the BAGEL package.
//
// This program is free software: you can redistribute it and/or modify
// it under the terms of the GNU General Public License as published by
// the Free Software Foundation, either version 3 of the License, or
// (at your option) any later version.
//
// This program is distributed in the hope that it will be useful,
// but WITHOUT ANY WARRANTY; without even the implied warranty of
// MERCHANTABILITY or FITNESS FOR A PARTICULAR PURPOSE.  See the
// GNU General Public License for more details.
//
// You should have received a copy of the GNU General Public License
// along with this program.  If not, see <http://www.gnu.org/licenses/>.
//

#include <src/asd/multisite/multisite.h>
#include <src/scf/hf/fock.h>
#include <src/mat1e/overlap.h>
<<<<<<< HEAD
#include <src/util/muffle.h>
#include <src/scf/hf/rhf.h>
#include <src/wfn/get_energy.h>
#include <src/util/io/moldenout.h>
#include <src/mat1e/mixedbasis.h>
#include <src/integral/os/overlapbatch.h>
#include <src/scf/hf/fock.h>
#include <src/ci/fci/harrison.h>
=======
#include <src/wfn/localization.h>
#include <src/util/io/moldenout.h>
>>>>>>> da5a8fa0

using namespace std;
using namespace bagel;

<<<<<<< HEAD
extern "C" {
  void dgels_(const char* trans, const int* m, const int* n, const int* nrhs, double* a, const int* lda,
              double* b, const int* ldb, double* work, const int* lwork, int* info);
}

namespace {
  void dgels_(const char* trans, const int m, const int n, const int nrhs, double* a, const int lda, 
              double* b, const int ldb, double* work, const int lwork, int& info) {
    ::dgels_(trans, &m, &n, &nrhs, a, &lda, b, &ldb, work, &lwork, &info); }
}

MultiSite::MultiSite(shared_ptr<const PTree> input, vector<shared_ptr<const Reference>> refs) : input_(input), nsites_(refs.size()) {
  // build the super geometry
  const shared_ptr<const PTree> mdata = input_->get_child_optional("molecule");
  for (auto& r : refs)
    geoms_.push_back(mdata ? make_shared<Geometry>(*r->geom(), mdata) : r->geom());

  auto envdata = input_->get_child_optional("environment");
  vector<shared_ptr<const Geometry>> geovec = geoms_;
  if (envdata) {
    Muffle hide_cout;
    geovec.push_back(make_shared<Geometry>(envdata));
=======
// constructor
MultiSite::MultiSite(shared_ptr<const PTree> input, shared_ptr<const Reference> ref, const int nsites) : input_(input), hf_ref_(ref), nsites_(nsites) {
  cout << string(60, '=') << endl;
  cout << string(15, ' ') << "Construct MultiSite" << endl;
  cout << string(60, '=') << endl;

  charge_ = input_->get<int>("charge", 0);
  nspin_ = input_->get<int>("nspin", 0);
  active_electrons_ = input_->get_vector<int>("active_electrons");
  active_sizes_ = input_->get_vector<int>("active_sizes");
  region_sizes_ = input_->get_vector<int>("region_sizes");
  assert(accumulate(region_sizes_.begin(), region_sizes_.end(), 0) == hf_ref_->geom()->natom());
}


void MultiSite::compute() {
  // construct Fock matrix for localization and canonicalization
  shared_ptr<const Fock<1>> fock;
  {
    shared_ptr<const Matrix> density = hf_ref_->coeff()->form_density_rhf(hf_ref_->nclosed());
    const MatView ccoeff = hf_ref_->coeff()->slice(0, hf_ref_->nclosed());
    fock = make_shared<const Fock<1>>(hf_ref_->geom(), hf_ref_->hcore(), density, ccoeff);
  }

  // localize closed and virtual orbitals (optional)
  shared_ptr<const PTree> localization_data = input_->get_child_optional("localization");
  if (localization_data) {
    localize(localization_data, fock);
    MoldenOut mfile("localized.molden");
    mfile << sref_->geom();
    mfile << sref_;
  } else {
    sref_ = make_shared<Reference>(*hf_ref_);
>>>>>>> da5a8fa0
  }

  // two options : 1) manually assign active orbitals to subspaces  2) use projection to do it automatically
  set_active_orbitals();

  // canonicalize active orbitals within each subspace
  canonicalize(fock);

}


void MultiSite::localize(shared_ptr<const PTree> localize_data, shared_ptr<const Matrix> fock) {
  string localizemethod = localize_data->get<string>("algorithm", "pm");

  shared_ptr<OrbitalLocalization> localization;
  auto input_data = make_shared<PTree>(*localize_data);
  input_data->erase("virtual"); input_data->put("virtual", true);
  if (input_data->get_child_optional("region_sizes")) {
    cout << "WARNING : The region_sizes keyword in localization input will be overwritten by that from MultiSite." << endl;
    input_data->erase("region_sizes");
  }

  if (localizemethod == "region") {
    localization = make_shared<RegionLocalization>(input_data, hf_ref_, region_sizes_);
  } else if (localizemethod == "pm" || localizemethod == "pipek-mezey") {
    input_data->erase("type"); input_data->put("type", "region");
    localization = make_shared<PMLocalization>(input_data, hf_ref_, region_sizes_);
  } else throw runtime_error("Unrecognized orbital localization method");

  shared_ptr<const Matrix> local_coeff = localization->localize();
  vector<pair<int, int>> orbital_subspaces = localization->orbital_subspaces();
  assert(orbital_subspaces.size() == 2); // closed and active only

  vector<pair<int, int>> region_bounds;
  {
    int atom_start = 0;
    int current = 0;
    for (int natom : region_sizes_) {
      const int bound_start = current;
      for (int iatom = 0; iatom != natom; ++iatom)
        current += hf_ref_->geom()->atoms(atom_start+iatom)->nbasis();
      region_bounds.emplace_back(bound_start, current);
      atom_start += natom;
    }
  }
  assert(region_bounds.size() == nsites_);

  vector<vector<pair<int, int>>> site_bounds;

  assert(hf_ref_->coeff()->mdim() == accumulate(orbital_subspaces.begin(), orbital_subspaces.end(), 0ull,
                               [] (int o, const pair<int, int>& p) { return o + p.second - p.first; }));

  Matrix ShalfC = static_cast<Matrix>(Overlap(hf_ref_->geom()));
  ShalfC.sqrt();
  ShalfC *= *local_coeff;

  auto out_coeff = local_coeff->clone();
  
  for (const pair<int, int>& subspace : orbital_subspaces) {
    vector<set<int>> orbital_sets(nsites_);
    const int nsuborbs = subspace.second - subspace.first;

    vector<pair<int, int>> subspace_site_bounds;

    vector<vector<double>> lowdin_populations(nsuborbs);
    for (auto& p : lowdin_populations)
      p.resize(nsites_);

    Matrix Q(nsuborbs, nsuborbs);
    for (int site = 0; site != nsites_; ++site) {
      const pair<int, int> bounds = region_bounds[site];
      const int nregbasis = bounds.second - bounds.first;
      dgemm_("T", "N", nsuborbs, nsuborbs, nregbasis, 1.0, ShalfC.element_ptr(bounds.first, subspace.first), ShalfC.ndim(),
                                                           ShalfC.element_ptr(bounds.first, subspace.first), ShalfC.ndim(), 
                                                      0.0, Q.data(), Q.ndim());
      for (int orb = 0; orb != nsuborbs; ++orb)
        lowdin_populations[orb][site] = Q(orb, orb) * Q(orb, orb);
    }

    for (int orb = 0; orb != nsuborbs; ++orb) {
      //pick the largest value to assign it to sites
      vector<double>& pops = lowdin_populations[orb];
      auto maxiter = max_element(pops.begin(), pops.end());
      const int maxsite = maxiter - pops.begin();
      orbital_sets[maxsite].insert(orb + subspace.first);
    }

    size_t imo = subspace.first;

    for (auto& subset : orbital_sets) {
      if (subset.empty()) 
        throw runtime_error("one of the active subspaces has bad definition, no matching active orbitals are localized on it, please redefine subspaces");
      Matrix subspace(out_coeff->ndim(), subset.size());
      int pos = 0;
      for (const int& i : subset)
        copy_n(local_coeff->element_ptr(0, i), local_coeff->ndim(), subspace.element_ptr(0, pos++));

      Matrix subfock(subspace % *fock * subspace);
      VectorB eigs(subspace.ndim());
      subfock.diagonalize(eigs);
      subspace *= subfock;

      copy_n(subspace.data(), subspace.size(), out_coeff->element_ptr(0, imo));
      subspace_site_bounds.emplace_back(imo, imo+subset.size());
      imo += subset.size();
    }
    site_bounds.emplace_back(move(subspace_site_bounds));
  }

  assert(site_bounds.front().front().first < site_bounds.back().front().first);
  
  sref_ = make_shared<Reference>(hf_ref_->geom(), make_shared<Coeff>(move(*out_coeff)), hf_ref_->nclosed(), hf_ref_->nact(), hf_ref_->nvirt());
}

<<<<<<< HEAD

MultiSite::MultiSite(shared_ptr<const PTree> itree, shared_ptr<const Reference> ref) : input_(itree), geom_(ref->geom()), hf_ref_(ref) {
  
  cout << " ===== Constructing MultiSite Molecular Orbitals ===== " << endl;
  
  // reorder MO coeff to closed - active - virtual
  set_active_metal();
  
  // project active orbitals to fragments
  project_active();
  
  // canonicalize active orbitals in sub spaces
  canonicalize();
  // TODO change back
//  ref_ = active_ref_;
}


// pick active orbitals from reference actorbs
void MultiSite::set_active_metal() {
  
  auto isp = input_->get_child("multisite_active");
  set<int> ActList;
  for (auto& s : *isp) { ActList.insert(lexical_cast<int>(s->data())-1); };
  
  active_electrons_ = input_->get_vector<int>("active_electrons");
  const int nactele = accumulate(active_electrons_.begin(), active_electrons_.end(), 0);
  const int charge = input_->get<int>("charge", 0);

  const int multisitebasis = geom_->nbasis();
  const int nactive = ActList.size();
  const int nclosed = (geom_->nele() - charge - nactele) / 2;
  assert ((geom_->nele() - charge -nactele) % 2 == 0);
  const int nvirt = multisitebasis - nactive - nclosed;

  auto hf_coeff = hf_ref_->coeff();
  auto out_coeff = hf_coeff->clone();
  
  int iclosed = 0;
  int closed_position = 0;
  int active_position = nclosed;
  int virt_position = nclosed + nactive;
  for (int i = 0; i != multisitebasis; ++i) {
    if (ActList.find(i) != ActList.end()) copy_n(hf_coeff->element_ptr(0, i), multisitebasis, out_coeff->element_ptr(0, active_position++));
    else copy_n(hf_coeff->element_ptr(0, i), multisitebasis, out_coeff->element_ptr(0, ((iclosed < nclosed) ? (++iclosed, closed_position++) : virt_position++)));
  } 
  assert(virt_position == multisitebasis);

  active_ref_ = make_shared<Reference>(geom_, make_shared<Coeff>(move(*out_coeff)), nclosed, nactive, nvirt);
}


void MultiSite::project_active() {

  // define fragments (regions) of the multisite
  vector<int> region_sizes = input_->get_vector<int>("region_sizes");
  nsites_ = region_sizes.size();
  vector<pair<int, int>> basis_bounds;
  {
    int nbasis = 0;
    int natoms = 0;
    for (int& rsize : region_sizes) {
      const int atombegin = natoms;
      const int basisbegin = nbasis;
      for (int iatom = atombegin; iatom != atombegin + rsize; ++iatom)
        nbasis += geom_->atoms()[iatom]->nbasis();

      natoms += rsize;
      if (basisbegin != nbasis)
        basis_bounds.emplace_back(basisbegin, nbasis);
    }
    if (natoms != count_if(geom_->atoms().begin(), geom_->atoms().end(), [](const shared_ptr<const Atom> a){return !a->dummy();}))
      throw logic_error("All atoms must be assigned to regions");
  }

  const int nclosed = active_ref_->nclosed();
  const int nact = active_ref_->nact();
  const int nvirt = active_ref_->nvirt();
  const int multimerbasis = active_ref_->geom()->nbasis();

  Overlap S(geom_);

  // project active orbitals to each fragement and do SVD
  active_sizes_ = input_->get_vector<int>("active_sizes");
  int basisoffset = 0;
  int orboffset = 0;
  auto actcoeff = active_ref_->coeff()->get_submatrix(0, nclosed, multimerbasis, nact);
  auto tmp = actcoeff->clone();
  for (int i = 0; i != nsites_; ++i) {
    const int nbasis = basis_bounds[i].second - basis_bounds[i].first;
    auto Sfrag = make_shared<Matrix>(nbasis, nbasis);
    auto Smix = make_shared<Matrix>(nbasis, multimerbasis);
    Sfrag->copy_block(0, 0, nbasis, nbasis, S.get_submatrix(basisoffset, basisoffset, nbasis, nbasis));
    Smix->copy_block(0, 0, nbasis, multimerbasis, S.get_submatrix(basisoffset, 0, nbasis, multimerbasis));
=======

void MultiSite::set_active_orbitals() {
  
  // collect orbital subspaces info
  const int nactele = accumulate(active_electrons_.begin(), active_electrons_.end(), 0);
  const int nclosed = (hf_ref_->geom()->nele() - charge_ - nactele) / 2;
  assert((hf_ref_->geom()->nele() - charge_ - nactele) % 2 == 0);
  const int nactive = accumulate(active_sizes_.begin(), active_sizes_.end(), 0);
  const int nvirt = hf_ref_->coeff()->mdim() - nclosed - nactive;
  const int multisitebasis = hf_ref_->geom()->nbasis();

  auto active_subspaces = input_->get_child("active_subspaces");
  set<int> active_set;

  auto out_coeff = sref_->coeff()->clone();

  if (active_subspaces->size() == nsites_) {
    // active subspaces info is provided, just reorder the orbitals
    
    vector<set<int>> active_orbitals;
    for (auto site : *active_subspaces) {
      vector<int> active_orbs = site->get_vector<int>("");
      for_each(active_orbs.begin(), active_orbs.end(), [](int& x) { --x; });
      active_orbitals.emplace_back(active_orbs.begin(), active_orbs.end());
      active_set.insert(active_orbs.begin(), active_orbs.end());
    }
    assert(active_set.size() == nactive);
    
    auto in_coeff = sref_->coeff();
    assert(in_coeff->ndim() == multisitebasis);
  
    int active_position = nclosed;
    for (auto site : active_orbitals) {
      for (int aorb : site)
        copy_n(in_coeff->element_ptr(0, aorb), multisitebasis, out_coeff->element_ptr(0, active_position++));
    }
    assert(active_position == nclosed + nactive);
    
  } else if (active_subspaces->size() == 1){
    // if no manually assigned active orbital subspaces, do projection

    for (auto site : *active_subspaces) {
      vector<int> active_vec = site->get_vector<int>("");
      for_each(active_vec.begin(), active_vec.end(), [](int& x) { --x; });
      active_set.insert(active_vec.begin(), active_vec.end());
    }
    assert(active_set.size() == nactive);

    // delocalized active orbital set
    auto act_orbs = make_shared<Matrix>(multisitebasis, nactive);
    int pos = 0;
    for (auto iorb : active_set)
      copy_n(sref_->coeff()->element_ptr(0, iorb), multisitebasis, act_orbs->element_ptr(0, pos++));
  
    // region bound info
    vector<pair<int, int>> region_bounds;
    int atomstart = 0; int basis_start = 0;
    for (int isize : region_sizes_) {
      int nbasis = 0;
      for (int iatom = atomstart; iatom != atomstart+isize; ++iatom)
        nbasis += sref_->geom()->atoms(iatom)->nbasis();
      region_bounds.emplace_back(basis_start, basis_start+nbasis);
      atomstart += isize;
      basis_start += nbasis;
    }
  
    Overlap ovlp(sref_->geom());
    Matrix transform(nactive, nactive);
    {
      int ipos = 0;
      for (int isite = 0; isite != nsites_; ++isite) {
        pair<int, int> bounds = region_bounds[isite];
        const int nsub = active_sizes_[isite];
        const int nbasis = bounds.second - bounds.first;
        shared_ptr<const Matrix> sub_ovlp = ovlp.get_submatrix(bounds.first, bounds.first, nbasis, nbasis);
        shared_ptr<const Matrix> sub_actorb = act_orbs->get_submatrix(bounds.first, 0, nbasis, nactive);
        Matrix SVD(*sub_actorb % *sub_ovlp * *sub_actorb);
        VectorB eigs(nactive);
        SVD.diagonalize(eigs);
        const MatView sub_trans = SVD.slice(nactive-nsub, nactive);
        copy_n(sub_trans.data(), sub_trans.size(), transform.element_ptr(0, ipos));
        ipos += nsub;
      }
      assert(ipos == nactive);
      // Lowdin orthonormalization
      Matrix inv_hf(transform % transform);
      inv_hf.inverse_half();
      transform *= inv_hf;
      cout << endl << string(6, '*') << "  If linear dependency is detected, you have to find better active orbitals to do projection  " << string(6, '*') << endl << endl;
    }
    
    // project coeff
    Matrix projected(*act_orbs * transform);
    copy_n(projected.data(), projected.size(), out_coeff->element_ptr(0, nclosed));

  } else {
    throw runtime_error("Must either provide one total active orbital list or assign active orbitals for each fragment");
  }

  int closed_position = 0;
  int virt_position = nclosed + nactive;
  for (int iorb = 0; iorb != out_coeff->mdim(); ++iorb)
    if (active_set.count(iorb) == 0)
      copy_n(sref_->coeff()->element_ptr(0, iorb), multisitebasis, out_coeff->element_ptr(0, (closed_position < nclosed ? closed_position++ : virt_position++)));
  assert(closed_position == nclosed);
  assert(virt_position == out_coeff->mdim());
  
  sref_ = make_shared<Reference>(sref_->geom(), make_shared<Coeff>(move(*out_coeff)), nclosed, nactive, nvirt);
}


void MultiSite::canonicalize(shared_ptr<const Matrix> fock) {
  //canonicalize active orbitals within subspace
  const int nclosed = sref_->nclosed();
  
  // rotate within each active subspace
  const MatView active_mos = sref_->coeff()->slice(nclosed, nclosed+sref_->nact());
  Matrix fock_mo(active_mos % *fock * active_mos);
  VectorB eigs(active_mos.mdim());
  shared_ptr<const Matrix> active_transformation = fock_mo.diagonalize_blocks(eigs, active_sizes_);
  const Matrix transformed_mos(active_mos * *active_transformation);
  shared_ptr<Matrix> scoeff = sref_->coeff()->copy();
  copy_n(transformed_mos.data(), transformed_mos.size(), scoeff->element_ptr(0, nclosed));

  sref_ = make_shared<Reference>(*sref_, make_shared<Coeff>(move(*scoeff)));
}


shared_ptr<Reference> MultiSite::build_reference(const int site, const vector<bool> meanfield) const {
  assert(meanfield.size() == nsites_ && site < nsites_ && site >=0);

  vector<shared_ptr<const MatView>> closed_orbitals = { make_shared<MatView>(sref_->coeff()->slice(0, sref_->nclosed())) };
  const int act_start = accumulate(active_sizes_.begin(), active_sizes_.begin()+site, sref_->nclosed());
  const int act_fence = act_start + active_sizes_.at(site);
  const MatView active_orbitals = sref_->coeff()->slice(act_start, act_fence);

  int current = sref_->nclosed();
  for (int i = 0; i != nsites_; ++i) {
    if (meanfield[i] && i != site)
      closed_orbitals.push_back(make_shared<const MatView>(sref_->coeff()->slice(current, current+(active_electrons_.at(i)+1)/2)));
    current += active_sizes_.at(i);
  }

  const int nclosed = accumulate(closed_orbitals.begin(), closed_orbitals.end(), 0, [](int x, shared_ptr<const MatView>m) { return x + m->mdim(); });
  const int nact = active_orbitals.mdim();
>>>>>>> da5a8fa0

    auto S_inv = make_shared<Matrix>(*Sfrag);
    S_inv->inverse_symmetric();
 
    // forming projected orbitals of current fragment
    auto projected = make_shared<const Matrix>(*S_inv * *Smix * *actcoeff);

    // get rid of redundancy
    shared_ptr<Matrix> reduced;
    {
      auto CC = make_shared<Matrix>(*projected % *Sfrag *  *projected);
      VectorB eig(projected->mdim());
      CC->diagonalize(eig);
      auto P = CC->get_submatrix(0, (CC->mdim() - active_sizes_[i]), CC->ndim(), active_sizes_[i]);
      auto temp = make_shared<const Matrix>(*projected * *P);
      reduced = make_shared<Matrix>(multimerbasis, temp->mdim());
      reduced->copy_block(basisoffset, 0, nbasis, temp->mdim(), temp->data());
    }
    tmp->copy_block(0, orboffset, multimerbasis, active_sizes_[i], reduced->data());

    basisoffset += nbasis;
    orboffset += active_sizes_[i];
  }
  assert(orboffset == nact);
  
  // Now we want to solve min|| Act_coeff * x - tmp||, 
  // DGELS is used to obtain the transformation matrix, projected orbitals cannot have linear dependancy
  shared_ptr<Matrix> solution;
  {
    int N = actcoeff->ndim();
    int M = actcoeff->mdim();
    assert(N >= M);
    assert(M == tmp->mdim());
    int lwork = 10 * N;
    unique_ptr<double[]> work(new double[lwork]);
    auto actcopy = actcoeff->copy();
    double* adata = actcopy->data();
    double* bdata = tmp->data();
    int info = 0;
    dgels_("N", N, M, M, adata, N, bdata, N, work.get(), lwork, info);
    if (info != 0) throw runtime_error("dgels failed in projecting coeff");
  
    solution = tmp->get_submatrix(0, 0, M, M);
  }

  // Lowdin orthogonalization for transformation matrix
  {
    auto tildeX = make_shared<Matrix>(*solution % *solution);
    tildeX->inverse_half();
    cout << "    *** If linear dependency is detected, you shall try to find better initial active orbital guess ***   " << endl;
    solution = make_shared<Matrix>(*solution * *tildeX);
  }

<<<<<<< HEAD
  actcoeff = make_shared<Matrix>(*actcoeff * *solution);

  auto new_coeff = active_ref_->coeff()->copy();
  new_coeff->copy_block(0, nclosed, multimerbasis, nact, actcoeff->data());

  // update multimer information
  ref_ = make_shared<Reference>(geom_, make_shared<Coeff>(move(*new_coeff)), nclosed, nact, nvirt);
}


void MultiSite::canonicalize() {

  auto out_coeff = ref_->coeff()->copy();
  
  const int multimerbasis = ref_->geom()->nbasis();
  const int nclosed = ref_->nclosed();
  const int nact = ref_->nact();
  const int nactele = ref_->geom()->nele() - 2*nclosed;

  // projected active orbitals are partially occupied, modify density matrix accordingly
  auto density_coeff = ref_->coeff()->slice_copy(0, nclosed + nact);
  blas::scale_n(sqrt(0.5*nactele/nact), density_coeff->element_ptr(0, nclosed), multimerbasis * nact);
  auto density = density_coeff->form_density_rhf(nclosed + nact);
  auto fock = make_shared<const Fock<1>>(geom_, ref_->hcore(), density, density_coeff);

  // canonicalize active orbitals in each fragment
  {
    int offset = nclosed;
    for (int i = 0; i != active_sizes_.size(); ++i) {
      const int norb = active_sizes_[0];
      auto subspace = ref_->coeff()->slice_copy(offset, offset + norb);
      auto subfock = make_shared<Matrix>(*subspace % *fock * *subspace);
      VectorB eigs(norb);
      subfock->diagonalize(eigs);
      subspace = make_shared<Matrix>(*subspace * *subfock);
      copy_n(subspace->data(), multimerbasis * norb, out_coeff->element_ptr(0, offset));
      offset += norb;
    }
  }

  ref_ = make_shared<Reference>(geom_, make_shared<Coeff>(move(*out_coeff)), nclosed, nact, ref_->nvirt());
}


shared_ptr<Reference> MultiSite::build_reference(const int site, const vector<bool> meanfield, bool metal) const {

  assert(meanfield.size()==nsites_ && site<nsites_ && site>=0);
  if (!metal) {
    vector<shared_ptr<const MatView>> closed_orbitals = {make_shared<MatView>(sref_->coeff()->slice(0, sref_->nclosed()))};
    const int act_start = accumulate(active_refs_.begin(), active_refs_.begin() + site, sref_->nclosed(),
                                      [] (int x, shared_ptr<const Reference> r) { return x + r->nact(); });
    const int act_fence = act_start + active_refs_[site]->nact();
    const MatView active_orbitals = sref_->coeff()->slice(act_start, act_fence);

    int current = sref_->nclosed();
    for (int i = 0; i < nsites_; ++i) {
      if (meanfield[i] && i!=site)
        closed_orbitals.push_back(make_shared<const MatView>(sref_->coeff()->slice(current, current+isolated_refs_[i]->nclosed()-active_refs_[i]->nclosed())));
      current += active_refs_[i]->nact();
    }

    const int nclosed = accumulate(closed_orbitals.begin(), closed_orbitals.end(), 0, [] (int x, shared_ptr<const MatView> m) { return x + m->mdim(); });
    const int nact = active_orbitals.mdim();

    auto out = make_shared<Matrix>(sref_->geom()->nbasis(), nclosed+nact);

    current = 0;
    closed_orbitals.push_back(make_shared<MatView>(active_orbitals));
    for (auto& orbitals : closed_orbitals) {
      copy_n(orbitals->data(), orbitals->size(), out->element_ptr(0, current));
      current += orbitals->mdim();
    }

    return make_shared<Reference>(sref_->geom(), make_shared<Coeff>(move(*out)), nclosed, nact, 0);

  } else {// Raymond version

    const int act_start = accumulate(active_sizes_.begin(), active_sizes_.begin()+site, ref_->nclosed());
    const int nact = active_sizes_[site];
    const Matrix active_orbitals = ref_->coeff()->slice(act_start, act_start + nact);

    vector<shared_ptr<const Matrix>> closed_orbitals = {make_shared<Matrix>(ref_->coeff()->slice(0, ref_->nclosed()))};
    int current = ref_->nclosed();
    for (int i = 0; i != nsites_; ++i) {
      if (meanfield[i] && i != site) {
        const int nele = active_electrons_[i];
        const int norb = active_sizes_[i];
        auto scale_coeff = ref_->coeff()->slice_copy(current, current + active_sizes_[i]);
        blas::scale_n(sqrt(0.5*nele/norb), scale_coeff->data(), scale_coeff->size());
        closed_orbitals.push_back(scale_coeff);
      }
      current += active_sizes_[i];
    }

    const int nclosed = accumulate(closed_orbitals.begin(), closed_orbitals.end(), 0, [] (int x, shared_ptr<const Matrix> m) { return x + m->mdim(); });

    auto out = make_shared<Matrix>(ref_->geom()->nbasis(), nclosed + nact);
    current = 0;
    closed_orbitals.push_back(make_shared<Matrix>(active_orbitals));
    for (auto& orbitals : closed_orbitals) {
      copy_n(orbitals->data(), orbitals->size(), out->element_ptr(0, current));
      current += orbitals->mdim();
    }

    return make_shared<Reference>(ref_->geom(), make_shared<Coeff>(move(*out)), nclosed, nact, 0);
  }
}


shared_ptr<const MultiSite> MultiSite::reset_coeff(shared_ptr<const Coeff> new_coeff) const {
  
  // doing this only to update coeff without reconstructing everything (MultiSite should be const in ASD_DMRG class), ugly and stupid though..
  auto new_multisite = make_shared<MultiSite>(*this);
  auto prev_ref = this->ref();
  auto new_ref = make_shared<const Reference>(prev_ref->geom(), new_coeff, prev_ref->nclosed(), prev_ref->nact(), prev_ref->nvirt());
  new_multisite->ref_ = new_ref;

  return new_multisite;
=======
  return make_shared<Reference>(sref_->geom(), make_shared<Coeff>(move(*out)), nclosed, nact, 0);
>>>>>>> da5a8fa0
}

<|MERGE_RESOLUTION|>--- conflicted
+++ resolved
@@ -25,47 +25,12 @@
 #include <src/asd/multisite/multisite.h>
 #include <src/scf/hf/fock.h>
 #include <src/mat1e/overlap.h>
-<<<<<<< HEAD
-#include <src/util/muffle.h>
-#include <src/scf/hf/rhf.h>
-#include <src/wfn/get_energy.h>
-#include <src/util/io/moldenout.h>
-#include <src/mat1e/mixedbasis.h>
-#include <src/integral/os/overlapbatch.h>
-#include <src/scf/hf/fock.h>
-#include <src/ci/fci/harrison.h>
-=======
 #include <src/wfn/localization.h>
 #include <src/util/io/moldenout.h>
->>>>>>> da5a8fa0
 
 using namespace std;
 using namespace bagel;
 
-<<<<<<< HEAD
-extern "C" {
-  void dgels_(const char* trans, const int* m, const int* n, const int* nrhs, double* a, const int* lda,
-              double* b, const int* ldb, double* work, const int* lwork, int* info);
-}
-
-namespace {
-  void dgels_(const char* trans, const int m, const int n, const int nrhs, double* a, const int lda, 
-              double* b, const int ldb, double* work, const int lwork, int& info) {
-    ::dgels_(trans, &m, &n, &nrhs, a, &lda, b, &ldb, work, &lwork, &info); }
-}
-
-MultiSite::MultiSite(shared_ptr<const PTree> input, vector<shared_ptr<const Reference>> refs) : input_(input), nsites_(refs.size()) {
-  // build the super geometry
-  const shared_ptr<const PTree> mdata = input_->get_child_optional("molecule");
-  for (auto& r : refs)
-    geoms_.push_back(mdata ? make_shared<Geometry>(*r->geom(), mdata) : r->geom());
-
-  auto envdata = input_->get_child_optional("environment");
-  vector<shared_ptr<const Geometry>> geovec = geoms_;
-  if (envdata) {
-    Muffle hide_cout;
-    geovec.push_back(make_shared<Geometry>(envdata));
-=======
 // constructor
 MultiSite::MultiSite(shared_ptr<const PTree> input, shared_ptr<const Reference> ref, const int nsites) : input_(input), hf_ref_(ref), nsites_(nsites) {
   cout << string(60, '=') << endl;
@@ -99,7 +64,6 @@
     mfile << sref_;
   } else {
     sref_ = make_shared<Reference>(*hf_ref_);
->>>>>>> da5a8fa0
   }
 
   // two options : 1) manually assign active orbitals to subspaces  2) use projection to do it automatically
@@ -214,102 +178,6 @@
   sref_ = make_shared<Reference>(hf_ref_->geom(), make_shared<Coeff>(move(*out_coeff)), hf_ref_->nclosed(), hf_ref_->nact(), hf_ref_->nvirt());
 }
 
-<<<<<<< HEAD
-
-MultiSite::MultiSite(shared_ptr<const PTree> itree, shared_ptr<const Reference> ref) : input_(itree), geom_(ref->geom()), hf_ref_(ref) {
-  
-  cout << " ===== Constructing MultiSite Molecular Orbitals ===== " << endl;
-  
-  // reorder MO coeff to closed - active - virtual
-  set_active_metal();
-  
-  // project active orbitals to fragments
-  project_active();
-  
-  // canonicalize active orbitals in sub spaces
-  canonicalize();
-  // TODO change back
-//  ref_ = active_ref_;
-}
-
-
-// pick active orbitals from reference actorbs
-void MultiSite::set_active_metal() {
-  
-  auto isp = input_->get_child("multisite_active");
-  set<int> ActList;
-  for (auto& s : *isp) { ActList.insert(lexical_cast<int>(s->data())-1); };
-  
-  active_electrons_ = input_->get_vector<int>("active_electrons");
-  const int nactele = accumulate(active_electrons_.begin(), active_electrons_.end(), 0);
-  const int charge = input_->get<int>("charge", 0);
-
-  const int multisitebasis = geom_->nbasis();
-  const int nactive = ActList.size();
-  const int nclosed = (geom_->nele() - charge - nactele) / 2;
-  assert ((geom_->nele() - charge -nactele) % 2 == 0);
-  const int nvirt = multisitebasis - nactive - nclosed;
-
-  auto hf_coeff = hf_ref_->coeff();
-  auto out_coeff = hf_coeff->clone();
-  
-  int iclosed = 0;
-  int closed_position = 0;
-  int active_position = nclosed;
-  int virt_position = nclosed + nactive;
-  for (int i = 0; i != multisitebasis; ++i) {
-    if (ActList.find(i) != ActList.end()) copy_n(hf_coeff->element_ptr(0, i), multisitebasis, out_coeff->element_ptr(0, active_position++));
-    else copy_n(hf_coeff->element_ptr(0, i), multisitebasis, out_coeff->element_ptr(0, ((iclosed < nclosed) ? (++iclosed, closed_position++) : virt_position++)));
-  } 
-  assert(virt_position == multisitebasis);
-
-  active_ref_ = make_shared<Reference>(geom_, make_shared<Coeff>(move(*out_coeff)), nclosed, nactive, nvirt);
-}
-
-
-void MultiSite::project_active() {
-
-  // define fragments (regions) of the multisite
-  vector<int> region_sizes = input_->get_vector<int>("region_sizes");
-  nsites_ = region_sizes.size();
-  vector<pair<int, int>> basis_bounds;
-  {
-    int nbasis = 0;
-    int natoms = 0;
-    for (int& rsize : region_sizes) {
-      const int atombegin = natoms;
-      const int basisbegin = nbasis;
-      for (int iatom = atombegin; iatom != atombegin + rsize; ++iatom)
-        nbasis += geom_->atoms()[iatom]->nbasis();
-
-      natoms += rsize;
-      if (basisbegin != nbasis)
-        basis_bounds.emplace_back(basisbegin, nbasis);
-    }
-    if (natoms != count_if(geom_->atoms().begin(), geom_->atoms().end(), [](const shared_ptr<const Atom> a){return !a->dummy();}))
-      throw logic_error("All atoms must be assigned to regions");
-  }
-
-  const int nclosed = active_ref_->nclosed();
-  const int nact = active_ref_->nact();
-  const int nvirt = active_ref_->nvirt();
-  const int multimerbasis = active_ref_->geom()->nbasis();
-
-  Overlap S(geom_);
-
-  // project active orbitals to each fragement and do SVD
-  active_sizes_ = input_->get_vector<int>("active_sizes");
-  int basisoffset = 0;
-  int orboffset = 0;
-  auto actcoeff = active_ref_->coeff()->get_submatrix(0, nclosed, multimerbasis, nact);
-  auto tmp = actcoeff->clone();
-  for (int i = 0; i != nsites_; ++i) {
-    const int nbasis = basis_bounds[i].second - basis_bounds[i].first;
-    auto Sfrag = make_shared<Matrix>(nbasis, nbasis);
-    auto Smix = make_shared<Matrix>(nbasis, multimerbasis);
-    Sfrag->copy_block(0, 0, nbasis, nbasis, S.get_submatrix(basisoffset, basisoffset, nbasis, nbasis));
-    Smix->copy_block(0, 0, nbasis, multimerbasis, S.get_submatrix(basisoffset, 0, nbasis, multimerbasis));
-=======
 
 void MultiSite::set_active_orbitals() {
   
@@ -455,167 +323,17 @@
 
   const int nclosed = accumulate(closed_orbitals.begin(), closed_orbitals.end(), 0, [](int x, shared_ptr<const MatView>m) { return x + m->mdim(); });
   const int nact = active_orbitals.mdim();
->>>>>>> da5a8fa0
-
-    auto S_inv = make_shared<Matrix>(*Sfrag);
-    S_inv->inverse_symmetric();
  
-    // forming projected orbitals of current fragment
-    auto projected = make_shared<const Matrix>(*S_inv * *Smix * *actcoeff);
-
-    // get rid of redundancy
-    shared_ptr<Matrix> reduced;
-    {
-      auto CC = make_shared<Matrix>(*projected % *Sfrag *  *projected);
-      VectorB eig(projected->mdim());
-      CC->diagonalize(eig);
-      auto P = CC->get_submatrix(0, (CC->mdim() - active_sizes_[i]), CC->ndim(), active_sizes_[i]);
-      auto temp = make_shared<const Matrix>(*projected * *P);
-      reduced = make_shared<Matrix>(multimerbasis, temp->mdim());
-      reduced->copy_block(basisoffset, 0, nbasis, temp->mdim(), temp->data());
-    }
-    tmp->copy_block(0, orboffset, multimerbasis, active_sizes_[i], reduced->data());
-
-    basisoffset += nbasis;
-    orboffset += active_sizes_[i];
-  }
-  assert(orboffset == nact);
-  
-  // Now we want to solve min|| Act_coeff * x - tmp||, 
-  // DGELS is used to obtain the transformation matrix, projected orbitals cannot have linear dependancy
-  shared_ptr<Matrix> solution;
-  {
-    int N = actcoeff->ndim();
-    int M = actcoeff->mdim();
-    assert(N >= M);
-    assert(M == tmp->mdim());
-    int lwork = 10 * N;
-    unique_ptr<double[]> work(new double[lwork]);
-    auto actcopy = actcoeff->copy();
-    double* adata = actcopy->data();
-    double* bdata = tmp->data();
-    int info = 0;
-    dgels_("N", N, M, M, adata, N, bdata, N, work.get(), lwork, info);
-    if (info != 0) throw runtime_error("dgels failed in projecting coeff");
-  
-    solution = tmp->get_submatrix(0, 0, M, M);
-  }
-
-  // Lowdin orthogonalization for transformation matrix
-  {
-    auto tildeX = make_shared<Matrix>(*solution % *solution);
-    tildeX->inverse_half();
-    cout << "    *** If linear dependency is detected, you shall try to find better initial active orbital guess ***   " << endl;
-    solution = make_shared<Matrix>(*solution * *tildeX);
-  }
-
-<<<<<<< HEAD
-  actcoeff = make_shared<Matrix>(*actcoeff * *solution);
-
-  auto new_coeff = active_ref_->coeff()->copy();
-  new_coeff->copy_block(0, nclosed, multimerbasis, nact, actcoeff->data());
-
-  // update multimer information
-  ref_ = make_shared<Reference>(geom_, make_shared<Coeff>(move(*new_coeff)), nclosed, nact, nvirt);
-}
-
-
-void MultiSite::canonicalize() {
-
-  auto out_coeff = ref_->coeff()->copy();
-  
-  const int multimerbasis = ref_->geom()->nbasis();
-  const int nclosed = ref_->nclosed();
-  const int nact = ref_->nact();
-  const int nactele = ref_->geom()->nele() - 2*nclosed;
-
-  // projected active orbitals are partially occupied, modify density matrix accordingly
-  auto density_coeff = ref_->coeff()->slice_copy(0, nclosed + nact);
-  blas::scale_n(sqrt(0.5*nactele/nact), density_coeff->element_ptr(0, nclosed), multimerbasis * nact);
-  auto density = density_coeff->form_density_rhf(nclosed + nact);
-  auto fock = make_shared<const Fock<1>>(geom_, ref_->hcore(), density, density_coeff);
-
-  // canonicalize active orbitals in each fragment
-  {
-    int offset = nclosed;
-    for (int i = 0; i != active_sizes_.size(); ++i) {
-      const int norb = active_sizes_[0];
-      auto subspace = ref_->coeff()->slice_copy(offset, offset + norb);
-      auto subfock = make_shared<Matrix>(*subspace % *fock * *subspace);
-      VectorB eigs(norb);
-      subfock->diagonalize(eigs);
-      subspace = make_shared<Matrix>(*subspace * *subfock);
-      copy_n(subspace->data(), multimerbasis * norb, out_coeff->element_ptr(0, offset));
-      offset += norb;
-    }
-  }
-
-  ref_ = make_shared<Reference>(geom_, make_shared<Coeff>(move(*out_coeff)), nclosed, nact, ref_->nvirt());
-}
-
-
-shared_ptr<Reference> MultiSite::build_reference(const int site, const vector<bool> meanfield, bool metal) const {
-
-  assert(meanfield.size()==nsites_ && site<nsites_ && site>=0);
-  if (!metal) {
-    vector<shared_ptr<const MatView>> closed_orbitals = {make_shared<MatView>(sref_->coeff()->slice(0, sref_->nclosed()))};
-    const int act_start = accumulate(active_refs_.begin(), active_refs_.begin() + site, sref_->nclosed(),
-                                      [] (int x, shared_ptr<const Reference> r) { return x + r->nact(); });
-    const int act_fence = act_start + active_refs_[site]->nact();
-    const MatView active_orbitals = sref_->coeff()->slice(act_start, act_fence);
-
-    int current = sref_->nclosed();
-    for (int i = 0; i < nsites_; ++i) {
-      if (meanfield[i] && i!=site)
-        closed_orbitals.push_back(make_shared<const MatView>(sref_->coeff()->slice(current, current+isolated_refs_[i]->nclosed()-active_refs_[i]->nclosed())));
-      current += active_refs_[i]->nact();
-    }
-
-    const int nclosed = accumulate(closed_orbitals.begin(), closed_orbitals.end(), 0, [] (int x, shared_ptr<const MatView> m) { return x + m->mdim(); });
-    const int nact = active_orbitals.mdim();
-
-    auto out = make_shared<Matrix>(sref_->geom()->nbasis(), nclosed+nact);
-
-    current = 0;
-    closed_orbitals.push_back(make_shared<MatView>(active_orbitals));
-    for (auto& orbitals : closed_orbitals) {
-      copy_n(orbitals->data(), orbitals->size(), out->element_ptr(0, current));
-      current += orbitals->mdim();
-    }
-
-    return make_shared<Reference>(sref_->geom(), make_shared<Coeff>(move(*out)), nclosed, nact, 0);
-
-  } else {// Raymond version
-
-    const int act_start = accumulate(active_sizes_.begin(), active_sizes_.begin()+site, ref_->nclosed());
-    const int nact = active_sizes_[site];
-    const Matrix active_orbitals = ref_->coeff()->slice(act_start, act_start + nact);
-
-    vector<shared_ptr<const Matrix>> closed_orbitals = {make_shared<Matrix>(ref_->coeff()->slice(0, ref_->nclosed()))};
-    int current = ref_->nclosed();
-    for (int i = 0; i != nsites_; ++i) {
-      if (meanfield[i] && i != site) {
-        const int nele = active_electrons_[i];
-        const int norb = active_sizes_[i];
-        auto scale_coeff = ref_->coeff()->slice_copy(current, current + active_sizes_[i]);
-        blas::scale_n(sqrt(0.5*nele/norb), scale_coeff->data(), scale_coeff->size());
-        closed_orbitals.push_back(scale_coeff);
-      }
-      current += active_sizes_[i];
-    }
-
-    const int nclosed = accumulate(closed_orbitals.begin(), closed_orbitals.end(), 0, [] (int x, shared_ptr<const Matrix> m) { return x + m->mdim(); });
-
-    auto out = make_shared<Matrix>(ref_->geom()->nbasis(), nclosed + nact);
-    current = 0;
-    closed_orbitals.push_back(make_shared<Matrix>(active_orbitals));
-    for (auto& orbitals : closed_orbitals) {
-      copy_n(orbitals->data(), orbitals->size(), out->element_ptr(0, current));
-      current += orbitals->mdim();
-    }
-
-    return make_shared<Reference>(ref_->geom(), make_shared<Coeff>(move(*out)), nclosed, nact, 0);
-  }
+  auto out = make_shared<Matrix>(ref_->geom()->nbasis(), nclosed + nact);
+
+  current = 0;
+  closed_orbitals.push_back(make_shared<MatView>(active_orbitals));
+  for (auto& orbitals : closed_orbitals) {
+    copy_n(orbitals->data(), orbitals->size(), out->element_ptr(0, current));
+    current += orbitals->mdim();
+  }
+
+  return make_shared<Reference>(sref_->geom(), make_shared<Coeff>(move(*out)), nclosed, nact, 0);
 }
 
 
@@ -628,8 +346,5 @@
   new_multisite->ref_ = new_ref;
 
   return new_multisite;
-=======
-  return make_shared<Reference>(sref_->geom(), make_shared<Coeff>(move(*out)), nclosed, nact, 0);
->>>>>>> da5a8fa0
-}
-
+}
+
