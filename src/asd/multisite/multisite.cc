//
// BAGEL - Brilliantly Advanced General Electronic Structure Library
// Filename: multisite.cc
// Copyright (C) 2014 Shane Parker
//
// Author: Shane Parker <shane.parker@u.northwestern.edu>
// Maintainer: Shiozaki Group
//
// This file is part of the BAGEL package.
//
// This program is free software: you can redistribute it and/or modify
// it under the terms of the GNU General Public License as published by
// the Free Software Foundation, either version 3 of the License, or
// (at your option) any later version.
//
// This program is distributed in the hope that it will be useful,
// but WITHOUT ANY WARRANTY; without even the implied warranty of
// MERCHANTABILITY or FITNESS FOR A PARTICULAR PURPOSE.  See the
// GNU General Public License for more details.
//
// You should have received a copy of the GNU General Public License
// along with this program.  If not, see <http://www.gnu.org/licenses/>.
//

#include <src/asd/multisite/multisite.h>
#include <src/scf/hf/fock.h>
#include <src/mat1e/overlap.h>
#include <src/wfn/localization.h>

using namespace std;
using namespace bagel;

// constructor
MultiSite::MultiSite(shared_ptr<const PTree> input, shared_ptr<const Reference> ref) : hf_ref_(ref) {
  cout << string(60, '=') << endl;
  cout << string(15, ' ') << "Constructing MultiSite" << endl;
  cout << string(60, '=') << endl;

<<<<<<< HEAD
  charge_ = input_->get<int>("charge", 0);
  nspin_ = input_->get<int>("nspin", 0);
  region_sizes_ = input_->get_vector<int>("region_sizes");
  active_electrons_ = input_->get_vector<int>("active_electrons");
  active_sizes_ = input_->get_vector<int>("active_sizes");
  assert(accumulate(region_sizes_.begin(), region_sizes_.end(), 0) == hf_ref_->geom()->natom());
}


void MultiSite::compute() {
  // construct Fock matrix for localization and canonicalization
  shared_ptr<const Fock<1>> fock;
  {
    shared_ptr<const Matrix> density = hf_ref_->coeff()->form_density_rhf(hf_ref_->nclosed());
    const MatView ccoeff = hf_ref_->coeff()->slice(0, hf_ref_->nclosed());
    fock = make_shared<const Fock<1>>(hf_ref_->geom(), hf_ref_->hcore(), density, ccoeff);
  }

=======
>>>>>>> d6e810f9
  // localize closed and virtual orbitals (optional)
  shared_ptr<const PTree> localization_data = input->get_child_optional("localization");
  if (localization_data)
    localize(localization_data);
  else
    mref_ = make_shared<Reference>(*hf_ref_);
}


void MultiSite::localize(shared_ptr<const PTree> localization_data) {
  
  if (!localization_data->get_child_optional("region_sizes")) throw runtime_error("region_sizes has to be provided to do localization");
  vector<int> region_sizes = localization_data->get_vector<int>("region_sizes");
  assert(accumulate(region_sizes.begin(), region_sizes.end(), 0) == hf_ref_->geom()->natom());

  string localizemethod = localization_data->get<string>("algorithm", "pm");
  
  shared_ptr<OrbitalLocalization> localization;
  auto input_data = make_shared<PTree>(*localization_data);
  input_data->erase("virtual"); input_data->put("virtual", true);

  if (localizemethod == "region") {
    localization = make_shared<RegionLocalization>(input_data, hf_ref_);
  } else if (localizemethod == "pm" || localizemethod == "pipek-mezey") {
    input_data->erase("type"); input_data->put("type", "region");
    localization = make_shared<PMLocalization>(input_data, hf_ref_);
  } else throw runtime_error("Unrecognized orbital localization method");

  shared_ptr<const Matrix> local_coeff = localization->localize();
  vector<pair<int, int>> orbital_subspaces = localization->orbital_subspaces();
  assert(orbital_subspaces.size() == 2); // closed and active only

  vector<pair<int, int>> region_bounds;
  {
    int atom_start = 0;
    int current = 0;
    for (int natom : region_sizes) {
      const int bound_start = current;
      for (int iatom = 0; iatom != natom; ++iatom)
        current += hf_ref_->geom()->atoms(atom_start+iatom)->nbasis();
      region_bounds.emplace_back(bound_start, current);
      atom_start += natom;
    }
  }

  assert(hf_ref_->coeff()->mdim() == accumulate(orbital_subspaces.begin(), orbital_subspaces.end(), 0ull,
                               [] (int o, const pair<int, int>& p) { return o + p.second - p.first; }));

  Matrix ShalfC = static_cast<Matrix>(Overlap(hf_ref_->geom()));
  ShalfC.sqrt();
  ShalfC *= *local_coeff;

  shared_ptr<const Fock<1>> fock;
  {
    shared_ptr<const Matrix> density = hf_ref_->coeff()->form_density_rhf(hf_ref_->nclosed());
    const MatView ccoeff = hf_ref_->coeff()->slice(0, hf_ref_->nclosed());
    fock = make_shared<const Fock<1>>(hf_ref_->geom(), hf_ref_->hcore(), density, ccoeff);
  }

  const int nsites = region_sizes.size();
  auto out_coeff = local_coeff->clone();
  
  for (const pair<int, int>& subspace : orbital_subspaces) {
    vector<set<int>> orbital_sets(nsites);
    const int nsuborbs = subspace.second - subspace.first;

    vector<vector<double>> lowdin_populations(nsuborbs);
    for (auto& p : lowdin_populations)
      p.resize(nsites);

    Matrix Q(nsuborbs, nsuborbs);
    for (int site = 0; site != nsites; ++site) {
      const pair<int, int> bounds = region_bounds[site];
      const int nregbasis = bounds.second - bounds.first;
      dgemm_("T", "N", nsuborbs, nsuborbs, nregbasis, 1.0, ShalfC.element_ptr(bounds.first, subspace.first), ShalfC.ndim(),
                                                           ShalfC.element_ptr(bounds.first, subspace.first), ShalfC.ndim(), 
                                                      0.0, Q.data(), Q.ndim());
      for (int orb = 0; orb != nsuborbs; ++orb)
        lowdin_populations[orb][site] = Q(orb, orb) * Q(orb, orb);
    }

    for (int orb = 0; orb != nsuborbs; ++orb) {
      //pick the largest value to assign it to sites
      vector<double>& pops = lowdin_populations[orb];
      auto maxiter = max_element(pops.begin(), pops.end());
      const int maxsite = maxiter - pops.begin();
      orbital_sets[maxsite].insert(orb + subspace.first);
    }

    size_t imo = subspace.first;

    for (auto& subset : orbital_sets) {
      if (subset.empty()) 
        throw runtime_error("one of the active subspaces has bad definition, no matching active orbitals are localized on it, please redefine subspaces");
      Matrix subspace(out_coeff->ndim(), subset.size());
      int pos = 0;
      for (const int& i : subset)
        copy_n(local_coeff->element_ptr(0, i), local_coeff->ndim(), subspace.element_ptr(0, pos++));

      Matrix subfock(subspace % *fock * subspace);
      VectorB eigs(subspace.ndim());
      subfock.diagonalize(eigs);
      subspace *= subfock;

      copy_n(subspace.data(), subspace.size(), out_coeff->element_ptr(0, imo));
      imo += subset.size();
    }
  }

  mref_ = make_shared<Reference>(*hf_ref_, make_shared<Coeff>(move(*out_coeff)));
}


shared_ptr<const MultiSite> MultiSite::update_coeff(shared_ptr<const Coeff> new_coeff) const {
  //doing this to update coeff without reconstructing everything 
  auto new_multisite = make_shared<MultiSite>(*this);
  new_multisite->sref_ = make_shared<const Reference>(*sref_, new_coeff);

  return new_multisite;
}

<|MERGE_RESOLUTION|>--- conflicted
+++ resolved
@@ -36,27 +36,6 @@
   cout << string(15, ' ') << "Constructing MultiSite" << endl;
   cout << string(60, '=') << endl;
 
-<<<<<<< HEAD
-  charge_ = input_->get<int>("charge", 0);
-  nspin_ = input_->get<int>("nspin", 0);
-  region_sizes_ = input_->get_vector<int>("region_sizes");
-  active_electrons_ = input_->get_vector<int>("active_electrons");
-  active_sizes_ = input_->get_vector<int>("active_sizes");
-  assert(accumulate(region_sizes_.begin(), region_sizes_.end(), 0) == hf_ref_->geom()->natom());
-}
-
-
-void MultiSite::compute() {
-  // construct Fock matrix for localization and canonicalization
-  shared_ptr<const Fock<1>> fock;
-  {
-    shared_ptr<const Matrix> density = hf_ref_->coeff()->form_density_rhf(hf_ref_->nclosed());
-    const MatView ccoeff = hf_ref_->coeff()->slice(0, hf_ref_->nclosed());
-    fock = make_shared<const Fock<1>>(hf_ref_->geom(), hf_ref_->hcore(), density, ccoeff);
-  }
-
-=======
->>>>>>> d6e810f9
   // localize closed and virtual orbitals (optional)
   shared_ptr<const PTree> localization_data = input->get_child_optional("localization");
   if (localization_data)
@@ -169,12 +148,3 @@
   mref_ = make_shared<Reference>(*hf_ref_, make_shared<Coeff>(move(*out_coeff)));
 }
 
-
-shared_ptr<const MultiSite> MultiSite::update_coeff(shared_ptr<const Coeff> new_coeff) const {
-  //doing this to update coeff without reconstructing everything 
-  auto new_multisite = make_shared<MultiSite>(*this);
-  new_multisite->sref_ = make_shared<const Reference>(*sref_, new_coeff);
-
-  return new_multisite;
-}
-
