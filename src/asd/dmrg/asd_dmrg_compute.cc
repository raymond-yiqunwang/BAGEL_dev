//
// BAGEL - Brilliantly Advanced General Electronic Structure Library
// Filename: asd_dmrg_compute.cc
// Copyright (C) 2014 Toru Shiozaki
//
// Author: Shane Parker <shane.parker@u.northwestern.edu>
// Maintainer: Shiozaki Group
//
// This file is part of the BAGEL package.
//
// This program is free software: you can redistribute it and/or modify
// it under the terms of the GNU General Public License as published by
// the Free Software Foundation, either version 3 of the License, or
// (at your option) any later version.
//
// This program is distributed in the hope that it will be useful,
// but WITHOUT ANY WARRANTY; without even the implied warranty of
// MERCHANTABILITY or FITNESS FOR A PARTICULAR PURPOSE.  See the
// GNU General Public License for more details.
//
// You should have received a copy of the GNU General Public License
// along with this program.  If not, see <http://www.gnu.org/licenses/>.
//

#include <memory>

#include <src/util/timer.h>
#include <src/asd/dmrg/asd_dmrg.h>

using namespace std;
using namespace bagel;

<<<<<<< HEAD
void ASD_DMRG::compute(const bool restart) {
=======
void ASD_DMRG::sweep() {
>>>>>>> d6e810f9
  Timer dmrg_timer;

  shared_ptr<DMRG_Block1> left_block, right_block;

<<<<<<< HEAD
  if (!restart) {
    // reset parameters
    perturb_ = input_->get<double>("opt_perturb", 1.e-5); // TODO try 10*perturb_min later
  } else {
    // Seed lattice
    cout << " ===== Start growing DMRG chain =====" << endl;
    {
      shared_ptr<const Reference> ref = multisite_->build_reference(0, vector<bool>(nsites_, true));
      left_block = compute_first_block(prepare_growing_input(0), ref);
      left_blocks_.push_back(left_block);
      cout << "  " << print_progress(0, ">>", "..") << setw(16) << dmrg_timer.tick() << endl;
    }
  
    // Grow lattice
    for (int site = 1; site < nsites_-1; ++site) {
      vector<bool> meanfield(nsites_, true);
      fill_n(meanfield.begin(), site, false);
      shared_ptr<const Reference> ref = multisite_->build_reference(site, meanfield);
      left_block = grow_block(prepare_growing_input(site), ref, left_block, site);
      left_blocks_.push_back(left_block);
      cout << "  " << print_progress(site, ">>", "..") << setw(16) << dmrg_timer.tick() << endl;
    }
    assert(left_blocks_.size() == nsites_-1);
  
    right_blocks_.resize(nsites_-1);
=======
  // Seed lattice
  cout << " ===== Start growing DMRG chain =====" << endl;
  {
    shared_ptr<const Reference> ref = build_reference(0, vector<bool>(nsites_, true));
    left_block = compute_first_block(prepare_growing_input(0), ref);
    left_blocks_.push_back(left_block);
    cout << "  " << print_progress(0, ">>", "..") << setw(16) << dmrg_timer.tick() << endl;
  }

  // Grow lattice
  for (int site = 1; site < nsites_-1; ++site) {
    vector<bool> meanfield(nsites_, true);
    fill_n(meanfield.begin(), site, false);
    shared_ptr<const Reference> ref = build_reference(site, meanfield);
    left_block = grow_block(prepare_growing_input(site), ref, left_block, site);
    left_blocks_.push_back(left_block);
    cout << "  " << print_progress(site, ">>", "..") << setw(16) << dmrg_timer.tick() << endl;
>>>>>>> d6e810f9
  }

  cout << endl << " ===== Starting sweeps =====" << endl << endl;

  cout << "  o convergence threshold: " << setw(8) << setprecision(4) << scientific << thresh_ << endl;

  cout << setw(6) << "iter" << setw(6) << "state" << setw(22) << "sweep average" << setw(16) << "sweep range"
                                                                          << setw(16) << "dE average" <<  endl;
  for (int iter = 0; iter < maxiter_; ++iter) {
    // Start sweeping backwards
    for (int site = nsites_-1; site > 0; --site) {
      left_block = left_blocks_[site-1];
      right_block = (site == nsites_-1) ? nullptr : right_blocks_[nsites_ - site - 2];
      shared_ptr<const Reference> ref = build_reference(site, vector<bool>(nsites_, false));

      right_block = decimate_block(prepare_sweeping_input(site), ref, right_block, left_block, site);
      right_blocks_[nsites_ - site - 1] = right_block;
      cout << "  " << print_progress(site, "<<", "<<") << setw(16) << dmrg_timer.tick() << endl;
    }

    // Sweep forwards
    for (int site = 0; site < nsites_-1; ++site) {
      left_block = (site == 0) ? nullptr : left_blocks_[site-1];
      right_block = right_blocks_[nsites_ - site - 2];
      shared_ptr<const Reference> ref = build_reference(site, vector<bool>(nsites_, false));

      left_block = decimate_block(prepare_sweeping_input(site), ref, left_block, right_block, site);
      left_blocks_[site] = left_block;
      cout << "  " << print_progress(site, ">>", ">>") << setw(16) << dmrg_timer.tick() << endl;
    }

    bool conv = (perturb_ < perturb_min_);
    bool drop_perturb = true;

    cout << endl;
    for (int i = 0; i < nstate_; ++i) {
      auto mnmx = minmax_element(sweep_energies_[i].begin(), sweep_energies_[i].end());
      const double sweep_average = accumulate(sweep_energies_[i].begin(), sweep_energies_[i].end(), 0.0)/static_cast<double>(sweep_energies_[i].size());
      const double sweep_range = *mnmx.second - *mnmx.first;

      cout << "sweeping energies : " << endl;
      for (auto& e : sweep_energies_[i]) cout << e << endl;
      if (iter != 0)
        cout << setw(6) << iter << setw(6) << i << setw(18) << setprecision(12) << sweep_average << setw(12) << setprecision(8) << sweep_range
                                                                               << setw(12) << setprecision(8) << energies_[i] - sweep_average << endl;
      else
        cout << setw(6) << iter << setw(6) << i << setw(18) << setprecision(12) << sweep_average << setw(12) << setprecision(8) << sweep_range
                                                                               << setw(12) << "---------" << endl;

      conv &= abs(energies_[i] - sweep_average) < thresh_;
      drop_perturb &= abs(energies_[i] - sweep_average) < perturb_thresh_;

      energies_[i] = sweep_average;
      sweep_energies_[i].clear();
    }
    cout << endl;

    if (perturb_ != 0.0) {
      if (drop_perturb) {
        perturb_ *= 0.1;
        if (perturb_ < perturb_min_) {
          cout << "  o perturbation turned off" << endl;
          perturb_ = 0.0;
        }
        else {
          cout << "  o perturbation lowered to " << perturb_ << endl;
        }
      }
    }

    if (conv) {
      cout << "  * Converged!" << endl;
      break;
    }
  }

  // should probably compute some properties before down sweeping

  if (down_sweep_)
    down_sweep();
}

void ASD_DMRG::down_sweep() {
  cout << endl << " ===== Down sweeping =====" << endl;

  remove_if(down_sweep_truncs_.begin(), down_sweep_truncs_.end(), [this] (const int& t) { return t >= ntrunc_; });
  if (!is_sorted(down_sweep_truncs_.rbegin(), down_sweep_truncs_.rend())) {
    cout << "  o Sorting list of truncations into descending order. Was there some reason to have them unordered?" << endl;
    sort(down_sweep_truncs_.rbegin(), down_sweep_truncs_.rend());
  }

  Timer dmrg_timer(0);

  vector<tuple<int, vector<double>>> trunc_convergence;
  trunc_convergence.emplace_back(ntrunc_, energies_);

  perturb_ = 0.0;

  for (int ntrunc : down_sweep_truncs_) {
    ntrunc_ = ntrunc;

    vector<double> energies(nstate_, 0.0);

    shared_ptr<DMRG_Block1> left_block, right_block;

    cout << "  o Starting sweep with M = " << ntrunc_ << endl;
    for (int iter = 0; iter < maxiter_; ++iter) {
    // Start sweeping backwards
      for (int site = nsites_-1; site > 0; --site) {
        left_block = left_blocks_[site-1];
        right_block = (site == nsites_-1) ? nullptr : right_blocks_[nsites_ - site - 2];
        shared_ptr<const Reference> ref = build_reference(site, vector<bool>(nsites_, false));

        right_block = decimate_block(prepare_sweeping_input(site), ref, right_block, left_block, site);
        right_blocks_[nsites_ - site - 1] = right_block;
        cout << "  " << print_progress(site, "<<", "<<") << setw(16) << dmrg_timer.tick() << endl;
      }

    // Sweep forwards
      for (int site = 0; site < nsites_-1; ++site) {
        left_block = (site == 0) ? nullptr : left_blocks_[site-1];
        right_block = right_blocks_[nsites_ - site - 2];
        shared_ptr<const Reference> ref = build_reference(site, vector<bool>(nsites_, false));

        left_block = decimate_block(prepare_sweeping_input(site), ref, left_block, right_block, site);
        left_blocks_[site] = left_block;
        cout << "  " << print_progress(site, ">>", ">>") << setw(16) << dmrg_timer.tick() << endl;
      }

      bool conv = true;
      cout << endl;
      for (int i = 0; i < nstate_; ++i) {
        auto mnmx = minmax_element(sweep_energies_[i].begin(), sweep_energies_[i].end());
        const double sweep_average = accumulate(sweep_energies_[i].begin(), sweep_energies_[i].end(), 0.0)/static_cast<double>(sweep_energies_[i].size());
        const double sweep_range = *mnmx.second - *mnmx.first;

        if (iter != 0)
          cout << setw(6) << iter << setw(6) << i << setw(18) << setprecision(8) << sweep_average << setw(12) << setprecision(8) << sweep_range
                                                                                  << setw(12) << setprecision(8) << energies[i] - sweep_average << endl;
        else
          cout << setw(6) << iter << setw(6) << i << setw(18) << setprecision(8) << sweep_average << setw(12) << setprecision(8) << sweep_range
                                                                                  << setw(12) << "---------" << endl;

        conv &= abs(energies[i]-sweep_average) < down_thresh_;

        energies[i] = sweep_average;
        sweep_energies_[i].clear();
      }
      cout << endl;

      if (conv) {
        cout << "  * Converged!" << endl;
        break;
      }
    }

    trunc_convergence.emplace_back(ntrunc_, energies);
  }

  cout << endl;

  cout << " Convergence with M:" << endl;

  cout << setw(6) << "M";
  for (int ist = 0; ist < nstate_; ++ist)
    cout << setw(22) << string("state ") + to_string(ist);
  cout << endl;

  for (auto& i : trunc_convergence) {
    cout << setw(6) << get<0>(i);
    for (auto& j : get<1>(i))
      cout << setw(22) << setprecision(16) << j;
    cout << endl;
  }
}<|MERGE_RESOLUTION|>--- conflicted
+++ resolved
@@ -30,42 +30,11 @@
 using namespace std;
 using namespace bagel;
 
-<<<<<<< HEAD
-void ASD_DMRG::compute(const bool restart) {
-=======
 void ASD_DMRG::sweep() {
->>>>>>> d6e810f9
   Timer dmrg_timer;
 
   shared_ptr<DMRG_Block1> left_block, right_block;
 
-<<<<<<< HEAD
-  if (!restart) {
-    // reset parameters
-    perturb_ = input_->get<double>("opt_perturb", 1.e-5); // TODO try 10*perturb_min later
-  } else {
-    // Seed lattice
-    cout << " ===== Start growing DMRG chain =====" << endl;
-    {
-      shared_ptr<const Reference> ref = multisite_->build_reference(0, vector<bool>(nsites_, true));
-      left_block = compute_first_block(prepare_growing_input(0), ref);
-      left_blocks_.push_back(left_block);
-      cout << "  " << print_progress(0, ">>", "..") << setw(16) << dmrg_timer.tick() << endl;
-    }
-  
-    // Grow lattice
-    for (int site = 1; site < nsites_-1; ++site) {
-      vector<bool> meanfield(nsites_, true);
-      fill_n(meanfield.begin(), site, false);
-      shared_ptr<const Reference> ref = multisite_->build_reference(site, meanfield);
-      left_block = grow_block(prepare_growing_input(site), ref, left_block, site);
-      left_blocks_.push_back(left_block);
-      cout << "  " << print_progress(site, ">>", "..") << setw(16) << dmrg_timer.tick() << endl;
-    }
-    assert(left_blocks_.size() == nsites_-1);
-  
-    right_blocks_.resize(nsites_-1);
-=======
   // Seed lattice
   cout << " ===== Start growing DMRG chain =====" << endl;
   {
@@ -83,8 +52,10 @@
     left_block = grow_block(prepare_growing_input(site), ref, left_block, site);
     left_blocks_.push_back(left_block);
     cout << "  " << print_progress(site, ">>", "..") << setw(16) << dmrg_timer.tick() << endl;
->>>>>>> d6e810f9
-  }
+  }
+  assert(left_blocks_.size() == nsites_-1);
+
+  right_blocks_.resize(nsites_-1);
 
   cout << endl << " ===== Starting sweeps =====" << endl << endl;
 
@@ -124,13 +95,11 @@
       const double sweep_average = accumulate(sweep_energies_[i].begin(), sweep_energies_[i].end(), 0.0)/static_cast<double>(sweep_energies_[i].size());
       const double sweep_range = *mnmx.second - *mnmx.first;
 
-      cout << "sweeping energies : " << endl;
-      for (auto& e : sweep_energies_[i]) cout << e << endl;
       if (iter != 0)
-        cout << setw(6) << iter << setw(6) << i << setw(18) << setprecision(12) << sweep_average << setw(12) << setprecision(8) << sweep_range
+        cout << setw(6) << iter << setw(6) << i << setw(18) << setprecision(8) << sweep_average << setw(12) << setprecision(8) << sweep_range
                                                                                << setw(12) << setprecision(8) << energies_[i] - sweep_average << endl;
       else
-        cout << setw(6) << iter << setw(6) << i << setw(18) << setprecision(12) << sweep_average << setw(12) << setprecision(8) << sweep_range
+        cout << setw(6) << iter << setw(6) << i << setw(18) << setprecision(8) << sweep_average << setw(12) << setprecision(8) << sweep_range
                                                                                << setw(12) << "---------" << endl;
 
       conv &= abs(energies_[i] - sweep_average) < thresh_;
