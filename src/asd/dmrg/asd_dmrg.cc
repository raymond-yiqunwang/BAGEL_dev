//
// BAGEL - Brilliantly Advanced General Electronic Structure Library
// Filename: asd_dmrg_base.cc
// Copyright (C) 2014 Shane Parker
//
// Author: Shane Parker <shane.parker@u.northwestern.edu>
// Maintainer: Shiozaki Group
//
// This file is part of the BAGEL package.
//
// This program is free software: you can redistribute it and/or modify
// it under the terms of the GNU General Public License as published by
// the Free Software Foundation, either version 3 of the License, or
// (at your option) any later version.
//
// This program is distributed in the hope that it will be useful,
// but WITHOUT ANY WARRANTY; without even the implied warranty of
// MERCHANTABILITY or FITNESS FOR A PARTICULAR PURPOSE.  See the
// GNU General Public License for more details.
//
// You should have received a copy of the GNU General Public License
// along with this program.  If not, see <http://www.gnu.org/licenses/>.
//

#include <src/asd/dmrg/asd_dmrg.h>
#include <src/scf/hf/fock.h>
#include <src/mat1e/overlap.h>
#include <src/wfn/localization.h>

using namespace std;
using namespace bagel;

ASD_DMRG::ASD_DMRG(shared_ptr<const PTree> input, shared_ptr<const Reference> iref) : input_(input) {
  // initialize parameters
  nsites_ = input_->get<int>("nsites", 1);
  if (nsites_ <= 1) throw runtime_error("nsites_ has to be specified and should be no smaller than two");
  nstate_ = input_->get<int>("nstate", 1);
  charge_ = input_->get<int>("charge", 0);
  nspin_ = input_->get<int>("nspin", 0);
  active_sizes_ = input_->get_vector<int>("active_sizes");
  active_electrons_ = input_->get_vector<int>("active_electrons");
  region_sizes_ = input_->get_vector<int>("region_sizes");
  assert(accumulate(region_sizes_.begin(), region_sizes_.end(), 0) == iref->geom()->natom());
  
  ntrunc_ = input_->get<int>("ntrunc", 0);
  if (ntrunc_ == 0) throw runtime_error("ntrunc_ has to be provided");
  thresh_ = input_->get<double>("thresh", 1.0e-6);
  maxiter_ = input_->get<int>("maxiter", 50);
<<<<<<< HEAD

=======
  // perturbation parameters
>>>>>>> d6e810f9
  perturb_ = input_->get<double>("perturb", 1.0e-3);
  perturb_thresh_ = input_->get<double>("perturb_thresh", 1.0e-4);
  perturb_min_ = input_->get<double>("perturb_min", 1.0e-5);

  down_thresh_ = input_->get<double>("down_thresh", 1.0e-8);
  auto down = input_->get_child_optional("down_sweep_truncs");
  down_sweep_ = static_cast<bool>(down);
  if (down_sweep_)
    down_sweep_truncs_ = input_->get_vector<int>("down_sweep_truncs");

  auto winput = input_->get_child_optional("weights");
  if (winput)
    weights_ = input_->get_vector<double>("weights", nstate_);
  else
    weights_.resize(nstate_, 1.0/static_cast<double>(nstate_));

  energies_.resize(nstate_);
  sweep_energies_.resize(nstate_);

<<<<<<< HEAD
  // initialize VecRDM
  rdm1_ = make_shared<VecRDM<1>>();
  rdm2_ = make_shared<VecRDM<2>>();
}


=======
  // reorder coeff to closed-active-virtual
  rearrange_orbitals(iref);
}


void ASD_DMRG::rearrange_orbitals(shared_ptr<const Reference> iref) {
  auto out_coeff = iref->coeff()->clone();

  const int nactele = accumulate(active_electrons_.begin(), active_electrons_.end(), 0);
  const int nclosed = (iref->geom()->nele() - charge_ - nactele) / 2;
  assert((iref->geom()->nele() - charge_ - nactele) % 2 == 0);
  const int nactive = accumulate(active_sizes_.begin(), active_sizes_.end(), 0);
  const int nvirt = iref->coeff()->mdim() - nclosed - nactive;
  const int nbasis = iref->geom()->nbasis();

  set<int> active_set;
  {
    vector<int> act_vec = input_->get_vector<int>("active_orbitals");
    for_each(act_vec.begin(), act_vec.end(), [](int& x) { --x; });
    active_set.insert(act_vec.begin(), act_vec.end());
  }

  int pos = nclosed;
  for (const int& aorb : active_set)
    copy_n(iref->coeff()->element_ptr(0, aorb), nbasis, out_coeff->element_ptr(0, pos++));

  int closed_position = 0;
  int virt_position = nclosed + nactive;
  for (int iorb = 0; iorb != out_coeff->mdim(); ++iorb)
    if (active_set.count(iorb) == 0)
      copy_n(iref->coeff()->element_ptr(0, iorb), nbasis, out_coeff->element_ptr(0, (closed_position < nclosed ? closed_position++ : virt_position++)));
  assert(closed_position == nclosed);
  assert(virt_position == out_coeff->mdim());
  
  sref_ = make_shared<Reference>(iref->geom(), make_shared<Coeff>(move(*out_coeff)), nclosed, nactive, nvirt);
}


void ASD_DMRG::project_active() {

  auto out_coeff = sref_->coeff()->copy();

  vector<pair<int, int>> region_bounds;
  {
    int atom_start = 0;
    int current = 0;
    for (int natom : region_sizes_) {
      const int bound_start = current;
      for (int iatom = 0; iatom != natom; ++iatom)
        current += sref_->geom()->atoms(atom_start+iatom)->nbasis();
      region_bounds.emplace_back(bound_start, current);
      atom_start += natom;
    }
  }
  assert(region_bounds.size() == nsites_);

  const Matrix ovlp = static_cast<Matrix>(Overlap(sref_->geom()));

  const int nclosed = sref_->nclosed();
  
  shared_ptr<const Matrix> fock;
  if (nclosed) {// construct Fock
    shared_ptr<const Matrix> density = sref_->coeff()->form_density_rhf(nclosed);
    const MatView ccoeff = sref_->coeff()->slice(0, nclosed);
    fock = make_shared<const Fock<1>>(sref_->geom(), sref_->hcore(), density, ccoeff);
  } else {
    fock = sref_->hcore();
  }
  
  const int nactive = sref_->nact();

  shared_ptr<const PTree> localization_data = input_->get_child_optional("localization");
  if (localization_data) {
    // do localization
    string localizemethod = localization_data->get<string>("algorithm", "pm");
    shared_ptr<OrbitalLocalization> localization;
    auto input_data = make_shared<PTree>(*localization_data);
    input_data->erase("occupied");input_data->put("occupied", false);
    input_data->erase("active");  input_data->put("active", true);
    input_data->erase("virtual"); input_data->put("virtual", false);
    if (localizemethod == "region") {
      localization = make_shared<RegionLocalization>(input_data, sref_, region_sizes_);
    } else if (localizemethod == "pm" || localizemethod == "pipek-mezey") {
      input_data->erase("type"); input_data->put("type", "region");
      localization = make_shared<PMLocalization>(input_data, sref_, region_sizes_);
    } else throw runtime_error("Unrecognized orbital localization method");
    
    shared_ptr<const Matrix> active_coeff = localization->localize()->get_submatrix(0, nclosed, sref_->geom()->nbasis(), nactive);

    Matrix ShalfC(ovlp);
    ShalfC.sqrt();
    ShalfC *= *active_coeff;

    { // assign localized active orbitals to site by their lowdin population
      vector<set<int>> orbital_sets(nsites_);

      vector<vector<double>> lowdin_populations(nactive);
      for (auto& p : lowdin_populations) { p.resize(nsites_); }
      Matrix Q(nactive, nactive);
      for (int site = 0; site != nsites_; ++site) {
        const pair<int, int> bounds = region_bounds[site];
        const int nregion_basis = bounds.second - bounds.first;
        dgemm_("T", "N", nactive, nactive, nregion_basis, 1.0, ShalfC.element_ptr(bounds.first, 0), ShalfC.ndim(),
                                                               ShalfC.element_ptr(bounds.first, 0), ShalfC.ndim(),
                                                          0.0, Q.data(), Q.ndim());
        for (int orb = 0; orb != nactive; ++orb)
          lowdin_populations[orb][site] = Q(orb, orb) * Q(orb, orb);
      }

      for (int orb = 0; orb != nactive; ++orb) {
        //pick the largest value to assign it to sites
        vector<double>& pops = lowdin_populations[orb];
        auto maxiter = max_element(pops.begin(), pops.end());
        const int maxsite = maxiter - pops.begin();
        orbital_sets[maxsite].insert(orb);
      }

      // check if orbital_sets agree with input active_sizes
      vector<int> orb_set;
      for (auto iset : orbital_sets) orb_set.push_back(iset.size());
      if (orb_set != active_sizes_) {
        cout << "active_sizes : "; for (auto& e : active_sizes_) cout << e << " ";
        cout << "localized active sizes : "; for (auto& e : orb_set) cout<< e << " ";
        throw runtime_error("Localized active orbital partition does not agree with input active_sizes, redefine active subspaces");
      }
      
      int imo = nclosed;
      for (auto& subset : orbital_sets) {
        if (subset.empty())
          throw runtime_error("one of the active subspaces has bad definition, no matching active orbitals are localized on it, please redefine subspaces");
        
        Matrix subspace(out_coeff->ndim(), subset.size());
        int pos = 0;
        for (const int& i : subset)
          copy_n(active_coeff->element_ptr(0, i), active_coeff->ndim(), subspace.element_ptr(0, pos++));
        
        // canonicalize within active subspaces
        Matrix subfock(subspace % *fock * subspace);
        VectorB eigs(subspace.ndim());
        subfock.diagonalize(eigs);
        subspace *= subfock;

        copy_n(subspace.data(), subspace.size(), out_coeff->element_ptr(0, imo));
        imo += subset.size();
      }
    }
  } else {
    // do projection
    auto active_coeff = sref_->coeff()->get_submatrix(0, nclosed, sref_->geom()->nbasis(), nactive);

    Matrix transform(nactive, nactive);
    {
      int ipos = 0;
      for (int isite = 0; isite != nsites_; ++isite) {
        pair<int, int> bounds = region_bounds[isite];
        const int nsub = active_sizes_[isite];
        const int nbasis = bounds.second - bounds.first;
        shared_ptr<const Matrix> sub_ovlp = ovlp.get_submatrix(bounds.first, bounds.first, nbasis, nbasis);
        shared_ptr<const Matrix> sub_actorb = active_coeff->get_submatrix(bounds.first, 0, nbasis, nactive);
        Matrix SVD(*sub_actorb % *sub_ovlp * *sub_actorb);
        VectorB eigs(nactive);
        SVD.diagonalize(eigs);
        const MatView sub_trans = SVD.slice(nactive-nsub, nactive);
        copy_n(sub_trans.data(), sub_trans.size(), transform.element_ptr(0, ipos));
        ipos += nsub;
      }
      assert(ipos == nactive);
      // Lowdin orthonormalization
      Matrix inv_hf(transform % transform);
      inv_hf.inverse_half();
      transform *= inv_hf;
      cout << endl << string(6, '*') << "  If linear dependency is detected, you have to find better active orbitals to do projection  " << string(6, '*') << endl << endl;
    }

    // projected coeff
    Matrix projected(*active_coeff * transform);
    // canonicalization
    Matrix fockmo(projected % *fock * projected);
    VectorB eigs(projected.mdim());
    shared_ptr<const Matrix> active_transformation = fockmo.diagonalize_blocks(eigs, active_sizes_);
    const Matrix transformed_mos(projected * *active_transformation);

    copy_n(transformed_mos.data(), transformed_mos.size(), out_coeff->element_ptr(0, nclosed));
  }

  sref_ = make_shared<Reference>(*sref_, make_shared<Coeff>(move(*out_coeff)));
}


shared_ptr<Reference> ASD_DMRG::build_reference(const int site, const vector<bool> meanfield) const {
  assert(meanfield.size() == nsites_ && site < nsites_ && site >= 0);

  vector<shared_ptr<const MatView>> closed_orbitals = { make_shared<MatView>(sref_->coeff()->slice(0, sref_->nclosed())) };
  const int act_start = accumulate(active_sizes_.begin(), active_sizes_.begin()+site, sref_->nclosed());
  const int act_fence = act_start + active_sizes_.at(site);
  const MatView active_orbitals = sref_->coeff()->slice(act_start, act_fence);

  int current = sref_->nclosed();
  for (int i = 0; i != nsites_; ++i) {
    if (meanfield[i] && i != site)
      closed_orbitals.push_back(make_shared<const MatView>(sref_->coeff()->slice(current, current+(active_electrons_.at(i)+1)/2)));
    current += active_sizes_.at(i);
  }

  const int nclosed = accumulate(closed_orbitals.begin(), closed_orbitals.end(), 0, [](int x, shared_ptr<const MatView>m) { return x + m->mdim(); });
  const int nact = active_orbitals.mdim();

  auto out = make_shared<Matrix>(sref_->geom()->nbasis(), nclosed+nact);
  current = 0;
  closed_orbitals.push_back(make_shared<MatView>(active_orbitals));
  for (auto& orbitals : closed_orbitals) {
    copy_n(orbitals->data(), orbitals->size(), out->element_ptr(0, current));
    current += orbitals->mdim();
  }

  return make_shared<Reference>(sref_->geom(), make_shared<Coeff>(move(*out)), nclosed, nact, 0);
}


>>>>>>> d6e810f9
string ASD_DMRG::print_progress(const int position, const string left_symbol, const string right_symbol) const {
  stringstream out;
  for (int i = 0; i < position; ++i) out << left_symbol << " ";
  out << "** ";
  for (int i = position+1; i < nsites_; ++i) out << right_symbol << " ";

  return out.str();
}


vector<shared_ptr<PTree>> ASD_DMRG::prepare_growing_input(const int site) const {
  vector<shared_ptr<PTree>> out;

  shared_ptr<PTree> base_input = input_->get_child_optional("ras");
  if (!base_input) base_input = make_shared<PTree>();

  base_input->erase("charge");
  base_input->erase("nspin");
  base_input->erase("nstate");

  auto space = input_->get_child_optional("spaces");
  if (!space) throw runtime_error("spaces must be specified");
  else if ( !(space->size()==1 || space->size()==nsites_) )
    throw runtime_error("Must specify either one \"space\" object or one per site");

  auto space_iter = space->begin();
  if (space->size() == nsites_)
    advance(space_iter, site);

  // Quirk of PTree class requires this intermediate step
  auto space_input = make_shared<PTree>(**space_iter);

  for (auto& siter : *space_input) {
    auto tmp = make_shared<PTree>(*base_input);
    tmp->put("charge", siter->get<string>("charge"));
    tmp->put("nspin", siter->get<string>("nspin"));
    tmp->put("nstate", siter->get<string>("nstate"));
    out.push_back(tmp);
  }

  return out;
}


shared_ptr<PTree> ASD_DMRG::prepare_sweeping_input(const int site) const {
  shared_ptr<PTree> out = input_->get_child_optional("ras");
  if (!out) out = make_shared<PTree>();

  out->erase("charge"); out->put("charge", charge_);
  out->erase("nspin");  out->put("nspin", nspin_);
  out->erase("nstate"); out->put("nstate", input_->get<string>("nstate", "1"));

  return out;
}

<<<<<<< HEAD

void ASD_DMRG::read_restricted(shared_ptr<PTree> input, const int site) const {
  auto restricted = input_->get_child("restricted");

  auto read = [&input] (const shared_ptr<const PTree> inp, int current) {
    array<int, 3> nras = inp->get_array<int, 3>("orbitals");
    input->put("max_holes", inp->get<string>("max_holes"));
    input->put("max_particles", inp->get<string>("max_particles"));

    input->erase("active");
    auto parent = std::make_shared<PTree>();
    for (int i = 0; i < 3; ++i) {
      auto tmp = std::make_shared<PTree>();
      const int norb = nras[i];
      for (int i = 0; i < norb; ++i, ++current)
        tmp->push_back(current+1);
      parent->push_back(tmp);
    }
    input->add_child("active", parent);
  };

  if (restricted->size() == 1)
    read(*restricted->begin(), input->get<int>("nclosed"));
  else if (restricted->size() == nsites_) {
    auto iter = restricted->begin();
    advance(iter, site);
    read(*iter, input->get<int>("nclosed"));
  }
  else
    throw runtime_error("Must specify either one set of restrictions for all sites, or one set per site");
}


shared_ptr<const Reference> ASD_DMRG::conv_to_ref() const {
  // TODO this function is to be modified
  auto mref = multisite_->sref();
  return make_shared<Reference>(mref->geom(), mref->coeff(), mref->nclosed(), mref->nact(), mref->nvirt(), energies_, make_shared<VecRDM<1>>(), make_shared<VecRDM<2>>());
}


void ASD_DMRG::rotate_rdms(shared_ptr<const Matrix> trans) {
  for (auto& i : *rdm1_)
    i.second->transform(trans);
  for (auto& i : *rdm2_)
    i.second->transform(trans);

  // Only when #state > 1
  if (rdm1_->size() > 1) rdm1_av_->transform(trans);
  if (rdm2_->size() > 1) rdm2_av_->transform(trans);
  assert(rdm1_->size() > 1 || rdm1_->at(0) == rdm1_av_);
  assert(rdm2_->size() > 1 || rdm2_->at(0) == rdm2_av_);
}

=======
>>>>>>> d6e810f9
<|MERGE_RESOLUTION|>--- conflicted
+++ resolved
@@ -46,11 +46,7 @@
   if (ntrunc_ == 0) throw runtime_error("ntrunc_ has to be provided");
   thresh_ = input_->get<double>("thresh", 1.0e-6);
   maxiter_ = input_->get<int>("maxiter", 50);
-<<<<<<< HEAD
-
-=======
   // perturbation parameters
->>>>>>> d6e810f9
   perturb_ = input_->get<double>("perturb", 1.0e-3);
   perturb_thresh_ = input_->get<double>("perturb_thresh", 1.0e-4);
   perturb_min_ = input_->get<double>("perturb_min", 1.0e-5);
@@ -70,14 +66,6 @@
   energies_.resize(nstate_);
   sweep_energies_.resize(nstate_);
 
-<<<<<<< HEAD
-  // initialize VecRDM
-  rdm1_ = make_shared<VecRDM<1>>();
-  rdm2_ = make_shared<VecRDM<2>>();
-}
-
-
-=======
   // reorder coeff to closed-active-virtual
   rearrange_orbitals(iref);
 }
@@ -297,7 +285,6 @@
 }
 
 
->>>>>>> d6e810f9
 string ASD_DMRG::print_progress(const int position, const string left_symbol, const string right_symbol) const {
   stringstream out;
   for (int i = 0; i < position; ++i) out << left_symbol << " ";
@@ -353,59 +340,3 @@
   return out;
 }
 
-<<<<<<< HEAD
-
-void ASD_DMRG::read_restricted(shared_ptr<PTree> input, const int site) const {
-  auto restricted = input_->get_child("restricted");
-
-  auto read = [&input] (const shared_ptr<const PTree> inp, int current) {
-    array<int, 3> nras = inp->get_array<int, 3>("orbitals");
-    input->put("max_holes", inp->get<string>("max_holes"));
-    input->put("max_particles", inp->get<string>("max_particles"));
-
-    input->erase("active");
-    auto parent = std::make_shared<PTree>();
-    for (int i = 0; i < 3; ++i) {
-      auto tmp = std::make_shared<PTree>();
-      const int norb = nras[i];
-      for (int i = 0; i < norb; ++i, ++current)
-        tmp->push_back(current+1);
-      parent->push_back(tmp);
-    }
-    input->add_child("active", parent);
-  };
-
-  if (restricted->size() == 1)
-    read(*restricted->begin(), input->get<int>("nclosed"));
-  else if (restricted->size() == nsites_) {
-    auto iter = restricted->begin();
-    advance(iter, site);
-    read(*iter, input->get<int>("nclosed"));
-  }
-  else
-    throw runtime_error("Must specify either one set of restrictions for all sites, or one set per site");
-}
-
-
-shared_ptr<const Reference> ASD_DMRG::conv_to_ref() const {
-  // TODO this function is to be modified
-  auto mref = multisite_->sref();
-  return make_shared<Reference>(mref->geom(), mref->coeff(), mref->nclosed(), mref->nact(), mref->nvirt(), energies_, make_shared<VecRDM<1>>(), make_shared<VecRDM<2>>());
-}
-
-
-void ASD_DMRG::rotate_rdms(shared_ptr<const Matrix> trans) {
-  for (auto& i : *rdm1_)
-    i.second->transform(trans);
-  for (auto& i : *rdm2_)
-    i.second->transform(trans);
-
-  // Only when #state > 1
-  if (rdm1_->size() > 1) rdm1_av_->transform(trans);
-  if (rdm2_->size() > 1) rdm2_av_->transform(trans);
-  assert(rdm1_->size() > 1 || rdm1_->at(0) == rdm1_av_);
-  assert(rdm2_->size() > 1 || rdm2_->at(0) == rdm2_av_);
-}
-
-=======
->>>>>>> d6e810f9
