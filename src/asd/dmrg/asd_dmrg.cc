//
// BAGEL - Brilliantly Advanced General Electronic Structure Library
// Filename: asd_dmrg_base.cc
// Copyright (C) 2014 Shane Parker
//
// Author: Shane Parker <shane.parker@u.northwestern.edu>
// Maintainer: Shiozaki Group
//
// This file is part of the BAGEL package.
//
// This program is free software: you can redistribute it and/or modify
// it under the terms of the GNU General Public License as published by
// the Free Software Foundation, either version 3 of the License, or
// (at your option) any later version.
//
// This program is distributed in the hope that it will be useful,
// but WITHOUT ANY WARRANTY; without even the implied warranty of
// MERCHANTABILITY or FITNESS FOR A PARTICULAR PURPOSE.  See the
// GNU General Public License for more details.
//
// You should have received a copy of the GNU General Public License
// along with this program.  If not, see <http://www.gnu.org/licenses/>.
//

#include <src/asd/dmrg/asd_dmrg.h>
#include <src/scf/hf/fock.h>
#include <src/mat1e/overlap.h>
#include <src/wfn/localization.h>

using namespace std;
using namespace bagel;

ASD_DMRG::ASD_DMRG(shared_ptr<const PTree> input, shared_ptr<const Reference> iref) : input_(input) {
  // initialize parameters
  nsites_ = input_->get<int>("nsites", 1);
  if (nsites_ <= 1) throw runtime_error("nsites_ has to be specified and should be no smaller than two");
  nstate_ = input_->get<int>("nstate", 1);
  charge_ = input_->get<int>("charge", 0);
  nspin_ = input_->get<int>("nspin", 0);
  active_sizes_ = input_->get_vector<int>("active_sizes");
  active_electrons_ = input_->get_vector<int>("active_electrons");
  region_sizes_ = input_->get_vector<int>("region_sizes");
  assert(accumulate(region_sizes_.begin(), region_sizes_.end(), 0) == iref->geom()->natom());
  
  ntrunc_ = input_->get<int>("ntrunc", 0);
  if (ntrunc_ == 0) throw runtime_error("ntrunc_ has to be provided");
  thresh_ = input_->get<double>("thresh", 1.0e-6);
  maxiter_ = input_->get<int>("maxiter", 50);
  // perturbation parameters
  perturb_ = input_->get<double>("perturb", 1.0e-3);
  perturb_thresh_ = input_->get<double>("perturb_thresh", 1.0e-4);
  perturb_min_ = input_->get<double>("perturb_min", 1.0e-5);

  down_thresh_ = input_->get<double>("down_thresh", 1.0e-8);
  auto down = input_->get_child_optional("down_sweep_truncs");
  down_sweep_ = static_cast<bool>(down);
  if (down_sweep_)
    down_sweep_truncs_ = input_->get_vector<int>("down_sweep_truncs");

  auto winput = input_->get_child_optional("weights");
  if (winput)
    weights_ = input_->get_vector<double>("weights", nstate_);
  else
    weights_.resize(nstate_, 1.0/static_cast<double>(nstate_));

  energies_.resize(nstate_);
  sweep_energies_.resize(nstate_);

<<<<<<< HEAD
  // initialize RDM
=======
  // initialize VecRDM
>>>>>>> 04ffb35e
  rdm1_ = make_shared<VecRDM<1>>();
  rdm2_ = make_shared<VecRDM<2>>();

  // reorder coeff to closed-active-virtual
  rearrange_orbitals(iref);
}


void ASD_DMRG::rearrange_orbitals(shared_ptr<const Reference> iref) {
  auto out_coeff = iref->coeff()->clone();

  const int nactele = accumulate(active_electrons_.begin(), active_electrons_.end(), 0);
  const int nclosed = (iref->geom()->nele() - charge_ - nactele) / 2;
  assert((iref->geom()->nele() - charge_ - nactele) % 2 == 0);
  const int nactive = accumulate(active_sizes_.begin(), active_sizes_.end(), 0);
  assert(nactive);
  const int nvirt = iref->coeff()->mdim() - nclosed - nactive;
  const int nbasis = iref->geom()->nbasis();

  set<int> active_set;
  {
    vector<int> act_vec = input_->get_vector<int>("active_orbitals");
    for_each(act_vec.begin(), act_vec.end(), [](int& x) { --x; });
    active_set.insert(act_vec.begin(), act_vec.end());
  }

  int pos = nclosed;
  for (const int& aorb : active_set)
    copy_n(iref->coeff()->element_ptr(0, aorb), nbasis, out_coeff->element_ptr(0, pos++));

  int closed_position = 0;
  int virt_position = nclosed + nactive;
  for (int iorb = 0; iorb != out_coeff->mdim(); ++iorb)
    if (active_set.count(iorb) == 0)
      copy_n(iref->coeff()->element_ptr(0, iorb), nbasis, out_coeff->element_ptr(0, (closed_position < nclosed ? closed_position++ : virt_position++)));
  assert(closed_position == nclosed);
  assert(virt_position == out_coeff->mdim());
  
  sref_ = make_shared<Reference>(iref->geom(), make_shared<Coeff>(move(*out_coeff)), nclosed, nactive, nvirt);
}


void ASD_DMRG::project_active() {

  auto out_coeff = sref_->coeff()->copy();

  vector<pair<int, int>> region_bounds;
  {
    int atom_start = 0;
    int current = 0;
    for (int natom : region_sizes_) {
      const int bound_start = current;
      for (int iatom = 0; iatom != natom; ++iatom)
        current += sref_->geom()->atoms(atom_start+iatom)->nbasis();
      region_bounds.emplace_back(bound_start, current);
      atom_start += natom;
    }
  }
  assert(region_bounds.size() == nsites_);

  const Matrix ovlp = static_cast<Matrix>(Overlap(sref_->geom()));

  const int nclosed = sref_->nclosed();
  
  shared_ptr<const Matrix> fock;
  if (nclosed) {// construct Fock
    shared_ptr<const Matrix> density = sref_->coeff()->form_density_rhf(nclosed);
    const MatView ccoeff = sref_->coeff()->slice(0, nclosed);
    fock = make_shared<const Fock<1>>(sref_->geom(), sref_->hcore(), density, ccoeff);
  } else {
    fock = sref_->hcore();
  }
  
  const int nactive = sref_->nact();
  assert(nactive);

  shared_ptr<const PTree> localization_data = input_->get_child_optional("localization");
  if (localization_data) {
    // do localization
    string localizemethod = localization_data->get<string>("algorithm", "pm");
    shared_ptr<OrbitalLocalization> localization;
    auto input_data = make_shared<PTree>(*localization_data);
    input_data->erase("occupied");input_data->put("occupied", false);
    input_data->erase("active");  input_data->put("active", true);
    input_data->erase("virtual"); input_data->put("virtual", false);
    if (localizemethod == "region") {
      localization = make_shared<RegionLocalization>(input_data, sref_, region_sizes_);
    } else if (localizemethod == "pm" || localizemethod == "pipek-mezey") {
      input_data->erase("type"); input_data->put("type", "region");
      localization = make_shared<PMLocalization>(input_data, sref_, region_sizes_);
    } else throw runtime_error("Unrecognized orbital localization method");
    
    shared_ptr<const Matrix> active_coeff = localization->localize()->get_submatrix(0, nclosed, sref_->geom()->nbasis(), nactive);

    Matrix ShalfC(ovlp);
    ShalfC.sqrt();
    ShalfC *= *active_coeff;

    { // assign localized active orbitals to site by their lowdin population
      vector<set<int>> orbital_sets(nsites_);

      vector<vector<double>> lowdin_populations(nactive);
      for (auto& p : lowdin_populations) { p.resize(nsites_); }
      Matrix Q(nactive, nactive);
      for (int site = 0; site != nsites_; ++site) {
        const pair<int, int> bounds = region_bounds[site];
        const int nregion_basis = bounds.second - bounds.first;
        dgemm_("T", "N", nactive, nactive, nregion_basis, 1.0, ShalfC.element_ptr(bounds.first, 0), ShalfC.ndim(),
                                                               ShalfC.element_ptr(bounds.first, 0), ShalfC.ndim(),
                                                          0.0, Q.data(), Q.ndim());
        for (int orb = 0; orb != nactive; ++orb)
          lowdin_populations[orb][site] = Q(orb, orb) * Q(orb, orb);
      }

      for (int orb = 0; orb != nactive; ++orb) {
        //pick the largest value to assign it to sites
        vector<double>& pops = lowdin_populations[orb];
        auto maxiter = max_element(pops.begin(), pops.end());
        const int maxsite = maxiter - pops.begin();
        orbital_sets[maxsite].insert(orb);
      }

      // check if orbital_sets agree with input active_sizes
      vector<int> orb_set;
      for (auto iset : orbital_sets) orb_set.push_back(iset.size());
      if (orb_set != active_sizes_) {
        cout << "active_sizes : "; for (auto& e : active_sizes_) cout << e << " ";
        cout << "localized active sizes : "; for (auto& e : orb_set) cout<< e << " ";
        throw runtime_error("Localized active orbital partition does not agree with input active_sizes, redefine active subspaces");
      }
      
      int imo = nclosed;
      for (auto& subset : orbital_sets) {
        if (subset.empty())
          throw runtime_error("one of the active subspaces has bad definition, no matching active orbitals are localized on it, please redefine subspaces");
        
        Matrix subspace(out_coeff->ndim(), subset.size());
        int pos = 0;
        for (const int& i : subset)
          copy_n(active_coeff->element_ptr(0, i), active_coeff->ndim(), subspace.element_ptr(0, pos++));
        
        // canonicalize within active subspaces
        Matrix subfock(subspace % *fock * subspace);
        VectorB eigs(subspace.ndim());
        subfock.diagonalize(eigs);
        subspace *= subfock;

        copy_n(subspace.data(), subspace.size(), out_coeff->element_ptr(0, imo));
        imo += subset.size();
      }
    }
  } else {
    // do projection
    auto active_coeff = sref_->coeff()->get_submatrix(0, nclosed, sref_->geom()->nbasis(), nactive);

    Matrix transform(nactive, nactive);
    {
      int ipos = 0;
      for (int isite = 0; isite != nsites_; ++isite) {
        pair<int, int> bounds = region_bounds[isite];
        const int nsub = active_sizes_[isite];
        const int nbasis = bounds.second - bounds.first;
        shared_ptr<const Matrix> sub_ovlp = ovlp.get_submatrix(bounds.first, bounds.first, nbasis, nbasis);
        shared_ptr<const Matrix> sub_actorb = active_coeff->get_submatrix(bounds.first, 0, nbasis, nactive);
        Matrix SVD(*sub_actorb % *sub_ovlp * *sub_actorb);
        VectorB eigs(nactive);
        SVD.diagonalize(eigs);
        const MatView sub_trans = SVD.slice(nactive-nsub, nactive);
        copy_n(sub_trans.data(), sub_trans.size(), transform.element_ptr(0, ipos));
        ipos += nsub;
      }
      assert(ipos == nactive);
      // Lowdin orthonormalization
      Matrix inv_hf(transform % transform);
      inv_hf.inverse_half();
      transform *= inv_hf;
      cout << endl << string(6, '*') << "  If linear dependency is detected, you have to find better active orbitals to do projection  " << string(6, '*') << endl << endl;
    }

    // projected coeff
    Matrix projected(*active_coeff * transform);
    // canonicalization
    Matrix fockmo(projected % *fock * projected);
    VectorB eigs(projected.mdim());
    shared_ptr<const Matrix> active_transformation = fockmo.diagonalize_blocks(eigs, active_sizes_);
    const Matrix transformed_mos(projected * *active_transformation);

    copy_n(transformed_mos.data(), transformed_mos.size(), out_coeff->element_ptr(0, nclosed));
  }

  sref_ = make_shared<Reference>(*sref_, make_shared<Coeff>(move(*out_coeff)));
}


shared_ptr<Reference> ASD_DMRG::build_reference(const int site, const vector<bool> meanfield) const {
  assert(meanfield.size() == nsites_ && site < nsites_ && site >= 0);

  vector<shared_ptr<const MatView>> closed_orbitals = { make_shared<MatView>(sref_->coeff()->slice(0, sref_->nclosed())) };
  const int act_start = accumulate(active_sizes_.begin(), active_sizes_.begin()+site, sref_->nclosed());
  const int act_fence = act_start + active_sizes_.at(site);
  const MatView active_orbitals = sref_->coeff()->slice(act_start, act_fence);

  int current = sref_->nclosed();
  for (int i = 0; i != nsites_; ++i) {
    if (meanfield[i] && i != site)
      closed_orbitals.push_back(make_shared<const MatView>(sref_->coeff()->slice(current, current+(active_electrons_.at(i)+1)/2)));
    current += active_sizes_.at(i);
  }

  const int nclosed = accumulate(closed_orbitals.begin(), closed_orbitals.end(), 0, [](int x, shared_ptr<const MatView>m) { return x + m->mdim(); });
  const int nact = active_orbitals.mdim();

  auto out = make_shared<Matrix>(sref_->geom()->nbasis(), nclosed+nact);
  current = 0;
  closed_orbitals.push_back(make_shared<MatView>(active_orbitals));
  for (auto& orbitals : closed_orbitals) {
    copy_n(orbitals->data(), orbitals->size(), out->element_ptr(0, current));
    current += orbitals->mdim();
  }

  return make_shared<Reference>(sref_->geom(), make_shared<Coeff>(move(*out)), nclosed, nact, 0);
}


string ASD_DMRG::print_progress(const int position, const string left_symbol, const string right_symbol) const {
  stringstream out;
  for (int i = 0; i < position; ++i) out << left_symbol << " ";
  out << "** ";
  for (int i = position+1; i < nsites_; ++i) out << right_symbol << " ";

  return out.str();
}


void ASD_DMRG::read_restricted(shared_ptr<PTree> input, const int site) const {
  auto restricted = input_->get_child("restricted");

  auto read = [&input] (const shared_ptr<const PTree> inp, int current) {
    array<int, 3> nras = inp->get_array<int, 3>("orbitals");
    input->put("max_holes", inp->get<string>("max_holes"));
    input->put("max_particles", inp->get<string>("max_particles"));

    input->erase("active");
    auto parent = std::make_shared<PTree>();
    for (int i = 0; i < 3; ++i) {
      auto tmp = std::make_shared<PTree>();
      const int norb = nras[i];
      for (int i = 0; i < norb; ++i, ++current)
        tmp->push_back(current+1);
      parent->push_back(tmp);
    }
    input->add_child("active", parent);
  };

  if (restricted->size() == 1)
    read(*restricted->begin(), input->get<int>("nclosed"));
  else if (restricted->size() == nsites_) {
    auto iter = restricted->begin();
    advance(iter, site);
    read(*iter, input->get<int>("nclosed"));
  }
  else
    throw runtime_error("Must specify either one set of restrictions for all sites, or one set per site");
}


vector<shared_ptr<PTree>> ASD_DMRG::prepare_growing_input(const int site) const {
  vector<shared_ptr<PTree>> out;

  shared_ptr<PTree> base_input = input_->get_child_optional("ras");
  if (!base_input) base_input = make_shared<PTree>();

  base_input->erase("charge");
  base_input->erase("nspin");
  base_input->erase("nstate");

  auto space = input_->get_child_optional("spaces");
  if (!space) throw runtime_error("spaces must be specified");
  else if ( !(space->size()==1 || space->size()==nsites_) )
    throw runtime_error("Must specify either one \"space\" object or one per site");

  auto space_iter = space->begin();
  if (space->size() == nsites_)
    advance(space_iter, site);

  // Quirk of PTree class requires this intermediate step
  auto space_input = make_shared<PTree>(**space_iter);

  for (auto& siter : *space_input) {
    auto tmp = make_shared<PTree>(*base_input);
    tmp->put("charge", siter->get<string>("charge"));
    tmp->put("nspin", siter->get<string>("nspin"));
    tmp->put("nstate", siter->get<string>("nstate"));
    out.push_back(tmp);
  }

  return out;
}


shared_ptr<PTree> ASD_DMRG::prepare_sweeping_input(const int site) const {
  shared_ptr<PTree> out = input_->get_child_optional("ras");
  if (!out) out = make_shared<PTree>();

  out->erase("charge"); out->put("charge", charge_);
  out->erase("nspin");  out->put("nspin", nspin_);
  out->erase("nstate"); out->put("nstate", input_->get<string>("nstate", "1"));

  return out;
}

<|MERGE_RESOLUTION|>--- conflicted
+++ resolved
@@ -66,11 +66,7 @@
   energies_.resize(nstate_);
   sweep_energies_.resize(nstate_);
 
-<<<<<<< HEAD
   // initialize RDM
-=======
-  // initialize VecRDM
->>>>>>> 04ffb35e
   rdm1_ = make_shared<VecRDM<1>>();
   rdm2_ = make_shared<VecRDM<2>>();
 
