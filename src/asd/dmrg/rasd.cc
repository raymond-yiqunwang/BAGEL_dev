//
// BAGEL - Brilliantly Advanced General Electronic Structure Library
// Filename: rasd.cc
// Copyright (C) 2014 Shane Parker
//
// Author: Shane Parker <shane.parker@u.northwestern.edu>
// Maintainer: Shiozaki Group
//
// This file is part of the BAGEL package.
//
// This program is free software: you can redistribute it and/or modify
// it under the terms of the GNU General Public License as published by
// the Free Software Foundation, either version 3 of the License, or
// (at your option) any later version.
//
// This program is distributed in the hope that it will be useful,
// but WITHOUT ANY WARRANTY; without even the implied warranty of
// MERCHANTABILITY or FITNESS FOR A PARTICULAR PURPOSE.  See the
// GNU General Public License for more details.
//
// You should have received a copy of the GNU General Public License
// along with this program.  If not, see <http://www.gnu.org/licenses/>.
//

#include <src/asd/dmrg/rasd.h>
#include <src/asd/dmrg/gamma_forest_asd.h>
#include <src/asd/dmrg/product_rasci.h>
#include <src/asd/dmrg/form_sigma.h>
#include <src/asd/dimer/dimer_jop.h>
#include <src/ci/ras/form_sigma.h>
#include <src/ci/ras/apply_operator.h>
#include <src/ci/ras/rasci.h>
#include <src/util/muffle.h>

using namespace std;
using namespace bagel;

<<<<<<< HEAD
RASD::RASD(const shared_ptr<const PTree> input, shared_ptr<const MultiSite> multisite) : ASD_DMRG(input, multisite) { }

=======
RASD::RASD(const shared_ptr<const PTree> input, shared_ptr<const Reference> ref) : ASD_DMRG(input, ref) { }

void RASD::read_restricted(shared_ptr<PTree> input, const int site) const {
  auto restricted = input_->get_child("restricted");

  auto read = [&input] (const shared_ptr<const PTree> inp, int current) {
    array<int, 3> nras = inp->get_array<int, 3>("orbitals");
    input->put("max_holes", inp->get<string>("max_holes"));
    input->put("max_particles", inp->get<string>("max_particles"));

    input->erase("active");
    auto parent = std::make_shared<PTree>();
    for (int i = 0; i < 3; ++i) {
      auto tmp = std::make_shared<PTree>();
      const int norb = nras[i];
      for (int i = 0; i < norb; ++i, ++current)
        tmp->push_back(current+1);
      parent->push_back(tmp);
    }
    input->add_child("active", parent);
  };

  if (restricted->size() == 1)
    read(*restricted->begin(), input->get<int>("nclosed"));
  else if (restricted->size() == nsites_) {
    auto iter = restricted->begin();
    advance(iter, site);
    read(*iter, input->get<int>("nclosed"));
  }
  else
    throw runtime_error("Must specify either one set of restrictions for all sites, or one set per site");
}
>>>>>>> d6e810f9

shared_ptr<Matrix> RASD::compute_sigma2e(shared_ptr<const RASDvec> cc, shared_ptr<const MOFile> jop) const {
  const int nstates = cc->ij();
  // Maybe batchsize should be an attribute of RASD
  FormSigmaRAS form_2e(input_->get_child("ras")->get<int>("batchsize", 512));
  shared_ptr<const RASDvec> sigma = form_2e(cc, nullptr, jop->mo2e(), vector<int>(nstates, static_cast<int>(false)));

  auto out = make_shared<Matrix>(nstates, nstates);
  for (int i = 0; i < nstates; ++i) {
    for (int j = 0; j < i; ++j)
      out->element(i,j) = out->element(j,i) = cc->data(i)->dot_product(*sigma->data(j));
    out->element(i,i) = cc->data(i)->dot_product(*sigma->data(i));
  }
#ifdef HAVE_MPI_H
  out->synchronize();
#endif
  return out;
}

shared_ptr<Matrix> RASD::compute_sigma2e(const vector<shared_ptr<ProductRASCivec>>& cc, shared_ptr<const DimerJop> jop) const {
  const int nstates = cc.size();
  FormSigmaProdRAS form_2e(input_->get_child("ras")->get<int>("batchsize", 512));
  auto jop_2e = make_shared<DimerJop>(cc.front()->space()->norb(), cc.front()->left()->norb(), jop->mo1e()->clone(), jop->mo2e()->copy());
  shared_ptr<const BlockOperators> blockops = cc.front()->left()->compute_block_ops(jop_2e);
  vector<shared_ptr<ProductRASCivec>> sigma = form_2e(cc, blockops, jop_2e, vector<bool>(nstates, false));

  auto out = make_shared<Matrix>(nstates, nstates);
  for (int i = 0; i < nstates; ++i) {
    for (int j = 0; j < i; ++j)
      out->element(i,j) = out->element(j,i) = cc.at(i)->dot_product(*sigma.at(j));
    out->element(i,i) = cc.at(i)->dot_product(*sigma.at(i));
  }
#ifdef HAVE_MPI_H
  out->synchronize();
#endif
  return out;
}

shared_ptr<Matrix> RASD::compute_spin(shared_ptr<const RASDvec> cc) const {
  const int nstates = cc->ij();
  shared_ptr<const RASDvec> sigma = cc->spin();
  auto out = make_shared<Matrix>(nstates, nstates);
  for (int i = 0; i < nstates; ++i) {
    for (int j = 0; j < i; ++j)
      out->element(i,j) = out->element(j,i) = cc->data(i)->dot_product(*sigma->data(j));
    out->element(i,i) = cc->data(i)->dot_product(*sigma->data(i));
  }
#ifdef HAVE_MPI_H
  out->synchronize();
#endif
  return out;
}

shared_ptr<Matrix> RASD::compute_spin(vector<shared_ptr<ProductRASCivec>> cc) const {
  const int nstates = cc.size();

  vector<shared_ptr<const ProductRASCivec>> spin_vec;
  for (auto& c : cc)
    spin_vec.push_back(c->spin());

  auto out = make_shared<Matrix>(nstates, nstates);
  for (int i = 0; i < nstates; ++i) {
    for (int j = 0; j < i; ++j)
      out->element(i,j) = out->element(j,i) = cc.at(i)->dot_product(*spin_vec.at(j));
    out->element(i,i) = cc.at(i)->dot_product(*spin_vec.at(i));
  }
#ifdef HAVE_MPI_H
  out->synchronize();
#endif
  return out;
}

shared_ptr<DMRG_Block1> RASD::compute_first_block(vector<shared_ptr<PTree>> inputs, shared_ptr<const Reference> ref) {
  map<BlockKey, shared_ptr<const RASDvec>> states;
  map<BlockKey, shared_ptr<const Matrix>> hmap;
  map<BlockKey, shared_ptr<const Matrix>> spinmap;
  Timer rastime;

  bool append = false;

  for (auto& inp : inputs) {
    const int spin = inp->get<int>("nspin");
    const int charge = inp->get<int>("charge");
    { // prepare the input
      inp->put("nclosed", ref->nclosed());
      inp->put("extern_nactele", true);
      inp->put("nactele", active_electrons_.at(0));
      read_restricted(inp, 0);
    }
    { // RAS calculations
      Muffle hide_cout("asd_dmrg.log", append);
      append = true;
      auto ras = make_shared<RASCI>(inp, ref->geom(), ref);
      ras->compute();
      shared_ptr<const RASDvec> civecs = ras->civectors();
      shared_ptr<const Matrix> hamiltonian_2e = compute_sigma2e(civecs, ras->jop());
      shared_ptr<const Matrix> spinmatrix = compute_spin(civecs);

      // Combines data for vectors with the same nelea and neleb
      auto organize_data = [&states, &hmap, &spinmap] (shared_ptr<const RASDvec> civecs, shared_ptr<const Matrix> ham2e, shared_ptr<const Matrix> spinmat) {
        BlockKey key(civecs->det()->nelea(), civecs->det()->neleb());
        if (states.find(key) == states.end()) {
          assert(hmap.find(key) == hmap.end());
          states.emplace(key, civecs);
          hmap.emplace(key, ham2e);
          spinmap.emplace(key, spinmat);
        }
        else {
          assert(hmap.find(key) != hmap.end());
          vector<shared_ptr<RASCivec>> tmpvecs = states[key]->dvec();
          vector<shared_ptr<RASCivec>> new_vecs = civecs->dvec();
          tmpvecs.insert(tmpvecs.end(), new_vecs.begin(), new_vecs.end());
          states[key] = make_shared<RASDvec>(tmpvecs);

          const int newsize = ham2e->ndim();
          const int oldsize = hmap[key]->ndim();
          shared_ptr<Matrix> tmp2e = hmap[key]->resize(oldsize+newsize, oldsize+newsize);
          tmp2e->copy_block(oldsize, oldsize, newsize, newsize, *ham2e);
          hmap[key] = tmp2e;

          shared_ptr<Matrix> tmpspin = spinmap[key]->resize(oldsize+newsize, oldsize+newsize);
          tmpspin->copy_block(oldsize, oldsize, newsize, newsize, *spinmat);
          spinmap[key] = tmpspin;
        }
      };

      organize_data(civecs, hamiltonian_2e, spinmatrix);

      for (int i = 0; i < spin; ++i) {
        shared_ptr<RASDvec> tmpvec = civecs->spin_lower();
        for (auto& vec : tmpvec->dvec()) {
          vec->normalize();
#ifdef HAVE_MPI_H
          vec->synchronize();
#endif
        }

        organize_data(tmpvec, hamiltonian_2e, spinmatrix);
        civecs = tmpvec;
      }
    }
    const int nstates = inp->get<int>("nstate");
    cout << "      - charge: " << charge << ", nspin: " << spin << ", nstates: " << nstates
                                    << fixed << setw(10) << setprecision(2) << rastime.tick() << endl;
  }

  GammaForestASD<RASDvec> forest(states);
  rastime.tick_print("construct forest");
  forest.compute();
  rastime.tick_print("compute forest");
  auto coeff = ref->coeff()->slice_copy(ref->nclosed(), ref->nclosed() + ref->nact());
  rastime.tick_print("coeff ");
  auto out = make_shared<DMRG_Block1>(move(forest), hmap, spinmap, coeff);
  rastime.tick_print("construct dmrg");
  return out;
}

shared_ptr<DMRG_Block1> RASD::grow_block(vector<shared_ptr<PTree>> inputs, shared_ptr<const Reference> ref, shared_ptr<DMRG_Block1> left, const int site) {
  map<BlockKey, vector<shared_ptr<ProductRASCivec>>> states;
  map<BlockKey, shared_ptr<const Matrix>> hmap;
  map<BlockKey, shared_ptr<const Matrix>> spinmap;

  shared_ptr<const DimerJop> jop;

  Timer growtime(2);
  for (auto& inp : inputs) {
    const int charge = inp->get<int>("charge");
    const int spin = inp->get<int>("nspin");
    { // prepare input
      inp->put("nclosed", ref->nclosed());
      inp->put("extern_nactele", true);
      const int nactele = accumulate(active_electrons_.begin(), active_electrons_.begin()+site+1, 0);
      inp->put("nactele", nactele);
      read_restricted(inp, site);
    }
    { // ProductRAS calculations
      Muffle hide_cout("asd_dmrg.log", true);
      auto prod_ras = make_shared<ProductRASCI>(inp, ref, left);
      prod_ras->compute();
      vector<shared_ptr<ProductRASCivec>> civecs = prod_ras->civectors();
      jop = prod_ras->jop();
      BlockKey key(prod_ras->nelea(), prod_ras->neleb());
      states[key].insert(states[key].end(), civecs.begin(), civecs.end());

      for (int i = 0; i < spin; ++i) {
        vector<shared_ptr<ProductRASCivec>> tmpvecs;
        for (auto& c : civecs) {
          shared_ptr<ProductRASCivec> out = c->spin_lower();
          out->normalize();
          tmpvecs.push_back(out);
        }

        key = BlockKey(key.nelea-1, key.neleb+1);
        states[key].insert(states[key].end(), tmpvecs.begin(), tmpvecs.end());
        civecs = tmpvecs;
      }
    }
    const int nstates = inp->get<int>("nstate");
    cout << "      - charge: " << charge << ", nspin: " << spin << ", nstates: " << nstates
                                    << fixed << setw(10) << setprecision(2) << growtime.tick() << endl;
  }

  assert(jop);
  map<BlockKey, vector<shared_ptr<ProductRASCivec>>> ortho_states;
  for (auto& cc : states) {
    // orthogonalize the civecs first just in case
    Matrix overlap(cc.second.size(), cc.second.size());
    for (int i = 0; i < cc.second.size(); ++i) {
      for (int j = 0; j < i; ++j)
        overlap(i,j) = overlap(j,i) = cc.second[i]->dot_product(*cc.second[j]);
      overlap(i,i) = cc.second[i]->dot_product(*cc.second[i]);
    }
#ifdef HAVE_MPI_H
    overlap.synchronize();
#endif
    Matrix ortho = *overlap.tildex(1e-11);

    vector<shared_ptr<ProductRASCivec>> tmpvec;

    for (int i = 0; i < ortho.mdim(); ++i) {
      auto tmp = cc.second.front()->clone();
      for (int j = 0; j < ortho.ndim(); ++j)
        tmp->ax_plus_y(ortho(j,i), *cc.second[j]);
#ifdef HAVE_MPI_H
      tmp->synchronize();
#endif
      tmpvec.push_back(tmp);
    }

    hmap.emplace(cc.first, compute_sigma2e(tmpvec, jop));
    spinmap.emplace(cc.first, compute_spin(tmpvec));
    ortho_states.emplace(cc.first, move(tmpvec));
  }
  growtime.tick_print("orthonormalize and collect individual states");

  GammaForestProdASD forest(ortho_states);
  growtime.tick_print("construct GammaForestProdASD");
  forest.compute();
  growtime.tick_print("compute forest");

  shared_ptr<Matrix> coeff = ref->coeff()->slice_copy(ref->nclosed(), ref->nclosed()+ref->nact())->merge(left->coeff());
  auto out = make_shared<DMRG_Block1>(move(forest), hmap, spinmap, coeff);
  growtime.tick_print("dmrg block");

  return out;
}

shared_ptr<DMRG_Block1> RASD::decimate_block(shared_ptr<PTree> input, shared_ptr<const Reference> ref, shared_ptr<DMRG_Block1> system, shared_ptr<DMRG_Block1> environment, const int site) {
  Timer decimatetime(2);
  { // prepare input
    input->put("nclosed", ref->nclosed());
    input->put("extern_nactele", true);
    const int nactele = accumulate(active_electrons_.begin(), active_electrons_.end(), input->get<int>("charge"));
    input->put("nactele", nactele);
    read_restricted(input, site);
  }
  { // ProductRAS calculations
    Muffle hide_cout("asd_dmrg.log", true);
    if (!system) {
      auto prod_ras = make_shared<ProductRASCI>(input, ref, environment);
      prod_ras->compute();
      decimatetime.tick_print("ProductRASCI calculation");

      // diagonalize RDM to get RASCivecs
      map<BlockKey, shared_ptr<const RASDvec>> civecs = diagonalize_site_RDM(prod_ras->civectors(), perturb_);
      decimatetime.tick_print("diagonalize site RDM");

      map<BlockKey, shared_ptr<const Matrix>> hmap;
      map<BlockKey, shared_ptr<const Matrix>> spinmap;
      for (auto& ici : civecs) {
        hmap.emplace(ici.first, compute_sigma2e(ici.second, prod_ras->jop()->monomer_jop<0>()));
        spinmap.emplace(ici.first, compute_spin(ici.second));
      }
      decimatetime.tick_print("compute renormalized 2e energy and spin");

      for (int i = 0; i < nstate_; ++i)
        sweep_energies_[i].push_back(prod_ras->energy(i));

      GammaForestASD<RASDvec> forest(civecs);
      decimatetime.tick_print("construct GammaForestASD");

      forest.compute();
<<<<<<< HEAD
      decimatetime.tick_print("compute GammaForestASD");
=======
      decimatetime.tick_print("compute forest");
>>>>>>> d6e810f9

      auto out = make_shared<DMRG_Block1>(move(forest), hmap, spinmap, ref->coeff()->slice_copy(ref->nclosed(), ref->nclosed()+ref->nact()));
      decimatetime.tick_print("dmrg block");

      return out;
    }
    else {
      auto block_pair = make_shared<DMRG_Block2>(system, environment);
      decimatetime.tick_print("Build double block");
      auto prod_ras = make_shared<ProductRASCI>(input, ref, block_pair);
      prod_ras->compute();
      decimatetime.tick_print("ProductRASCI calculation");

      for (int i = 0; i < nstate_; ++i)
        sweep_energies_[i].push_back(prod_ras->energy(i));
      decimatetime.tick_print("add results to vector");

      map<BlockKey, vector<shared_ptr<ProductRASCivec>>> civecs = diagonalize_site_and_block_RDM(prod_ras->civectors(), perturb_);
      decimatetime.tick_print("diagonalize system RDM");

      const int nrasorb = civecs.begin()->second.front()->space()->norb();
      const int nsysorb = nrasorb + system->norb();
      const int norb = nsysorb + environment->norb();

      // make an appropriate DimerJop
      auto mo2e = make_shared<Matrix>(nsysorb*nsysorb, nsysorb*nsysorb);
      const btas::TensorView4<double> mo2eView = btas::make_view(btas::CRange<4>(norb,norb,norb,norb), prod_ras->jop()->mo2e()->storage());
      auto low = {0, 0, 0, 0};
      auto up = {nsysorb, nsysorb, nsysorb, nsysorb};
      const btas::TensorView4<double> mo2eSlice = btas::make_view(mo2eView.range().slice(low, up), mo2eView.storage());
      copy(mo2eSlice.begin(), mo2eSlice.end(), mo2e->begin());
      auto jop = make_shared<DimerJop>(nrasorb, system->norb(), make_shared<CSymMatrix>(nsysorb), mo2e);

      decimatetime.tick_print("make jop");

      map<BlockKey, shared_ptr<const Matrix>> hmap;
      map<BlockKey, shared_ptr<const Matrix>> spinmap;
      for (auto& c : civecs) {
        hmap.emplace(c.first, compute_sigma2e(c.second, jop));
        spinmap.emplace(c.first, compute_spin(c.second));
      }
      decimatetime.tick_print("compute renormalized 2e energy and spin");

      GammaForestProdASD forest(civecs);
      decimatetime.tick_print("construct GammaForestProdASD");

      forest.compute();
      decimatetime.tick_print("compute GammaForestProdASD");

      auto out = make_shared<DMRG_Block1>(move(forest), hmap, spinmap, ref->coeff()->slice_copy(ref->nclosed(), ref->nclosed()+ref->nact())->merge(system->coeff()));
      return out;
    }
  }
}

map<BlockKey, shared_ptr<const RASDvec>> RASD::diagonalize_site_RDM(const vector<shared_ptr<ProductRASCivec>>& civecs, const double perturbation) const {
  assert(civecs.size()==nstate_);

  Timer diagtime;

  // store the coefficients and sector bases by block: BlockKey corresponds to the block's information
  map<BlockKey, shared_ptr<Matrix>> coeffmap;

  // arrange all the 'singular values' to get the best ones
  multimap<double, tuple<BlockKey, const int>> singular_values;

  // arrange all the determinant objects for later use
  map<BlockKey, shared_ptr<const RASDeterminants>> detmap;

  // non-orthogonal basis to do the diagonalization
  map<BlockKey, shared_ptr<const Matrix>> cibasis;

  // list of all the vectors that get coupled together in the density matrix
  // rho = \sum_n \sum_{x,y in outer_products[n]} |x> w_n <y|
  map<BlockKey, vector<tuple<double, shared_ptr<const Matrix>>>> outer_products;

  // construct the non-orthogonal basis and the outer product vectors
  {
    // first, collect all of the vectors that belong in the state vectors
    // phase comes from rearranging |CI>|L> to |L>|CI>
    for (int ist = 0; ist < nstate_; ++ist) {
      for (auto& isec : civecs[ist]->sectors()) {
        const int nele_block = isec.first.nelea + isec.first.neleb;
        const int nele_ci = isec.second->det()->nelea() + isec.second->det()->neleb();
        if (detmap.find(isec.first)==detmap.end())
          detmap[isec.first] = isec.second->det();
        if ((nele_block*nele_ci)%2==1) {
          auto tmp = isec.second->copy();
          tmp->scale(-1.0);
          outer_products[isec.first].emplace_back(weights_[ist], tmp);
        }
        else {
          outer_products[isec.first].emplace_back(weights_[ist], isec.second);
        }
      }
    }
    diagtime.tick_print("organize outer products");

    // add in perturbative correction
    if (perturbation >= perturb_thresh_) {
      for (int ist = 0; ist < nstate_; ++ist) {
        for (auto& isec : civecs[ist]->sectors()) {
          // "diagonal" perturbation: sum_{i,j} [ (i^dagger j)_alpha (i^dagger_j)_beta ]
          apply_perturbation(isec.second, {GammaSQ::CreateAlpha, GammaSQ::AnnihilateAlpha}, detmap, weights_[ist]*perturbation, outer_products);
          apply_perturbation(isec.second, {GammaSQ::CreateBeta,  GammaSQ::AnnihilateBeta}, detmap, weights_[ist]*perturbation, outer_products);

          // spinflip perturbations
          apply_perturbation(isec.second, {GammaSQ::CreateAlpha, GammaSQ::AnnihilateBeta}, detmap, weights_[ist]*perturbation, outer_products);
          apply_perturbation(isec.second, {GammaSQ::CreateBeta,  GammaSQ::AnnihilateAlpha}, detmap, weights_[ist]*perturbation, outer_products);

          // ET/HT perturbations
          apply_perturbation(isec.second, {GammaSQ::AnnihilateAlpha}, detmap, weights_[ist]*perturbation, outer_products);
          apply_perturbation(isec.second, {GammaSQ::AnnihilateBeta}, detmap, weights_[ist]*perturbation, outer_products);
          apply_perturbation(isec.second, {GammaSQ::CreateAlpha}, detmap, weights_[ist]*perturbation, outer_products);
          apply_perturbation(isec.second, {GammaSQ::CreateBeta}, detmap, weights_[ist]*perturbation, outer_products);
        }
      }
    }

    diagtime.tick_print("apply perturbation");

    for (auto& basis_sector : outer_products) {
      const int bsize = accumulate(basis_sector.second.begin(), basis_sector.second.end(), 0, [] (int x, tuple<double, shared_ptr<const Matrix>> m) { return x+get<1>(m)->mdim(); });
      auto tmp_mat = make_shared<Matrix>(get<1>(basis_sector.second.front())->ndim(), bsize);
      int current = 0;
      for (auto& ib : basis_sector.second) {
        copy_n(get<1>(ib)->data(), get<1>(ib)->size(), tmp_mat->element_ptr(0, current));
        current += get<1>(ib)->mdim();
      }
      for (int j = 0; j < bsize; ++j) {
        const double norm = blas::dot_product(tmp_mat->element_ptr(0,j), tmp_mat->ndim(), tmp_mat->element_ptr(0,j));
        if (norm > 1.0e-30)
          blas::scale_n(1.0/sqrt(norm), tmp_mat->element_ptr(0,j), tmp_mat->ndim());
      }
#ifdef HAVE_MPI_H
      tmp_mat->synchronize();
#endif
      cibasis.emplace(basis_sector.first, tmp_mat);
    }
    diagtime.tick_print("build basis out of outer products");
  }

  // RDM is block diagonal by sector
  for (auto& isec : cibasis) {
    shared_ptr<const Matrix> sectorbasis = isec.second;

    // build overlap matrix
    Matrix overlap(*sectorbasis % *sectorbasis);
#ifdef HAVE_MPI_H
    overlap.synchronize();
#endif
    diagtime.tick_print("build overlap");

    // build rdm
    Matrix rdm = *overlap.clone();
    for (auto& op : outer_products[isec.first]) {
      Matrix tmp(*get<1>(op) % *sectorbasis);
      dgemm_("T", "N", rdm.ndim(), rdm.mdim(), tmp.ndim(), get<0>(op), tmp.data(), tmp.ndim(), tmp.data(), tmp.ndim(), 1.0, rdm.data(), rdm.ndim());
    }
#ifdef HAVE_MPI_H
    rdm.synchronize();
#endif
    diagtime.tick_print("build rdm");

    Matrix orthonormalize(*overlap.tildex(1.0e-10));

    if (orthonormalize.mdim() > 0) {
      auto best_states = make_shared<Matrix>(orthonormalize % rdm * orthonormalize);
#ifdef HAVE_MPI_H
      best_states->synchronize();
#endif
      VectorB eigs(best_states->ndim());
      best_states->diagonalize(eigs);
      best_states = make_shared<Matrix>(orthonormalize * *best_states);
#ifdef HAVE_MPI_H
      best_states->synchronize();
      mpi__->broadcast(eigs.data(), eigs.size(), 0);
#endif
      coeffmap.emplace(isec.first, best_states);
      for (int i = 0; i < eigs.size(); ++i)
        singular_values.emplace(eigs(i), make_tuple(isec.first, i));
      diagtime.tick_print("diagonalize rdm and organize results");
    }
  }

  // pre-organize output
  map<BlockKey, vector<shared_ptr<RASCivec>>> output_vectors;

  // Pick the top singular values
  int nvectors = 0;
  double partial_trace = 0.0;
  for (auto i = singular_values.rbegin(); i != singular_values.rend(); ++i, ++nvectors) {
    if (nvectors==ntrunc_) break;
    BlockKey bk = get<0>(i->second);
    const int position = get<1>(i->second);

    shared_ptr<const Matrix> coeff = coeffmap[bk];
    shared_ptr<const Matrix> sectorbasis = cibasis[bk];
    shared_ptr<const RASDeterminants> det = detmap[bk];

    auto tmp = make_shared<RASCivec>(det);
    dgemv_("N", det->size(), sectorbasis->mdim(), 1.0, sectorbasis->data(), sectorbasis->ndim(), coeff->element_ptr(0, position), 1, 1.0, tmp->data(), 1);
#ifdef HAVE_MPI_H
    tmp->synchronize();
#endif

    output_vectors[get<0>(i->second)].push_back(tmp);
    partial_trace += i->first;
  }
  const double total_trace = accumulate(singular_values.begin(), singular_values.end(), 0.0,
                                          [] (double x, pair<double, tuple<BlockKey, int>> s) { return x + s.first; } );
  cout << "  discarded weights: " << setw(12) << setprecision(8) << scientific <<  total_trace - partial_trace << fixed << endl;

  // Process into Dvecs: These vectors will become blocks so now BlockKey should be a descriptor of the block vector
  map<BlockKey, shared_ptr<const RASDvec>> out;
  cout << "  o Renormalized blocks have" << endl;
  for (auto& dvec : output_vectors) {
    auto tmp = make_shared<RASDvec>(dvec.second);
    cout << "    + " << tmp->ij() << " states with (" << tmp->det()->nelea() << ", " << tmp->det()->neleb() << ")" << endl;
    out.emplace(BlockKey(tmp->det()->nelea(), tmp->det()->neleb()), tmp);
  }

  return out;
}

void RASD::apply_perturbation(shared_ptr<const RASBlockVectors> cc, vector<GammaSQ> oplist, map<BlockKey, shared_ptr<const RASDeterminants>>& detmap,
                        const double weight, map<BlockKey, vector<tuple<double, shared_ptr<const Matrix>>>>& outer_products) const
{
  pair<int, int> dele(0, 0);
  for (auto& op : oplist) {
    if (is_alpha(op))
      dele.first += (is_creation(op) ? 1 : -1);
    else
      dele.second += (is_creation(op) ? 1 : -1);
  }

  shared_ptr<const RASDeterminants> sdet = cc->det();
  const BlockKey basekey = cc->left_state().key();
  // block should have opposite action as dets
  const BlockKey Tkey(basekey.nelea - dele.first, basekey.neleb - dele.second);
  shared_ptr<const RASDeterminants> tdet;
  if (detmap.find(Tkey)!=detmap.end()) {
    tdet = detmap[Tkey];
  }
  else {
    const int na = sdet->nelea() + dele.first;
    const int nb = sdet->neleb() + dele.second;
    if (na >= 0 && na <= sdet->norb() && nb >= 0 && nb <= sdet->norb()) {
      tdet = sdet->clone(na, nb);
      detmap[Tkey] = tdet;
    }
  }

  if (tdet && tdet->size()!=0) {
    ApplyOperator apply;
    const int nstates = cc->mdim();
    const int norb = tdet->norb();
    for (int ist = 0; ist < nstates; ++ist) {
      auto tmp = make_shared<Matrix>(tdet->size(), 1);
      RASCivecView view(tdet, tmp->data());
      if (oplist.size()==1) {
        for (int p = 0; p < norb; ++p)
          apply(1.0, cc->civec(ist), view, oplist, {p});
      }
      else if (oplist.size()==2) {
        for (int p = 0; p < norb; ++p)
          for (int q = 0; q < norb; ++q)
            apply(1.0, cc->civec(ist), view, oplist, {p, q});
      }
      else {
        assert(false);
      }
#ifdef HAVE_MPI_H
      tmp->synchronize();
#endif
      outer_products[Tkey].emplace_back(weight, tmp);
    }
  }
}

map<BlockKey, vector<shared_ptr<ProductRASCivec>>> RASD::diagonalize_site_and_block_RDM(const vector<shared_ptr<ProductRASCivec>>& civecs, const double perturbation) const {
  assert(civecs.size()==nstate_);

  Timer rdmtime(2);

  // for convenience since this will come up a lot in this function
  using ProdVec = vector<shared_ptr<ProductRASCivec>>;

  // first organize by environment block (right block in DMRG_Block2 object)
  shared_ptr<const DMRG_Block2> doubleblock = dynamic_pointer_cast<const DMRG_Block2>(civecs.front()->left());
  assert(doubleblock);

  // store the coefficients and sector bases by block: BlockKey corresponds to the block's information
  map<BlockKey, shared_ptr<const Matrix>> coeffmap;

  // arrange all the 'singular values' to get the best ones
  multimap<double, tuple<BlockKey, const int>> singular_values;

  // arrange all the determinant objects for later use
  map<BlockKey, shared_ptr<const RASDeterminants>> detmap;

  // non-orthogonal basis in which to do the diagonalization
  map<BlockKey, ProdVec> cibasis;

  // list of all the vectors that get coupled together in the density matrix
  // rho = \sum_n \sum_{x,y in outer_products[n]} |x> w_n <y|
  map<BlockKey, vector<tuple<double, ProdVec>>> outer_products;

  // construct the non-orthogonal basis and the outer product vectors
  {
    // first, collect all of the vectors that belong in the state vectors
    for (int ist = 0; ist < nstate_; ++ist) {
      map<BlockKey, ProdVec> splitvec = civecs[ist]->split();
      for (auto& i : splitvec) {
        for (auto& isec : i.second.front()->sectors())
          if (detmap.find(isec.first)==detmap.end())
            detmap[isec.first] = isec.second->det();

        outer_products[i.first].emplace_back(weights_[ist], move(i.second));
      }
    }

    rdmtime.tick_print("outer products set up");;

    // add in perturbative correction
    if (perturbation >= perturb_thresh_) {
      map<BlockKey, vector<tuple<double, ProdVec>>> tmp_outerproducts = outer_products;
      for (auto& op : tmp_outerproducts) {
        for (auto& i : op.second) {
          // "diagonal" perturbation: sum_{i,j} [ (i^dagger j)_alpha (i^dagger_j)_beta ]
          apply_perturbation(get<1>(i), op.first, {GammaSQ::CreateAlpha, GammaSQ::AnnihilateAlpha}, get<0>(i)*perturbation, outer_products);
          apply_perturbation(get<1>(i), op.first, {GammaSQ::CreateBeta,  GammaSQ::AnnihilateBeta}, get<0>(i)*perturbation, outer_products);

          // spinflip perturbations
          apply_perturbation(get<1>(i), op.first, {GammaSQ::CreateAlpha, GammaSQ::AnnihilateBeta}, get<0>(i)*perturbation, outer_products);
          apply_perturbation(get<1>(i), op.first, {GammaSQ::CreateBeta,  GammaSQ::AnnihilateAlpha}, get<0>(i)*perturbation, outer_products);

          // ET/HT perturbations
          apply_perturbation(get<1>(i), op.first, {GammaSQ::AnnihilateAlpha}, get<0>(i)*perturbation, outer_products);
          apply_perturbation(get<1>(i), op.first, {GammaSQ::AnnihilateBeta}, get<0>(i)*perturbation, outer_products);
          apply_perturbation(get<1>(i), op.first, {GammaSQ::CreateAlpha}, get<0>(i)*perturbation, outer_products);
          apply_perturbation(get<1>(i), op.first, {GammaSQ::CreateBeta}, get<0>(i)*perturbation, outer_products);
        }
      }

      rdmtime.tick_print("perturbation applied");;
    }

#if 0
    // semi-normalize outer product vectors and pull the norm into the weight
    map<BlockKey, vector<tuple<double, ProdVec>>> tmp_outerproducts = outer_products;
    for (auto& op : tmp_outerproducts) {

    }
#endif
    for (auto& basis_sector : outer_products) {
      ProdVec tmpvec;
      for (auto& i : basis_sector.second)
        tmpvec.insert(tmpvec.end(), get<1>(i).begin(), get<1>(i).end());
      cibasis.emplace(basis_sector.first, move(tmpvec));
    }
    rdmtime.tick_print("basis built");;
  }

  // RDM is block diagonal by sector
  for (auto& isec : cibasis) {
    ProdVec sectorbasis = isec.second;

    // build overlap matrix
    Matrix overlap(sectorbasis.size(), sectorbasis.size());
    for (int i = 0; i < sectorbasis.size(); ++i) {
      for (int j = 0; j < i; ++j)
        overlap(i,j) = overlap(j,i) = sectorbasis[i]->dot_product(*sectorbasis[j]);
      overlap(i,i) = sectorbasis[i]->dot_product(*sectorbasis[i]);
    }
#ifdef HAVE_MPI_H
    overlap.synchronize();
#endif

    // build rdm
    Matrix rdm = *overlap.clone();
    for (auto& op : outer_products[isec.first]) {
      Matrix tmp(get<1>(op).size(), sectorbasis.size());
      for (int i = 0; i < tmp.mdim(); ++i)
        for (int j = 0; j < tmp.ndim(); ++j)
          tmp(j,i) = sectorbasis[i]->dot_product(*get<1>(op)[j]);
      dgemm_("T", "N", rdm.ndim(), rdm.mdim(), tmp.ndim(), get<0>(op), tmp.data(), tmp.ndim(), tmp.data(), tmp.ndim(), 1.0, rdm.data(), rdm.ndim());
    }
#ifdef HAVE_MPI_H
    rdm.synchronize();
#endif

    Matrix orthonormalize(*overlap.tildex(1.0e-11));
    
    if (orthonormalize.mdim() > 0) {
#ifdef HAVE_MPI_H
<<<<<<< HEAD
    if (orthonormalize.mdim() > 0) orthonormalize.synchronize();
=======
      orthonormalize.synchronize();
>>>>>>> d6e810f9
#endif
      rdmtime.tick_print("ortho built");

      auto best_states = make_shared<Matrix>(orthonormalize % rdm * orthonormalize);
#ifdef HAVE_MPI_H
      best_states->synchronize();
#endif
      VectorB eigs(best_states->ndim());
      best_states->diagonalize(eigs);
      best_states = make_shared<Matrix>(orthonormalize * *best_states);
#ifdef HAVE_MPI_H
      best_states->synchronize();
      mpi__->broadcast(eigs.data(), eigs.size(), 0);
#endif
      coeffmap.emplace(isec.first, best_states);
      for (int i = 0; i < eigs.size(); ++i)
        singular_values.emplace(eigs(i), make_tuple(isec.first, i));
    }
    rdmtime.tick_print("rdm block diagonalized");;
  }

  map<BlockKey, ProdVec> out;

  // Pick the top singular values
  int nvectors = 0;
  double partial_trace = 0.0;
  for (auto i = singular_values.rbegin(); i != singular_values.rend(); ++i, ++nvectors) {
    if (nvectors==ntrunc_) break;
    BlockKey bk = get<0>(i->second);
    const int position = get<1>(i->second);

    shared_ptr<const Matrix> coeff = coeffmap[bk];
    const ProdVec& sectorbasis = cibasis[bk];

    auto tmp = sectorbasis.front()->clone();
    for (int j = 0; j < sectorbasis.size(); ++j)
      tmp->ax_plus_y(coeff->element(j, position), *sectorbasis[j]);

#ifdef HAVE_MPI_H
    tmp->synchronize();
#endif
    out[BlockKey(tmp->nelea(), tmp->neleb())].push_back(tmp);
    partial_trace += i->first;
  }

  cout << "  o Renormalized blocks have" << endl;
  for (auto& o : out)
    cout << "    + " << o.second.size() << " states with (" << o.first.nelea << ", " << o.first.neleb << ")" << endl;

  const double total_trace = accumulate(singular_values.begin(), singular_values.end(), 0.0,
                                          [] (double x, pair<double, tuple<BlockKey, int>> s) { return x + s.first; } );
  cout << "  discarded weights: " << setw(12) << setprecision(8) << scientific <<  total_trace - partial_trace << fixed << endl;

  return out;
}

void RASD::apply_perturbation(const vector<shared_ptr<ProductRASCivec>>& ccvec, const BlockKey cckey, vector<GammaSQ> oplist,
                        const double weight, map<BlockKey, vector<tuple<double, vector<shared_ptr<ProductRASCivec>>>>>& outer_products) const
{
  pair<int, int> dele(0, 0);
  for (auto& op : oplist) {
    if (is_alpha(op))
      dele.first += (is_creation(op) ? 1 : -1);
    else
      dele.second += (is_creation(op) ? 1 : -1);
  }

  shared_ptr<const DMRG_Block> dmrgblock = ccvec.front()->left();
  shared_ptr<RASSpace> rasspace = ccvec.front()->space();

  const int tnelea = ccvec.front()->nelea() + dele.first;
  const int tneleb = ccvec.front()->neleb() + dele.second;

  const int blocknelea = cckey.nelea - dele.first;
  const int blockneleb = cckey.neleb - dele.second;

  const int norb = rasspace->norb();

  if (tnelea<0 || tneleb<0 || blocknelea<0 || blockneleb<0)
    return;

  for (auto& cc : ccvec) {
    auto out = make_shared<ProductRASCivec>(rasspace, dmrgblock, tnelea, tneleb);
    if (out->size() > 0) {
      ApplyOperator apply;
      for (auto& target_iter : out->sectors()) {
        const BlockKey target_key = target_iter.first;
        shared_ptr<RASBlockVectors> target_sector = target_iter.second;
        // perturbation is applied only to the CI part
        if (cc->contains_block(target_key)) {
          shared_ptr<const RASBlockVectors> source_sector = cc->sector(target_key);
          assert(target_sector->mdim()==source_sector->mdim());
          if (oplist.size()==1) {
            for (int p = 0; p < norb; ++p)
              apply(1.0, *source_sector, *target_sector, oplist, {p});
          } else if (oplist.size()==2) {
            for (int p = 0; p < norb; ++p)
              for (int q = 0; q < norb; ++q)
                apply(1.0, *source_sector, *target_sector, oplist, {p, q});
          } else {
            assert(false);
          }
        }
      }
#ifdef HAVE_MPI_H
      out->synchronize();
#endif
      const BlockKey target_key(blocknelea, blockneleb);
      outer_products[target_key].emplace_back(weight, vector<shared_ptr<ProductRASCivec>>{{out}});
    }
  }
}<|MERGE_RESOLUTION|>--- conflicted
+++ resolved
@@ -35,10 +35,6 @@
 using namespace std;
 using namespace bagel;
 
-<<<<<<< HEAD
-RASD::RASD(const shared_ptr<const PTree> input, shared_ptr<const MultiSite> multisite) : ASD_DMRG(input, multisite) { }
-
-=======
 RASD::RASD(const shared_ptr<const PTree> input, shared_ptr<const Reference> ref) : ASD_DMRG(input, ref) { }
 
 void RASD::read_restricted(shared_ptr<PTree> input, const int site) const {
@@ -71,7 +67,6 @@
   else
     throw runtime_error("Must specify either one set of restrictions for all sites, or one set per site");
 }
->>>>>>> d6e810f9
 
 shared_ptr<Matrix> RASD::compute_sigma2e(shared_ptr<const RASDvec> cc, shared_ptr<const MOFile> jop) const {
   const int nstates = cc->ij();
@@ -354,11 +349,7 @@
       decimatetime.tick_print("construct GammaForestASD");
 
       forest.compute();
-<<<<<<< HEAD
-      decimatetime.tick_print("compute GammaForestASD");
-=======
       decimatetime.tick_print("compute forest");
->>>>>>> d6e810f9
 
       auto out = make_shared<DMRG_Block1>(move(forest), hmap, spinmap, ref->coeff()->slice_copy(ref->nclosed(), ref->nclosed()+ref->nact()));
       decimatetime.tick_print("dmrg block");
@@ -406,7 +397,7 @@
       decimatetime.tick_print("construct GammaForestProdASD");
 
       forest.compute();
-      decimatetime.tick_print("compute GammaForestProdASD");
+      decimatetime.tick_print("renormalize blocks");
 
       auto out = make_shared<DMRG_Block1>(move(forest), hmap, spinmap, ref->coeff()->slice_copy(ref->nclosed(), ref->nclosed()+ref->nact())->merge(system->coeff()));
       return out;
@@ -455,8 +446,8 @@
         }
       }
     }
+
     diagtime.tick_print("organize outer products");
-
     // add in perturbative correction
     if (perturbation >= perturb_thresh_) {
       for (int ist = 0; ist < nstate_; ++ist) {
@@ -755,11 +746,7 @@
     
     if (orthonormalize.mdim() > 0) {
 #ifdef HAVE_MPI_H
-<<<<<<< HEAD
-    if (orthonormalize.mdim() > 0) orthonormalize.synchronize();
-=======
       orthonormalize.synchronize();
->>>>>>> d6e810f9
 #endif
       rdmtime.tick_print("ortho built");
 
