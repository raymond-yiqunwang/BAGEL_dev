--- conflicted
+++ resolved
@@ -75,30 +75,17 @@
 
   // nspin is #unpaired electron 0:singlet, 1:doublet, 2:triplet, ... (i.e., Molpro convention).
   const int nspin = input_->get<int>("nspin", 0);
-<<<<<<< HEAD
-  const bool metal = input_->get<bool>("metal", false);
-  if (!metal) {
-    if ((ref_->geom()->nele()+nspin-charge) % 2 != 0) throw runtime_error("Invalid nspin specifiedi in ProdRASCI");
-=======
   const bool extern_nactele = input_->get<bool>("extern_nactele", false);
   if (!extern_nactele) {
     if ((ref_->geom()->nele()+nspin-charge) % 2 != 0) throw runtime_error("Invalid nspin specified in ProductRASCI");
->>>>>>> da5a8fa0
     nelea_ = (ref_->geom()->nele()+nspin-charge)/2 - ncore_;
     neleb_ = (ref_->geom()->nele()-nspin-charge)/2 - ncore_;
   } else {
     const int nactele = input_->get<int>("nactele");
-<<<<<<< HEAD
-    if ((nactele+nspin-charge) % 2 != 0) throw runtime_error("Invalid nspin specified in ProdRASCI");
-    nelea_ = (nactele + nspin - charge) / 2;
-    neleb_ = nactele - charge - nelea_;
-    assert(neleb_ == (nactele - nspin - charge)/2);
-=======
     nelea_ = (nactele+nspin-charge) / 2;
     if ((nactele+nspin-charge) % 2 != 0) throw runtime_error("Invalid nspin specified in ProductRASCI");
     neleb_ = nactele - charge - nelea_;
     assert(neleb_ == (nactele-nspin-charge)/2);
->>>>>>> da5a8fa0
   }
 
   // TODO allow for zero electron (quick return)
