--- conflicted
+++ resolved
@@ -43,8 +43,10 @@
 
 shared_ptr<RASDvec> ASD_RAS::form_sigma_1e(shared_ptr<const RASDvec> ccvec, const double* modata) const {
   FormSigmaRAS form;
-<<<<<<< HEAD
-  return form(ccvec, modata);
+  const int norb = ccvec->det()->norb();
+  auto mo1e = make_shared<Matrix>(norb, norb);
+  copy_n(modata, norb*norb, mo1e->data());
+  return form(ccvec, mo1e, nullptr, vector<int>(ccvec->ij(), static_cast<int>(false)));
 }
 
 std::tuple<std::shared_ptr<RDM<3>>, std::shared_ptr<RDM<4>>, std::shared_ptr<RDM<4>>> ASD_RAS::compute_rdm34_monomer (std::pair<int,int> offset, std::array<RASDvec,4>& fourvecs) const {
@@ -175,10 +177,4 @@
   return std::make_tuple(out1, out2);
 
   assert(false);
-=======
-  const int norb = ccvec->det()->norb();
-  auto mo1e = make_shared<Matrix>(norb, norb);
-  copy_n(modata, norb*norb, mo1e->data());
-  return form(ccvec, mo1e, nullptr, vector<int>(ccvec->ij(), static_cast<int>(false)));
->>>>>>> f18a5644
 }