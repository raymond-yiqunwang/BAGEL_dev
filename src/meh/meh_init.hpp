//
// BAGEL - Parallel electron correlation program.
// Filename: meh_init.h
// Copyright (C) 2013 Toru Shiozaki
//
// Author: Shane Parker <shane.parker@u.northwestern.edu>
// Maintainer: Shiozaki Group
//
// This file is part of the BAGEL package.
//
// The BAGEL package is free software; you can redistribute it and/or modify
// it under the terms of the GNU Library General Public License as published by
// the Free Software Foundation; either version 3, or (at your option)
// any later version.
//
// The BAGEL package is distributed in the hope that it will be useful,
// but WITHOUT ANY WARRANTY; without even the implied warranty of
// MERCHANTABILITY or FITNESS FOR A PARTICULAR PURPOSE.  See the
// GNU Library General Public License for more details.
//
// You should have received a copy of the GNU Library General Public License
// along with the BAGEL package; see COPYING.  If not, write to
// the Free Software Foundation, 675 Mass Ave, Cambridge, MA 02139, USA.
//

#ifdef MEH_HEADERS

#ifndef BAGEL_MEH_INIT_H
#define BAGEL_MEH_INIT_H

template <class VecType>
MultiExcitonHamiltonian<VecType>::MultiExcitonHamiltonian(const std::shared_ptr<const PTree> input, std::shared_ptr<Dimer> dimer, std::shared_ptr<DimerCISpace_base<VecType>> cispace) :
  MEH_base(input, dimer), cispace_(cispace)
{
  Timer timer;

  cispace_->complete();
  std::cout << "  o completing CI spin space: " << timer.tick() << std::endl;

  // Organize subspaces
  dimerstates_ = 0;
  int maxspin = 0;
  // Process DimerCISpace to form and organize needed Civecs and figure out maxspin
  for ( auto& aiter : cispace_->template cispace<0>() ) {
    SpaceKey akey = aiter.first;
    // values of S_b that could give the proper spin:
    //   S_a-nspin_, S_a-nspin+2,...,S_a+nspin
    for (int Sb = std::abs(akey.S-std::abs(nspin_)); Sb <= akey.S+std::abs(nspin_); Sb+=2) {
      SpaceKey bkey( Sb, nspin_ - akey.m_s, charge_ - akey.q );
      std::shared_ptr<const VecType> bspace = cispace_->template ccvec<1>(bkey);
      if ( bspace ) {
        subspaces_.emplace_back(dimerstates_, akey, bkey, make_pair(aiter.second, bspace));
        maxspin = std::max(akey.S+Sb, maxspin);
      }
    }
  }
  max_spin_ = maxspin + 1;

<<<<<<< HEAD
  gammaforest_ = std::make_shared<GammaForest<VecType, 2>>();
}

template <class VecType>
const Coupling MultiExcitonHamiltonian<VecType>::coupling_type(const DSubSpace& AB, const DSubSpace& ApBp) const {
  std::pair<int,int> neleaAB = std::make_pair(AB.template ci<0>()->det()->nelea(), AB.template ci<1>()->det()->nelea());
  std::pair<int,int> nelebAB = std::make_pair(AB.template ci<0>()->det()->neleb(), AB.template ci<1>()->det()->neleb());

  std::pair<int,int> neleaApBp = std::make_pair(ApBp.template ci<0>()->det()->nelea(), ApBp.template ci<1>()->det()->nelea());
  std::pair<int,int> nelebApBp = std::make_pair(ApBp.template ci<0>()->det()->neleb(), ApBp.template ci<1>()->det()->neleb());

  // AlphaTransfer and BetaTransfer
  std::pair<int,int> AT = std::make_pair(neleaApBp.first - neleaAB.first, neleaApBp.second - neleaAB.second);
  std::pair<int,int> BT = std::make_pair(nelebApBp.first - nelebAB.first, nelebApBp.second - nelebAB.second);

  constexpr int stride = 8; // Should be sufficient
  auto coupling_index = [&stride] (const int a, const int b, const int c, const int d) { return a + b * stride + stride*stride * (c + d * stride); };

  /************************************************************
  *  BT\AT  | ( 0, 0) | (+1,-1) | (-1,+1) | (+2,-2) | (-2,+2) *
  *-----------------------------------------------------------*
  * ( 0, 0) |  diag   |  aET    |  -aET   |  aaET   | -aaET   *
  * (+1,-1) |  bET    |  dABT   |  ABflp  |         |         *
  * (-1,+1) | -bET    | BAflp   | -dABT   |         |         *
  * (+2,-2) |  bbET   |         |         |         |         *
  * (-2,+2) | -bbET   |         |         |         |         *
  ************************************************************/

  const int icouple = coupling_index(AT.first, AT.second, BT.first, BT.second);

  if      ( icouple == coupling_index( 0, 0, 0, 0) ) return Coupling::diagonal;
  else if ( icouple == coupling_index( 0, 0,+1,-1) ) return Coupling::bET;
  else if ( icouple == coupling_index( 0, 0,-1,+1) ) return Coupling::inv_bET;
  else if ( icouple == coupling_index(+1,-1, 0, 0) ) return Coupling::aET;
  else if ( icouple == coupling_index(+1,-1,+1,-1) ) return Coupling::abET;
  else if ( icouple == coupling_index(+1,-1,-1,+1) ) return Coupling::baFlip;
  else if ( icouple == coupling_index(-1,+1, 0, 0) ) return Coupling::inv_aET;
  else if ( icouple == coupling_index(-1,+1,+1,-1) ) return Coupling::abFlip;
  else if ( icouple == coupling_index(-1,+1,-1,+1) ) return Coupling::inv_abET;
  else if ( icouple == coupling_index(+2,-2, 0, 0) ) return Coupling::aaET;
  else if ( icouple == coupling_index(-2,+2, 0, 0) ) return Coupling::inv_aaET;
  else if ( icouple == coupling_index( 0, 0,+2,-2) ) return Coupling::bbET;
  else if ( icouple == coupling_index( 0, 0,-2,+2) ) return Coupling::inv_bbET;
  else                                               return Coupling::none;
=======
>>>>>>> 2ee5cd9c
}

template <class VecType>
std::shared_ptr<Matrix> MultiExcitonHamiltonian<VecType>::compute_1e_prop(std::shared_ptr<const Matrix> hAA, std::shared_ptr<const Matrix> hBB, std::shared_ptr<const Matrix> hAB, const double core) const {

  auto out = std::make_shared<Matrix>(dimerstates_, dimerstates_);

  for (auto iAB = subspaces_.begin(); iAB != subspaces_.end(); ++iAB) {
    const int ioff = iAB->offset();
    for (auto jAB = subspaces_.begin(); jAB != iAB; ++jAB) {
      const int joff = jAB->offset();

      std::array<MonomerKey,4> keys {{ iAB->template monomerkey<0>(), iAB->template monomerkey<1>(),
                                       jAB->template monomerkey<0>(), jAB->template monomerkey<1>() }};
      std::shared_ptr<Matrix> out_block = compute_offdiagonal_1e<true>(keys, hAB);

      out->add_block(1.0, ioff, joff, out_block->ndim(), out_block->mdim(), out_block);
      out->add_block(1.0, joff, ioff, out_block->mdim(), out_block->ndim(), out_block->transpose());
    }
    std::shared_ptr<const Matrix> tmp = compute_diagonal_1e(*iAB, hAA->data(), hBB->data(), core);
    out->add_block(1.0, ioff, ioff, tmp->ndim(), tmp->mdim(), tmp);
  }

  return out;
}


<<<<<<< HEAD
template <class VecType>
void MultiExcitonHamiltonian<VecType>::print_hamiltonian(const std::string title, const int nstates) const {
  hamiltonian_->print(title, nstates);
}


template <class VecType>
void MultiExcitonHamiltonian<VecType>::print_states(const Matrix& cc, const std::vector<double>& energies, const double thresh, const std::string title) const {
  const int nstates = cc.mdim();
  std::shared_ptr<Matrix> spn = spin_->apply(cc);
  std::cout << std::endl << " ===== " << title << " =====" << std::endl;
  for (int istate = 0; istate < nstates; ++istate) {
    std::cout << "   state  " << std::setw(3) << istate << ": "
         << std::setprecision(8) << std::setw(17) << std::fixed << energies.at(istate)
         << "   <S^2> = " << std::setw(4) << std::setprecision(4) << std::fixed << ddot_(dimerstates_, spn->element_ptr(0,istate), 1, cc.element_ptr(0,istate), 1) << std::endl;
    const double *eigendata = cc.element_ptr(0,istate);
    double printed = 0.0;
    for (auto& subspace : subspaces_) {
      const int nA = subspace.template nstates<0>();
      const int nB = subspace.template nstates<1>();
      for (int i = 0; i < nA; ++i) {
        for (int j = 0; j < nB; ++j, ++eigendata) {
          if ( (*eigendata)*(*eigendata) > thresh ) {
            std::cout << "      " << subspace.string(i,j) << std::setprecision(12) << std::setw(20) << *eigendata << std::endl;
            printed += (*eigendata)*(*eigendata);
          }
        }
      }
    }
    std::cout << "    total weight of printed elements: " << std::setprecision(12) << std::setw(20) << printed << std::endl << std::endl;
  }
}

template <class VecType>
void MultiExcitonHamiltonian<VecType>::print_property(const std::string label, std::shared_ptr<const Matrix> property , const int nstates) const {
  const std::string indent("   ");
  const int nprint = std::min(nstates, property->ndim());

  std::cout << indent << " " << label << "    |0>";
  for (int istate = 1; istate < nprint; ++istate) std::cout << "         |" << istate << ">";
  std::cout << std::endl;
  for (int istate = 0; istate < nprint; ++istate) {
    std::cout << indent << "<" << istate << "|";
    for (int jstate = 0; jstate < nprint; ++jstate) {
      std::cout << std::setw(12) << std::setprecision(6) << property->element(jstate, istate);
    }
    std::cout << std::endl;
  }
  std::cout << std::endl;
}

template <class VecType>
void MultiExcitonHamiltonian<VecType>::print(const double thresh) const {
  print_states(*adiabats_, energies_, thresh, "Adiabatic States");
  if (dipoles_) {for (auto& prop : properties_) print_property(prop.first, prop.second, nstates_); }
}
=======
>>>>>>> 2ee5cd9c

#endif

#endif<|MERGE_RESOLUTION|>--- conflicted
+++ resolved
@@ -56,53 +56,6 @@
   }
   max_spin_ = maxspin + 1;
 
-<<<<<<< HEAD
-  gammaforest_ = std::make_shared<GammaForest<VecType, 2>>();
-}
-
-template <class VecType>
-const Coupling MultiExcitonHamiltonian<VecType>::coupling_type(const DSubSpace& AB, const DSubSpace& ApBp) const {
-  std::pair<int,int> neleaAB = std::make_pair(AB.template ci<0>()->det()->nelea(), AB.template ci<1>()->det()->nelea());
-  std::pair<int,int> nelebAB = std::make_pair(AB.template ci<0>()->det()->neleb(), AB.template ci<1>()->det()->neleb());
-
-  std::pair<int,int> neleaApBp = std::make_pair(ApBp.template ci<0>()->det()->nelea(), ApBp.template ci<1>()->det()->nelea());
-  std::pair<int,int> nelebApBp = std::make_pair(ApBp.template ci<0>()->det()->neleb(), ApBp.template ci<1>()->det()->neleb());
-
-  // AlphaTransfer and BetaTransfer
-  std::pair<int,int> AT = std::make_pair(neleaApBp.first - neleaAB.first, neleaApBp.second - neleaAB.second);
-  std::pair<int,int> BT = std::make_pair(nelebApBp.first - nelebAB.first, nelebApBp.second - nelebAB.second);
-
-  constexpr int stride = 8; // Should be sufficient
-  auto coupling_index = [&stride] (const int a, const int b, const int c, const int d) { return a + b * stride + stride*stride * (c + d * stride); };
-
-  /************************************************************
-  *  BT\AT  | ( 0, 0) | (+1,-1) | (-1,+1) | (+2,-2) | (-2,+2) *
-  *-----------------------------------------------------------*
-  * ( 0, 0) |  diag   |  aET    |  -aET   |  aaET   | -aaET   *
-  * (+1,-1) |  bET    |  dABT   |  ABflp  |         |         *
-  * (-1,+1) | -bET    | BAflp   | -dABT   |         |         *
-  * (+2,-2) |  bbET   |         |         |         |         *
-  * (-2,+2) | -bbET   |         |         |         |         *
-  ************************************************************/
-
-  const int icouple = coupling_index(AT.first, AT.second, BT.first, BT.second);
-
-  if      ( icouple == coupling_index( 0, 0, 0, 0) ) return Coupling::diagonal;
-  else if ( icouple == coupling_index( 0, 0,+1,-1) ) return Coupling::bET;
-  else if ( icouple == coupling_index( 0, 0,-1,+1) ) return Coupling::inv_bET;
-  else if ( icouple == coupling_index(+1,-1, 0, 0) ) return Coupling::aET;
-  else if ( icouple == coupling_index(+1,-1,+1,-1) ) return Coupling::abET;
-  else if ( icouple == coupling_index(+1,-1,-1,+1) ) return Coupling::baFlip;
-  else if ( icouple == coupling_index(-1,+1, 0, 0) ) return Coupling::inv_aET;
-  else if ( icouple == coupling_index(-1,+1,+1,-1) ) return Coupling::abFlip;
-  else if ( icouple == coupling_index(-1,+1,-1,+1) ) return Coupling::inv_abET;
-  else if ( icouple == coupling_index(+2,-2, 0, 0) ) return Coupling::aaET;
-  else if ( icouple == coupling_index(-2,+2, 0, 0) ) return Coupling::inv_aaET;
-  else if ( icouple == coupling_index( 0, 0,+2,-2) ) return Coupling::bbET;
-  else if ( icouple == coupling_index( 0, 0,-2,+2) ) return Coupling::inv_bbET;
-  else                                               return Coupling::none;
-=======
->>>>>>> 2ee5cd9c
 }
 
 template <class VecType>
@@ -130,65 +83,6 @@
 }
 
 
-<<<<<<< HEAD
-template <class VecType>
-void MultiExcitonHamiltonian<VecType>::print_hamiltonian(const std::string title, const int nstates) const {
-  hamiltonian_->print(title, nstates);
-}
-
-
-template <class VecType>
-void MultiExcitonHamiltonian<VecType>::print_states(const Matrix& cc, const std::vector<double>& energies, const double thresh, const std::string title) const {
-  const int nstates = cc.mdim();
-  std::shared_ptr<Matrix> spn = spin_->apply(cc);
-  std::cout << std::endl << " ===== " << title << " =====" << std::endl;
-  for (int istate = 0; istate < nstates; ++istate) {
-    std::cout << "   state  " << std::setw(3) << istate << ": "
-         << std::setprecision(8) << std::setw(17) << std::fixed << energies.at(istate)
-         << "   <S^2> = " << std::setw(4) << std::setprecision(4) << std::fixed << ddot_(dimerstates_, spn->element_ptr(0,istate), 1, cc.element_ptr(0,istate), 1) << std::endl;
-    const double *eigendata = cc.element_ptr(0,istate);
-    double printed = 0.0;
-    for (auto& subspace : subspaces_) {
-      const int nA = subspace.template nstates<0>();
-      const int nB = subspace.template nstates<1>();
-      for (int i = 0; i < nA; ++i) {
-        for (int j = 0; j < nB; ++j, ++eigendata) {
-          if ( (*eigendata)*(*eigendata) > thresh ) {
-            std::cout << "      " << subspace.string(i,j) << std::setprecision(12) << std::setw(20) << *eigendata << std::endl;
-            printed += (*eigendata)*(*eigendata);
-          }
-        }
-      }
-    }
-    std::cout << "    total weight of printed elements: " << std::setprecision(12) << std::setw(20) << printed << std::endl << std::endl;
-  }
-}
-
-template <class VecType>
-void MultiExcitonHamiltonian<VecType>::print_property(const std::string label, std::shared_ptr<const Matrix> property , const int nstates) const {
-  const std::string indent("   ");
-  const int nprint = std::min(nstates, property->ndim());
-
-  std::cout << indent << " " << label << "    |0>";
-  for (int istate = 1; istate < nprint; ++istate) std::cout << "         |" << istate << ">";
-  std::cout << std::endl;
-  for (int istate = 0; istate < nprint; ++istate) {
-    std::cout << indent << "<" << istate << "|";
-    for (int jstate = 0; jstate < nprint; ++jstate) {
-      std::cout << std::setw(12) << std::setprecision(6) << property->element(jstate, istate);
-    }
-    std::cout << std::endl;
-  }
-  std::cout << std::endl;
-}
-
-template <class VecType>
-void MultiExcitonHamiltonian<VecType>::print(const double thresh) const {
-  print_states(*adiabats_, energies_, thresh, "Adiabatic States");
-  if (dipoles_) {for (auto& prop : properties_) print_property(prop.first, prop.second, nstates_); }
-}
-=======
->>>>>>> 2ee5cd9c
 
 #endif
 
