--- conflicted
+++ resolved
@@ -314,10 +314,7 @@
     }
   }
 
-<<<<<<< HEAD
-=======
   nvirt_ = {nexternA - nactA, nexternB - nactB};
->>>>>>> cd3db30a
   sref_ = make_shared<Reference>(sgeom_, make_shared<Coeff>(*out_coeff), nclosed, nact, nexternA+nexternB - (nclosed+nact));
 }
 
