//
// BAGEL - Parallel electron correlation program.
// Filename: dimer.cc
// Copyright (C) 2012 Shane Parker
//
// Author: Shane Parker <shane.parker@u.northwestern.edu>
// Maintainer: NU theory
//
// This file is part of the BAGEL package.
//
// The BAGEL package is free software; you can redistribute it and/or modify
// it under the terms of the GNU Library General Public License as published by
// the Free Software Foundation; either version 3, or (at your option)
// any later version.
//
// The BAGEL package is distributed in the hope that it will be useful,
// but WITHOUT ANY WARRANTY; without even the implied warranty of
// MERCHANTABILITY or FITNESS FOR A PARTICULAR PURPOSE.  See the
// GNU Library General Public License for more details.
//
// You should have received a copy of the GNU Library General Public License
// along with the BAGEL package; see COPYING.  If not, write to
// the Free Software Foundation, 675 Mass Ave, Cambridge, MA 02139, USA.
//

#include <tuple>

#include <src/dimer/dimer.h>
#include <src/wfn/geometry.h>
#include <src/molecule/overlap.h>
#include <src/scf/coeff.h>
#include <src/scf/fock.h>
#include <src/fci/harrison.h>
#include <src/fci/knowles.h>
#include <src/wfn/reference.h>
#include <src/molecule/localization.h>
#include <src/util/lexical_cast.h>

using namespace std;
using namespace bagel;

/************************************************************************************
*  Single reference plus translation vector constructors                            *
************************************************************************************/
Dimer::Dimer(shared_ptr<const PTree> input, shared_ptr<const Geometry> A) : dimerbasis_(2*A->nbasis()),
 nbasis_(A->nbasis(), A->nbasis()) {
   array<double, 3> translation = input->get_array<double, 3>("translate");
   if (input->get<bool>("angstrom", false))
     for_each(translation.begin(), translation.end(), [] (double& p) { p*= ang2bohr__; });
   auto geomB = make_shared<const Geometry>((*A), translation);

   geoms_ = make_pair(A, geomB);
   construct_geometry();
}

Dimer::Dimer(shared_ptr<const PTree> input, shared_ptr<const Reference> A) : dimerbasis_(2*A->geom()->nbasis()),
nbasis_(A->geom()->nbasis(), A->geom()->nbasis())
{
   array<double, 3> translation = input->get_array<double, 3>("translate");
   if (input->get<bool>("angstrom", false))
     for_each(translation.begin(), translation.end(), [] (double& p) { p*= ang2bohr__; });

   assert(A);
   auto geomB = make_shared<const Geometry>((*A->geom()), translation);
   geoms_ = make_pair(A->geom(), geomB);
   construct_geometry();

   coeffs_ = make_pair(A->coeff(), A->coeff());
   auto tmpref = make_shared<const Reference>(geomB, A->coeff(), A->nclosed(), A->nact(), A->nvirt(),
            A->energy(), A->rdm1(), A->rdm2(), A->rdm1_av(), A->rdm2_av() );
   refs_ = make_pair(A, tmpref);
   nclosed_ = 2*A->nclosed();
   construct_coeff(); // Constructs projected coefficients and stores them in proj_coeff;

   sref_ = make_shared<Reference>(sgeom_, scoeff_, nclosed_, 2*A->nact(), 2*A->nvirt());
}

Dimer::Dimer(shared_ptr<const PTree> input, shared_ptr<const Reference> A, shared_ptr<const Reference> B) : dimerbasis_(A->geom()->nbasis() + B->geom()->nbasis()),
nbasis_(A->geom()->nbasis(), B->geom()->nbasis())
{
   geoms_ = make_pair(A->geom(), B->geom());
   construct_geometry();

   coeffs_ = make_pair(A->coeff(), B->coeff());
   refs_ = make_pair(A, B);
   nclosed_ = A->nclosed() + B->nclosed();
   construct_coeff(); // Constructs projected coefficients and stores them in proj_coeff;

   sref_ = make_shared<Reference>(sgeom_, scoeff_, nclosed_, A->nact() + B->nact(), A->nvirt() + B->nvirt());
}

#if 0
Dimer::Dimer(shared_ptr<const Reference> superref, pair<int,int> regions) : sgeom_(superref->geom()), dimerbasis_(superref->geom()->nbasis())
{
   /************************************************************
   *  Set up variables that will contain the organized info    *
   ************************************************************/
  int nbasisA = 0;
  int neleA = 0;
  for (int i = 0; i < regions.first; ++i) {
    const auto& atom = sgeom_->atoms(i);
    nbasisA += atom->nbasis();
    neleA += atom->atom_number();
  }

  int nbasisB = 0;
  int neleB = 0;
  for (int i = regions.first; i < regions.first + regions.second; ++i) {
    const auto& atom = sgeom_->atoms(i);
    nbasisB += atom->nbasis();
    neleB += atom->atom_number();
  }

  assert(nbasisA + nbasisB == dimerbasis_);
  nbasis_ = make_pair(nbasisA, nbasisB);

  const int nele = neleA + neleB;
  nele_ = make_pair(neleA, neleB);

  const int nocc = nele/2;
  const int noccA = neleA/2;
  const int noccB = neleB/2;

  const int nclosed = superref->nclosed();
  const int nact = superref->nact();

  vector<int> sizes = {{regions.first, regions.second}}; // a little bit of a hack but can be improved later
  shared_ptr<Matrix> tmpcoeff = superref->coeff()->slice(nclosed, nclosed + nact);
  auto localization = make_shared<RegionLocalization>(make_shared<PTree>(), sgeom_, tmpcoeff, sizes, nact, 0, 0);
  auto local_active = localization->localize();
  auto local_coeff = make_shared<Coeff>(*superref->coeff());
  copy_n(local_active->element_ptr(0, 0), dimerbasis_*nact, local_coeff->element_ptr(0,nclosed));

  nclosed_ = nclosed;
  vector<int> act_regions = localization->region_orbitals(0);
  nact_ = make_pair(act_regions.at(0), act_regions.at(1));
  //nfilledactive_ = make_pair(noccA - ncore_.first, noccB - ncore_.second);

  auto density = superref->coeff()->form_density_rhf(nocc);

  shared_ptr<const Matrix> hcore(new Hcore(sgeom_));
  shared_ptr<Matrix> fock(new Fock<1>(sgeom_, hcore, density, superref->coeff()));
  Matrix intermediate((*local_coeff) % (*fock) * (*local_coeff));

  Matrix transform(dimerbasis_, dimerbasis_); transform.unit();

  const int subsize = nclosed_ + nact_.first + nact_.second;
  vector<int> subsizes = {nclosed_, nact_.first, nact_.second};
  vector<double> subeigs(dimerbasis_, 0.0);

  shared_ptr<Matrix> diag_blocks = intermediate.get_submatrix(0, 0, subsize, subsize)->diagonalize_blocks(subeigs.data(), subsizes);
  transform.copy_block(0,0,subsize,subsize,diag_blocks);

  multimap<double, int> active_fock;
  for (int i = nclosed_; i < nact + nclosed_; ++i) {
    active_fock.insert(make_pair(subeigs.at(i), i));
  }

  int filledA = 0;
  int filledB = 0;
  auto iactive = active_fock.begin();
  for ( int totalfilledactive = nocc - nclosed_; totalfilledactive != 0; --totalfilledactive, ++iactive ) {
    int imo = iactive->second;
    if ( (nclosed_ <= imo) && (imo < nclosed_ + nact_.first) ) ++filledA;
    else ++filledB;
  }
  nfilledactive_ = make_pair(filledA, filledB);

  shared_ptr<Matrix> ncoeff(new Matrix(*local_coeff * transform));
  scoeff_ = make_shared<Coeff>(*ncoeff);
  sref_ = make_shared<Reference>(superref, scoeff_);
  sref_->set_eig(subeigs);
}
#endif

void Dimer::construct_geometry() {
   cout << " ===== Constructing Dimer geometry ===== " << endl;
   nele_ = make_pair(geoms_.first->nele(), geoms_.second->nele());

   vector<shared_ptr<const Geometry>> geo_vec;
   geo_vec.push_back(geoms_.first);
   geo_vec.push_back(geoms_.second);

   nbasis_ = make_pair(geoms_.first->nbasis(), geoms_.second->nbasis());

   sgeom_ = make_shared<Geometry>(geo_vec);
}

void Dimer::construct_coeff() {
  cout << " ===== Constructing Dimer reference =====" << endl;

  const int nbasisA = nbasis_.first;
  const int nbasisB = nbasis_.second;

  if(static_cast<bool>(refs_.first)) {
    ncore_ = make_pair(refs_.first->nclosed(), refs_.second->nclosed());
    nact_ = make_pair(refs_.first->nact(), refs_.second->nact());
    nvirt_ = make_pair(refs_.first->nvirt(), refs_.second->nvirt());
  }
  else {
    // Round nele up for number of orbitals
    ncore_ = make_pair( (nele_.first + 1)/2, (nele_.second + 1)/2 );
    nact_ = make_pair(0, 0);
    nvirt_ = make_pair(nbasisA - ncore_.first, nbasisB - ncore_.second);
  }

  proj_coeff_ = make_shared<Coeff>(sgeom_);
  // TODO - Ideally, these would all be projections onto the new basis.

<<<<<<< HEAD
  const double *Adata = coeffs_.first->data();
  const double *Bdata = coeffs_.second->data();
  double *Sdata = proj_coeff_->data();

  for(int i = 0; i < nbasisA; ++i, Adata += nbasisA) {
    Sdata = copy_n(Adata, nbasisA, Sdata);
    fill_n(Sdata, nbasisB, 0.0); Sdata += nbasisB;
  }

  for(int i = 0; i < nbasisB; ++i, Bdata += nbasisB) {
    fill_n(Sdata, nbasisA, 0.0); Sdata += nbasisA;
    Sdata = copy_n(Bdata, nbasisB, Sdata);
  }
=======
  proj_coeff_->copy_block(0, 0, nbasisA, coeffs_.first->mdim(), *coeffs_.first);
  proj_coeff_->copy_block(nbasisA, nbasisA, nbasisB, coeffs_.second->mdim(), *coeffs_.second);
>>>>>>> 5680888b

  const int ncloA = ncore_.first;
  const int ncloB = ncore_.second;

  const int nactA = nact_.first;
  const int nactB = nact_.second;

  const int nvirtA = nvirt_.first;
  const int nvirtB = nvirt_.second;

  // form "projected" coefficients
  const int dimerbasis = dimerbasis_;
  auto tmpcoeff = make_shared<Matrix>(dimerbasis, dimerbasis);

  size_t current = 0;
  auto cp_block = [&current, &tmpcoeff, &dimerbasis] (const size_t msize, const double* source) {
    tmpcoeff->copy_block(0, current, dimerbasis, msize, source); current += msize;
  };

  cp_block(ncloA, proj_coeff_->element_ptr(0,0));
  cp_block(ncloB, proj_coeff_->element_ptr(0, nbasisA));
  cp_block(nactA, proj_coeff_->element_ptr(0, ncloA));
  cp_block(nactB, proj_coeff_->element_ptr(0, nbasisA + ncloB));
  cp_block(nvirtA, proj_coeff_->element_ptr(0, ncloA + nactA));
  cp_block(nvirtB, proj_coeff_->element_ptr(0, nbasisA + ncloB + nactB));

  // orthonormalize the "projected" coefficients
  shared_ptr<Matrix> atomic_ovlp = make_shared<Overlap>(sgeom_);
  auto S_invhalf = make_shared<Matrix>((*tmpcoeff) % (*atomic_ovlp) * (*tmpcoeff));
  S_invhalf->inverse_half();

  scoeff_ = make_shared<Coeff>(*tmpcoeff * *S_invhalf);
}

void Dimer::embed_refs() {
  const int noccA = nele_.first/2;
  const int noccB = nele_.second/2;
  const int nocc  = noccA + noccB;

  const int nclosed = nclosed_;

  // filled_active is the number of orbitals in the active space that should be filled
  const int filled_activeA = nfilledactive_.first;
  const int filled_activeB = nfilledactive_.second;

  const int nactA = nact_.first;
  const int nactB = nact_.second;
  const int nact = nactA + nactB;

  const int nbasisA = nbasis_.first;
  const int nbasisB = nbasis_.second;

  { // Move occupied orbitals of unit B to form the core orbitals
    auto Amatrix = make_shared<Matrix>(dimerbasis_, dimerbasis_);
    Amatrix->copy_block(0, 0, dimerbasis_, nclosed, scoeff_->element_ptr(0,0)); // Total closed space
    Amatrix->copy_block(0, nclosed, dimerbasis_, filled_activeB, scoeff_->element_ptr(0,nclosed + nactA)); // FilledActive B
    Amatrix->copy_block(0, nclosed + filled_activeB, dimerbasis_, nactA, scoeff_->element_ptr(0,nclosed)); // Active A
    auto Acoeff = make_shared<Coeff>(*Amatrix);

    // Set up variables for this fci
    const int ncore = nclosed + filled_activeB;
    const int norb  = nactA;

    embedded_refs_.first = make_shared<Reference>(sgeom_, Acoeff, ncore, norb, 0);
  }

  { // Move occupied orbitals of unit A to form core of unit B
    auto Bmatrix = make_shared<Matrix>(dimerbasis_, dimerbasis_);
    Bmatrix->copy_block(0, 0, dimerbasis_, nclosed, scoeff_->element_ptr(0,0)); // Total closed space
    Bmatrix->copy_block(0, nclosed, dimerbasis_, filled_activeA, scoeff_->element_ptr(0,nclosed)); // FilledActive A
    Bmatrix->copy_block(0, nclosed + filled_activeA, dimerbasis_, nactB, scoeff_->element_ptr(0,nclosed + nactA)); // Active B
    auto Bcoeff = make_shared<Coeff>(*Bmatrix);

    // Set up variables for this fci
    const int ncore = nclosed + filled_activeA;
    const int norb  = nactB;

    embedded_refs_.second = make_shared<Reference>(sgeom_, Bcoeff, ncore, norb, 0);
  }
}

void Dimer::localize(const std::shared_ptr<const PTree> idata) {
  string localizemethod = idata->get<string>("algorithm", "pm");

  shared_ptr<OrbitalLocalization> localization;
  if (localizemethod == "region") {
    vector<int> sizes = { geoms_.first->natom(), geoms_.second->natom() };
    localization = make_shared<RegionLocalization>(idata, sref_, sizes);
  }
  else if (localizemethod == "pm" || localizemethod == "pipek" || localizemethod == "mezey" || localizemethod == "pipek-mezey") {
    localization = make_shared<PMLocalization>(idata, sref_);
  }
  else throw std::runtime_error("Unrecognized orbital localization method");

  shared_ptr<const Matrix> local_coeff = localization->localize();
  auto S = make_shared<Overlap>(sgeom_);
  auto overlaps = make_shared<Matrix>((*proj_coeff_) % (*S) * (*local_coeff));

  const int nclosed = nclosed_;
  const int nact = nact_.first + nact_.second;
  const int nvirt = nvirt_.first + nvirt_.second;
  const int nbasisA = nbasis_.first;

  auto check_and_insert = [&overlaps, &nbasisA] (const int i, set<int>& setA, set<int>& setB) {
    double* cdata = overlaps->element_ptr(0,i);
    double norm = ddot_(nbasisA, cdata, 1, cdata, 1);

    if (norm > 0.7) setA.insert(i);
    else if (norm < 0.3) setB.insert(i);
    else throw runtime_error("Trouble in classifying orbitals");
  };

  set<int> closed_setA, closed_setB;
  for(int i = 0; i < nclosed; ++i)
    check_and_insert(i, closed_setA, closed_setB);

  set<int> active_setA, active_setB;
  for(int i = nclosed; i < nclosed + nact; ++i)
    check_and_insert(i, active_setA, active_setB);

  const int dimerbasis = dimerbasis_;
  auto new_coeff = make_shared<Matrix>(dimerbasis, dimerbasis);

  size_t imo = 0;
  auto cp_one = [&local_coeff, &new_coeff, &dimerbasis, &imo] (const int i) {
    copy_n(local_coeff->element_ptr(0, i), dimerbasis, new_coeff->element_ptr(0, imo++));
  };
  for_each(closed_setA.begin(), closed_setA.end(), cp_one);
  for_each(closed_setB.begin(), closed_setB.end(), cp_one);
  for_each(active_setA.begin(), active_setA.end(), cp_one);
  for_each(active_setB.begin(), active_setB.end(), cp_one);

  copy_n(local_coeff->element_ptr(0,nclosed + nact), dimerbasis_*nvirt, new_coeff->element_ptr(0,imo));

  set_coeff(make_shared<Coeff>(*new_coeff));
}

void Dimer::set_active(const std::shared_ptr<const PTree> idata) {
  // TODO needs clean up
  auto Asp = idata->get_child_optional("active_A");
  auto Bsp = idata->get_child_optional("active_B");
  auto isp = idata->get_child_optional("dimer_active");
  set<int> Ai, Bi, it;
  if (Asp) for (auto& s : *Asp) { Ai.insert(lexical_cast<int>(s->data())-1); } // TODO I think this -1 is very confusing!
  if (Bsp) for (auto& s : *Bsp) { Bi.insert(lexical_cast<int>(s->data())-1); }
  if (isp) for (auto& s : *isp) { it.insert(lexical_cast<int>(s->data())-1); }

  set<int> Alist, Blist;

  if (it.empty() && Ai.empty() && Bi.empty())
    throw runtime_error("Active space of the dimer MUST be specified in some way.");
  if (!it.empty()) {
    Alist = it;
    Blist = it;
  }
  if (!Ai.empty()) Alist = Ai;
  if (!Bi.empty()) Blist = Bi;

  // Make new References
  pair<shared_ptr<const Reference>, shared_ptr<const Reference>> active_refs =
        make_pair(refs_.first->set_active(Alist), refs_.second->set_active(Blist));

  // Update Dimer info
  const int nclosedA = active_refs.first->nclosed();
  const int nclosedB = active_refs.second->nclosed();
  nclosed_ = nclosedA + nclosedB;

  const int nactA = active_refs.first->nact();
  const int nactB = active_refs.second->nact();
  nact_ = make_pair(nactA, nactB);
  const int nact = nactA + nactB;

  const int nvirtA = active_refs.first->nvirt();
  const int nvirtB = active_refs.second->nvirt();
  nvirt_ = make_pair(nvirtA, nvirtB);

  auto active = make_shared<Matrix>(dimerbasis_, nact);

  const int nbasisA = nbasis_.first;
  const int nbasisB = nbasis_.second;

  active->copy_block(0, 0, nbasisA, nactA, active_refs.first->coeff()->get_block(0, nclosedA, nbasisA, nactA));
  active->copy_block(nbasisA, nactA, nbasisB, nactB, active_refs.second->coeff()->get_block(0, nclosedB, nbasisB, nactB));

  auto S = make_shared<Overlap>(sgeom_);
  auto overlaps = make_shared<Matrix>((*sref_->coeff()) % (*S) * (*active));
  double* odata = overlaps->data();

  multimap<double, int> norms;

  for(int i = 0; i < dimerbasis_; ++i, ++odata) {
    double norm = ddot_(nact, odata, dimerbasis_, odata, dimerbasis_);
    norms.insert(make_pair(norm, i));
  }

  auto norm_iter = norms.rbegin();
  set<int> active_list;
  for(int i = 0; i < nact; ++i, ++norm_iter) active_list.insert(norm_iter->second);

  auto out = sref_->set_active(active_list);
  const int nfilledA = geoms_.first->nele()/2 - nclosedA;
  const int nfilledB = geoms_.second->nele()/2 - nclosedB;
  nfilledactive_ = make_pair( nfilledA, nfilledB );

  set_sref(out);
}

// RHF and then localize
void Dimer::scf(const shared_ptr<const PTree> idata) {
  Timer dimertime;

  // SCF
  auto hfdata = idata->get_child_optional("hf") ? idata->get_child_optional("hf") : make_shared<const PTree>();
  shared_ptr<SCF> rhf = dynamic_pointer_cast<SCF>(construct_method("hf", hfdata, sgeom_, sref_));
  rhf->compute();
  set_sref(rhf->conv_to_ref());
  dimertime.tick_print("Dimer SCF");

  shared_ptr<Matrix> dimerdensity = sref_->coeff()->form_density_rhf(nclosed_);
  shared_ptr<Matrix> dimercoeff = scoeff_->slice(0,nclosed_);

  // Set active space based on overlap
  if (proj_coeff_ == nullptr) throw runtime_error("For Dimer::driver, Dimer must be constructed from a HF reference");
  else set_active(idata);

  // Localize
  const string localmethod = idata->get<string>("localization", "default");
  dimertime.tick();
  if (localmethod != "none") {
    shared_ptr<const PTree> localize_data = idata->get_child_optional("localization");
    if (!localize_data) localize_data = make_shared<const PTree>();

    localize(localize_data);
    dimertime.tick_print("Dimer localization");

    // Sub-diagonalize Fock Matrix
    auto fock  = make_shared<const Fock<1>>(sgeom_, sref_->hcore(), dimerdensity, dimercoeff);
    Matrix intermediate((*scoeff_) % (*fock) * (*scoeff_));
    dimertime.tick_print("Dimer Fock matrix formation");

    Matrix transform(dimerbasis_, dimerbasis_); transform.unit();

    const int subsize = nclosed_ + nact_.first + nact_.second;
    vector<int> subsizes = {nclosed_, nact_.first, nact_.second};
    vector<double> subeigs(dimerbasis_, 0.0);

    shared_ptr<Matrix> diag_blocks = intermediate.get_submatrix(0, 0, subsize, subsize)->diagonalize_blocks(subeigs.data(), subsizes);
    transform.copy_block(0,0,subsize,subsize,diag_blocks);

    auto ncoeff = make_shared<Matrix>(*scoeff_ * transform);
    set_coeff(ncoeff);
    sref_->set_eig(subeigs);
    dimertime.tick_print("Fock block diagonalization");
  }
}


shared_ptr<DimerCAS> Dimer::compute_cispace(const std::shared_ptr<const PTree> idata) {
  embed_refs();
  pair<int,int> nelea = make_pair(nfilledactive().first, nfilledactive().second);
  pair<int,int> neleb = make_pair(nfilledactive().first, nfilledactive().second);

  auto d1 = make_shared<Determinants>(nact().first, nelea.first, neleb.first, /*compress*/false, /*mute*/true);
  auto d2 = make_shared<Determinants>(nact().second, nelea.first, neleb.first, /*compress*/false, /*mute*/true);
  auto out = make_shared<DimerCAS>(make_pair(d1, d2), nelea, neleb);

  vector<vector<int>> spaces_A;
  vector<vector<int>> spaces_B;

  auto space = idata->get_child_optional("space");
  if (space) {
    // TODO make a function
    for (auto& s : *space) { spaces_A.push_back(vector<int>{s->get<int>("charge"), s->get<int>("spin"), s->get<int>("nstate")}); }
    spaces_B = spaces_A;
  }
  else {
    auto spacea = idata->get_child_optional("space_a");
    auto spaceb = idata->get_child_optional("space_b");
    if (!(spacea && spaceb)) {
      throw runtime_error("Must specify either space keywords or BOTH space_a and space_b");
    }
    // TODO make a function
    for (auto& s : *spacea) { spaces_A.push_back(vector<int>{s->get<int>("charge"), s->get<int>("spin"), s->get<int>("nstate")}); }
    for (auto& s : *spaceb) { spaces_B.push_back(vector<int>{s->get<int>("charge"), s->get<int>("spin"), s->get<int>("nstate")}); }
  }

  Timer castime;

  shared_ptr<const PTree> fcidata = idata->get_child_optional("fci");
  if (!fcidata) fcidata = make_shared<const PTree>();

  // Embedded CAS-CI calculations
  cout << "    Starting embedded CAS-CI calculations on monomer A" << endl;
  for (auto& ispace : spaces_A) {
    if (ispace.size() != 3) throw runtime_error("Spaces should be input as \"space = charge, spin, nstates\"");
    const int charge = ispace.at(0);
    const int spin = ispace.at(1);
    const int nstate = ispace.at(2);

    out->insert<0>(embedded_casci<0>(fcidata, charge, spin, nstate));

    cout << "      - charge: " << charge << ", spin: " << spin << ", nstates: " << nstate
                               << fixed << setw(10) << setprecision(2) << castime.tick() << endl;
  }

  cout << endl << "    Starting embedded CAS-CI calculations on monomer B" << endl;
  for (auto& ispace : spaces_B) {
    if (ispace.size() != 3) throw runtime_error("Charge, spin and number of states needs to be specified for each space");
    const int charge = ispace.at(0);
    const int spin = ispace.at(1);
    const int nstate = ispace.at(2);

    out->insert<1>(embedded_casci<1>(fcidata, charge, spin, nstate));

    cout << "      - charge: " << charge << ", spin: " << spin << ", nstates: " << nstate
                               << fixed << setw(10) << setprecision(2) << castime.tick() << endl;
  }


  return out;
}


shared_ptr<DimerDistCAS> Dimer::compute_distcispace(const std::shared_ptr<const PTree> idata) {
  embed_refs();
  pair<int,int> nelea = make_pair(nfilledactive().first, nfilledactive().second);
  pair<int,int> neleb = make_pair(nfilledactive().first, nfilledactive().second);

  auto d1 = make_shared<Determinants>(nact().first, nelea.first, neleb.first, /*compress*/false, /*mute*/true);
  auto d2 = make_shared<Determinants>(nact().second, nelea.first, neleb.first, /*compress*/false, /*mute*/true);
  auto out = make_shared<DimerDistCAS>(make_pair(d1, d2), nelea, neleb);

  vector<vector<int>> spaces_A;
  vector<vector<int>> spaces_B;

  auto space = idata->get_child_optional("space");
  if (space) {
    // TODO make a function
    for (auto& s : *space) { spaces_A.push_back(vector<int>{s->get<int>("charge"), s->get<int>("spin"), s->get<int>("nstate")}); }
    spaces_B = spaces_A;
  }
  else {
    auto spacea = idata->get_child_optional("space_a");
    auto spaceb = idata->get_child_optional("space_b");
    if (!(spacea && spaceb)) {
      throw runtime_error("Must specify either space keywords or BOTH space_a and space_b");
    }
    // TODO make a function
    for (auto& s : *spacea) { spaces_A.push_back(vector<int>{s->get<int>("charge"), s->get<int>("spin"), s->get<int>("nstate")}); }
    for (auto& s : *spaceb) { spaces_B.push_back(vector<int>{s->get<int>("charge"), s->get<int>("spin"), s->get<int>("nstate")}); }
  }

  Timer castime;

  shared_ptr<const PTree> fcidata = idata->get_child_optional("fci");
  if (!fcidata) fcidata = make_shared<const PTree>();

  // Embedded CAS-CI calculations
  cout << "    Starting embedded distributed CAS-CI calculations on monomer A" << endl;
  for (auto& ispace : spaces_A) {
    if (ispace.size() != 3) throw runtime_error("Spaces should be input as \"space = charge, spin, nstates\"");
    const int charge = ispace.at(0);
    const int spin = ispace.at(1);
    const int nstate = ispace.at(2);

    out->insert<0>(embedded_distcasci<0>(fcidata, charge, spin, nstate));

    cout << "      - charge: " << charge << ", spin: " << spin << ", nstates: " << nstate
                               << fixed << setw(10) << setprecision(2) << castime.tick() << endl;
  }

  cout << endl << "    Starting embedded CAS-CI calculations on monomer B" << endl;
  for (auto& ispace : spaces_B) {
    if (ispace.size() != 3) throw runtime_error("Charge, spin and number of states needs to be specified for each space");
    const int charge = ispace.at(0);
    const int spin = ispace.at(1);
    const int nstate = ispace.at(2);

    out->insert<1>(embedded_distcasci<1>(fcidata, charge, spin, nstate));

    cout << "      - charge: " << charge << ", spin: " << spin << ", nstates: " << nstate
                               << fixed << setw(10) << setprecision(2) << castime.tick() << endl;
  }


  return out;
}


shared_ptr<DimerRAS> Dimer::compute_rcispace(const std::shared_ptr<const PTree> idata) {
  embed_refs();
  pair<int,int> nelea = make_pair(nfilledactive().first, nfilledactive().second);
  pair<int,int> neleb = make_pair(nfilledactive().first, nfilledactive().second);

  // { {nras1, nras2, nras3}, max holes, max particles }
  pair<tuple<array<int, 3>, int, int>, tuple<array<int, 3>, int, int>> ras_desc;

  // Sample:
  // "restricted" : [ { "orbitals" : [1, 2, 3], "max_holes" : 0, "max_particles" : 2 } ],
  //  puts 1 orbital in RAS1 with no holes allowed, 2 orbital in RAS2, and 3 orbitals in RAS3 with up to 2 particles
  auto restrictions = idata->get_child("restricted");

  auto get_restricted_data = [] (shared_ptr<const PTree> i) {
    return make_tuple(i->get_array<int, 3>("orbitals"), i->get<int>("max_holes"), i->get<int>("max_particles"));
  };

  if (restrictions->size() == 1) {
    ras_desc = make_pair( get_restricted_data(*restrictions->begin()), get_restricted_data(*restrictions->begin()) );
  }
  else if (restrictions->size() == 2) {
    auto iter = restrictions->begin();
    auto tmp1 = get_restricted_data(*iter++);
    auto tmp2 = get_restricted_data(*iter);
    ras_desc = make_pair(tmp1, tmp2);
  }
  else throw logic_error("One or two sets of restrictions must be provided.");

  // This is less than ideal. It'd be better to have some sort of generator object that can be passed around.
  auto d1 = make_shared<RASDeterminants>(get<0>(ras_desc.first), nelea.first, neleb.first, get<1>(ras_desc.first), get<2>(ras_desc.first), true);
  auto d2 = make_shared<RASDeterminants>(get<0>(ras_desc.second), nelea.second, neleb.second, get<1>(ras_desc.second), get<2>(ras_desc.second), true);

  auto out = make_shared<DimerRAS>(make_pair(d1, d2), nelea, neleb);

  vector<vector<int>> spaces_A;
  vector<vector<int>> spaces_B;

  auto space = idata->get_child_optional("space");
  if (space) {
    // TODO make a function
    for (auto& s : *space) { spaces_A.push_back(vector<int>{s->get<int>("charge"), s->get<int>("spin"), s->get<int>("nstate")}); }
    spaces_B = spaces_A;
  }
  else {
    auto spacea = idata->get_child_optional("space_a");
    auto spaceb = idata->get_child_optional("space_b");
    if (!(spacea && spaceb)) {
      throw runtime_error("Must specify either space keywords or BOTH space_a and space_b");
    }
    // TODO make a function
    for (auto& s : *spacea) { spaces_A.push_back(vector<int>{s->get<int>("charge"), s->get<int>("spin"), s->get<int>("nstate")}); }
    for (auto& s : *spaceb) { spaces_B.push_back(vector<int>{s->get<int>("charge"), s->get<int>("spin"), s->get<int>("nstate")}); }
  }

  Timer castime;

  shared_ptr<const PTree> rasdata = idata->get_child_optional("ras");
  if (!rasdata) rasdata = make_shared<const PTree>();

  // Embedded RAS-CI calculations
  cout << "    Starting embedded RAS-CI calculations on monomer A" << endl;
  for (auto& ispace : spaces_A) {
    if (ispace.size() != 3) throw runtime_error("Spaces should be input as \"space = charge, spin, nstates\"");
    const int charge = ispace.at(0);
    const int spin = ispace.at(1);
    const int nstate = ispace.at(2);

    out->insert<0>(embedded_rasci<0>(rasdata, charge, spin, nstate, ras_desc.first));

    cout << "      - charge: " << charge << ", spin: " << spin << ", nstates: " << nstate
                               << fixed << setw(10) << setprecision(2) << castime.tick() << endl;
  }

  cout << endl << "    Starting embedded RAS-CI calculations on monomer B" << endl;
  for (auto& ispace : spaces_B) {
    if (ispace.size() != 3) throw runtime_error("Spaces should be input as \"space = charge, spin, nstates\"");
    const int charge = ispace.at(0);
    const int spin = ispace.at(1);
    const int nstate = ispace.at(2);

    out->insert<1>(embedded_rasci<1>(rasdata, charge, spin, nstate, ras_desc.second));

    cout << "      - charge: " << charge << ", spin: " << spin << ", nstates: " << nstate
                               << fixed << setw(10) << setprecision(2) << castime.tick() << endl;
  }


  return out;
}<|MERGE_RESOLUTION|>--- conflicted
+++ resolved
@@ -207,24 +207,8 @@
   proj_coeff_ = make_shared<Coeff>(sgeom_);
   // TODO - Ideally, these would all be projections onto the new basis.
 
-<<<<<<< HEAD
-  const double *Adata = coeffs_.first->data();
-  const double *Bdata = coeffs_.second->data();
-  double *Sdata = proj_coeff_->data();
-
-  for(int i = 0; i < nbasisA; ++i, Adata += nbasisA) {
-    Sdata = copy_n(Adata, nbasisA, Sdata);
-    fill_n(Sdata, nbasisB, 0.0); Sdata += nbasisB;
-  }
-
-  for(int i = 0; i < nbasisB; ++i, Bdata += nbasisB) {
-    fill_n(Sdata, nbasisA, 0.0); Sdata += nbasisA;
-    Sdata = copy_n(Bdata, nbasisB, Sdata);
-  }
-=======
   proj_coeff_->copy_block(0, 0, nbasisA, coeffs_.first->mdim(), *coeffs_.first);
   proj_coeff_->copy_block(nbasisA, nbasisA, nbasisB, coeffs_.second->mdim(), *coeffs_.second);
->>>>>>> 5680888b
 
   const int ncloA = ncore_.first;
   const int ncloB = ncore_.second;
