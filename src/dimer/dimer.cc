//
// BAGEL - Parallel electron correlation program.
// Filename: dimer.cc
// Copyright (C) 2012 Shane Parker
//
// Author: Shane Parker <shane.parker@u.northwestern.edu>
// Maintainer: NU theory
//
// This file is part of the BAGEL package.
//
// The BAGEL package is free software; you can redistribute it and\/or modify
// it under the terms of the GNU Library General Public License as published by
// the Free Software Foundation; either version 2, or (at your option)
// any later version.
//
// The BAGEL package is distributed in the hope that it will be useful,
// but WITHOUT ANY WARRANTY; without even the implied warranty of
// MERCHANTABILITY or FITNESS FOR A PARTICULAR PURPOSE.  See the
// GNU Library General Public License for more details.
//
// You should have received a copy of the GNU Library General Public License
// along with the BAGEL package; see COPYING.  If not, write to
// the Free Software Foundation, 675 Mass Ave, Cambridge, MA 02139, USA.
//

#include <tuple>

#include <src/scf/geometry.h>
#include <src/scf/coeff.h>
#include <src/scf/matrix1e.h>
#include <src/scf/overlap.h>
#include <src/scf/fock.h>
#include <src/dimer/dimer.h>

using namespace std;
using namespace bagel;

/************************************************************************************
*  Dimer::Dimer(shared_ptr<Geometry> A, vector<double> displacement)                *
*                                                                                   *
************************************************************************************/
Dimer::Dimer(shared_ptr<const Geometry> A, array<double,3> displacement) : dimerbasis_(2*A->nbasis()),
 nbasis_(A->nbasis(), A->nbasis()), symmetric_(true) {
   /************************************************************
   *  Set up variables that will contain the organized info    *
   ************************************************************/
   shared_ptr<const Geometry> geomB(new const Geometry((*A), displacement));

   geoms_ = make_pair(A, geomB);

   cout << " ===== Constructing Dimer geometry ===== " << endl;
   construct_geometry();
}

Dimer::Dimer(shared_ptr<const Reference> A, array<double,3> displacement) : dimerbasis_(2*A->geom()->nbasis()),
nbasis_(A->geom()->nbasis(), A->geom()->nbasis()), symmetric_(true)
{
   /************************************************************
   *  Set up variables that will contain the organized info    *
   ************************************************************/
   coeffs_ = make_pair(A->coeff(), A->coeff());

   shared_ptr<const Geometry> geomA = A->geom();
   shared_ptr<const Geometry> geomB(new const Geometry((*geomA), displacement));

   geoms_ = make_pair(geomA, geomB);

   cout << " ===== Constructing Dimer geometry ===== " << endl;
   construct_geometry();

   cout << " ===== Constructing Dimer reference ===== " << endl;
   construct_coeff(); // Constructs projected coefficients and stores them in proj_coeff;
   orthonormalize();  // Orthogonalizes projected coefficients and stores them in scoeff_;

   int nclo = 2*A->nclosed();
   int nact = 2*A->nact();
   int nvirt = 2*A->nvirt();

   shared_ptr<const Reference> tmpref(new Reference(geomB, A->coeff(), A->nclosed(), A->nact(), A->nvirt(),
            A->energy(), A->rdm1(), A->rdm2(), A->rdm1_av(), A->rdm2_av() ) );
   refs_ = make_pair(A, tmpref);

   sref_ = shared_ptr<Reference>(new Reference(sgeom_, scoeff_, nclo, nact, nvirt ));
}

Dimer::Dimer(shared_ptr<const CIWfn> A, array<double,3> displacement) : dimerbasis_(2*A->geom()->nbasis()),
nbasis_(A->geom()->nbasis(), A->geom()->nbasis()), symmetric_(true)
{
   /************************************************************
   *  Set up variables that will contain the organized info    *
   ************************************************************/
   coeffs_ = make_pair(A->coeff(), A->coeff());

   shared_ptr<const Geometry> geomA = A->geom();
   shared_ptr<const Geometry> geomB(new const Geometry((*geomA), displacement));

   geoms_ = make_pair(geomA, geomB);

   ci_ = make_pair(A, A);
   ccvecs_ = make_pair(A->civectors(), A->civectors());

   cout << " ===== Constructing Dimer geometry ===== " << endl;
   construct_geometry();

   cout << " ===== Constructing Dimer reference ===== " << endl;
   construct_coeff(); // Constructs projected coefficients and stores them in proj_coeff;
   orthonormalize();  // Orthogonalizes projected coefficients and stores them in scoeff_;

   int nclo = 2*A->ncore();
   int nact = 2*A->nact();
   int nvirt = 2*A->nvirt();

   shared_ptr<Reference> Aref(new Reference(geomA, coeffs_.first, ncore_.first, nact_.first, nvirt_.first));
   shared_ptr<Reference> Bref(new Reference(geomB, coeffs_.second, ncore_.second, nact_.second, nvirt_.second));
   refs_ = make_pair(Aref, Bref);

   sref_ = shared_ptr<Reference>(new Reference(sgeom_, scoeff_, nclo, nact, nvirt ));
}

void Dimer::construct_geometry() {
   vector<shared_ptr<const Geometry> > geo_vec;
   geo_vec.push_back(geoms_.first);
   geo_vec.push_back(geoms_.second);

   nbasis_ = make_pair(geoms_.first->nbasis(), geoms_.second->nbasis());

   sgeom_ = shared_ptr<Geometry>(new Geometry(geo_vec));
}

void Dimer::construct_coeff() {
  const int nbasisA = nbasis_.first;
  const int nbasisB = nbasis_.second;

  if(static_cast<bool>(refs_.first)) {
    ncore_.first  = refs_.first->nclosed();
    ncore_.second = refs_.second->nclosed();
    
    nact_.first  = refs_.first->nact();
    nact_.second = refs_.second->nact();

    nvirt_.first  = refs_.first->nvirt();
    nvirt_.second = refs_.second->nvirt();
  }
  else if (static_cast<bool>(ci_.first)) {
    ncore_.first  = ci_.first->ncore();
    ncore_.second = ci_.second->ncore();
    
    nact_.first  = ci_.first->nact();
    nact_.second = ci_.second->nact();

    nvirt_.first  = ci_.first->nvirt();
    nvirt_.second = ci_.second->nvirt();
  }
  else {
    // Round nele up for number of orbitals
    ncore_.first  = (geoms_.first->nele() + 1)/2;
    ncore_.second = (geoms_.second->nele() + 1)/2;

    nact_.first  = 0;
    nact_.second = 0;

    nvirt_.first = (nbasisA - ncore_.first);
    nvirt_.second = (nbasisB - ncore_.second);
  }

  proj_coeff_ = shared_ptr<Coeff>(new Coeff(sgeom_));
  // TODO - Ideally, these would all be projections onto the new basis.

  double *Adata = coeffs_.first->data();
  double *Bdata = coeffs_.second->data();
  double *Sdata = proj_coeff_->data();

  const int ncloA = ncore_.first;
  const int ncloB = ncore_.second;

  const int nactA = nact_.first;
  const int nactB = nact_.second;

  const int nvirtA = nvirt_.first;
  const int nvirtB = nvirt_.second;


  // Fill ncoreA first
  for(int ii = 0; ii < ncloA; ++ii, Adata += nbasisA) {
     Sdata = copy(Adata, Adata + nbasisA, Sdata);
     fill(Sdata, Sdata + nbasisB, 0.0); Sdata += nbasisB;
  }

  // Fill ncoreB next
  for(int ii = 0; ii < ncloB; ++ii, Bdata += nbasisB) {
     fill(Sdata, Sdata + nbasisA, 0.0); Sdata += nbasisA;
     Sdata = copy(Bdata, Bdata + nbasisB, Sdata);
  }

  // nactA
  for(int ii = 0; ii != nactA; ++ii, Adata += nbasisA) {
     Sdata = copy(Adata, Adata + nbasisA, Sdata);
     fill(Sdata, Sdata + nbasisB, 0.0); Sdata += nbasisB;
  }

  // nactB
  for(int ii = 0; ii != nactB; ++ii, Bdata += nbasisB) {
     fill(Sdata, Sdata + nbasisA, 0.0); Sdata += nbasisA;
     Sdata = copy(Bdata, Bdata + nbasisB, Sdata);
  }

  // nvirtA
  for(int ii = 0; ii != nvirtA; ++ii, Adata += nbasisA) {
     Sdata = copy(Adata, Adata + nbasisA, Sdata);
     fill(Sdata, Sdata + nbasisB, 0.0); Sdata += nbasisB;
  }

  // nvirtB
  for(int ii = 0; ii != nvirtB; ++ii, Bdata += nbasisB) {
     fill(Sdata, Sdata + nbasisA, 0.0); Sdata += nbasisA;
     Sdata = copy(Bdata, Bdata + nbasisB, Sdata);
  }
} 

shared_ptr<Coeff> Dimer::overlap() {
/* What I need to do is use a sgeo to make a big overlap matrix
   and then transform it with scoeffs into the MO basis */

   /* s overlap in AO basis */
   Overlap ovlp(sgeom_);

   /* transform to MO basis with proj_coeff */
   shared_ptr<Coeff> novlp(new Coeff( (*proj_coeff_) % ovlp * (*proj_coeff_) ));

   return novlp;
}

void Dimer::orthonormalize() {
<<<<<<< HEAD
   shared_ptr<Coeff> S = overlap();
=======
   shared_ptr<Coeff> ovlp = overlap();
   Matrix S = *ovlp;
>>>>>>> 164a2162

   unique_ptr<double[]> eig(new double[dimerbasis_]);
   S->diagonalize(eig.get());

<<<<<<< HEAD
   Matrix1e S_1_2(*S);
=======
   Matrix S_1_2(S);
>>>>>>> 164a2162
   double *S12_data = S_1_2.data();
   for( int ii = 0; ii < dimerbasis_; ++ii) {
      dscal_(dimerbasis_, 1.0/sqrt(eig[ii]), S12_data, 1);
      S12_data += dimerbasis_;
   }

   S_1_2 *= *(S->transpose());

   scoeff_ = shared_ptr<Coeff>(new Coeff(*proj_coeff_ * S_1_2));
}

void Dimer::energy() {
   shared_ptr<Matrix> ao_density = scoeff_->form_density_rhf(sref_->nclosed());
   shared_ptr<Fock<1> > hcore(new Fock<1>(sgeom_));
   shared_ptr<Fock<1> > fock(new Fock<1>(sgeom_, hcore, ao_density, sgeom_->schwarz()));

   Matrix hcore_fock = (*hcore + *fock);
   double energy = ao_density->ddot(*hcore_fock.transpose());
   energy = 0.5*energy + sgeom_->nuclear_repulsion();

   energy_ = energy;
}<|MERGE_RESOLUTION|>--- conflicted
+++ resolved
@@ -231,28 +231,20 @@
 }
 
 void Dimer::orthonormalize() {
-<<<<<<< HEAD
-   shared_ptr<Coeff> S = overlap();
-=======
    shared_ptr<Coeff> ovlp = overlap();
    Matrix S = *ovlp;
->>>>>>> 164a2162
 
    unique_ptr<double[]> eig(new double[dimerbasis_]);
-   S->diagonalize(eig.get());
-
-<<<<<<< HEAD
-   Matrix1e S_1_2(*S);
-=======
+   S.diagonalize(eig.get());
+
    Matrix S_1_2(S);
->>>>>>> 164a2162
    double *S12_data = S_1_2.data();
    for( int ii = 0; ii < dimerbasis_; ++ii) {
       dscal_(dimerbasis_, 1.0/sqrt(eig[ii]), S12_data, 1);
       S12_data += dimerbasis_;
    }
 
-   S_1_2 *= *(S->transpose());
+   S_1_2 = S_1_2 * *(S.transpose());
 
    scoeff_ = shared_ptr<Coeff>(new Coeff(*proj_coeff_ * S_1_2));
 }
