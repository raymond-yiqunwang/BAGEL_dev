--- conflicted
+++ resolved
@@ -33,17 +33,6 @@
  *  Single reference plus translation vector constructors                            *
  ************************************************************************************/
 Dimer::Dimer(shared_ptr<const PTree> input, shared_ptr<const Geometry> A) : input_(input) {
-<<<<<<< HEAD
-    array<double, 3> translation = input->get_array<double, 3>("translate");
-    if (input->get<bool>("angstrom", false))
-      for_each(translation.begin(), translation.end(), [] (double& p) { p/= au2angstrom__; });
-    auto geomB = make_shared<const Geometry>((*A), translation);
-
-    geoms_ = make_pair(A, geomB);
-    construct_geometry();
-  }
-
-=======
   array<double, 3> translation = input->get_array<double, 3>("translate");
   if (input->get<bool>("angstrom", false))
     for_each(translation.begin(), translation.end(), [](double& p) { p/= au2angstrom__; });
@@ -53,7 +42,6 @@
   construct_geometry();
 }
 
->>>>>>> 2ee5cd9c
 Dimer::Dimer(shared_ptr<const PTree> input, shared_ptr<const Reference> A) : input_(input) {
   array<double, 3> translation = input->get_array<double, 3>("translate");
   if (input->get<bool>("angstrom", false))
@@ -65,28 +53,14 @@
   construct_geometry();
 
   auto tmpref = make_shared<const Reference>(geomB, A->coeff(), A->nclosed(), A->nact(), A->nvirt(),
-<<<<<<< HEAD
-      A->energy(), A->rdm1(), A->rdm2(), A->rdm1_av(), A->rdm2_av() );
-  refs_ = make_pair(A, tmpref);
-=======
                                              A->energy(), A->rdm1(), A->rdm2(), A->rdm1_av(), A->rdm2_av());
   isolated_refs_ = {A, tmpref};
->>>>>>> 2ee5cd9c
   shared_ptr<const Matrix> coeff = construct_coeff();
 
   sref_ = make_shared<Reference>(sgeom_, make_shared<const Coeff>(move(*coeff)), 2*A->nclosed(), 2*A->nact(), 2*A->nvirt());
 }
 
 Dimer::Dimer(shared_ptr<const PTree> input, shared_ptr<const Reference> A, shared_ptr<const Reference> B) : input_(input) {
-<<<<<<< HEAD
-  geoms_ = make_pair(A->geom(), B->geom());
-  construct_geometry();
-
-  refs_ = make_pair(A, B);
-  shared_ptr<const Matrix> coeff = construct_coeff();
-
-  sref_ = make_shared<Reference>(sgeom_, make_shared<const Coeff>(move(*coeff)), A->nclosed() + B->nclosed(), A->nact() + B->nact(), A->nvirt() + B->nvirt());
-=======
   geoms_ = {A->geom(), B->geom()};
   construct_geometry();
 
@@ -94,7 +68,6 @@
   shared_ptr<const Matrix> coeff = construct_coeff();
 
   sref_ = make_shared<Reference>(sgeom_, make_shared<const Coeff>(move(*coeff)), A->nclosed()+B->nclosed(), A->nact()+B->nact(), A->nvirt()+B->nvirt());
->>>>>>> 2ee5cd9c
 }
 
 
@@ -107,11 +80,7 @@
     geoms_ = {make_shared<Geometry>(*geoms_.first, mdata), make_shared<Geometry>(*geoms_.second, mdata)};
   }
 
-<<<<<<< HEAD
-  vector<shared_ptr<const Geometry>> geo_vec = {{ geoms_.first, geoms_.second }};
-=======
   vector<shared_ptr<const Geometry>> geo_vec = { geoms_.first, geoms_.second };
->>>>>>> 2ee5cd9c
   shared_ptr<const PTree> env_data = input_->get_child_optional("environment");
   if (env_data) {
     Muffle hide_cout;
@@ -120,15 +89,6 @@
   sgeom_ = make_shared<Geometry>(geo_vec);
 }
 
-<<<<<<< HEAD
-/// Takes monomer references, projections them onto the supergeom basis, and arranges the
-/// to follow (closedA, closedB, activeA, activeB, virtA, virtB) and returns the result
-shared_ptr<const Matrix> Dimer::form_projected_coeffs() {
-  shared_ptr<const Matrix> projectedA = refs_.first->project_coeff(sgeom_)->coeff();
-  shared_ptr<const Matrix> projectedB = refs_.second->project_coeff(sgeom_)->coeff();
-
-  shared_ptr<Matrix> projected = projectedA->merge(projectedB);
-=======
 shared_ptr<const Matrix> Dimer::form_projected_coeffs() {
   shared_ptr<const Matrix> projectedA = isolated_refs_.first->project_coeff(sgeom_)->coeff();
   shared_ptr<const Matrix> projectedB = isolated_refs_.second->project_coeff(sgeom_)->coeff();
@@ -140,7 +100,6 @@
 
   const int nactA = isolated_refs_.first->nact();
   const int nactB = isolated_refs_.second->nact();
->>>>>>> 2ee5cd9c
 
   const int nvirtA = isolated_refs_.first->nvirt();
   const int nvirtB = isolated_refs_.second->nvirt();
@@ -148,31 +107,6 @@
   assert(isolated_refs_.first->coeff()->mdim()  == ncloA + nactA + nvirtA);
   assert(isolated_refs_.second->coeff()->mdim() == ncloB + nactB + nvirtB);
 
-<<<<<<< HEAD
-  const int nvirtA = nvirt_.first;
-  const int nvirtB = nvirt_.second;
-
-  assert(refs_.first->coeff()->mdim()  == ncloA + nactA + nvirtA);
-  assert(refs_.second->coeff()->mdim() == ncloB + nactB + nvirtB);
-
-  const size_t Amos = refs_.first->coeff()->mdim();
-
-  // form "projected" coefficients
-  const int dimerbasis = sgeom_->nbasis();
-  auto out = projected->clone();
-
-  size_t current = 0;
-  auto cp_block = [&current, &out, &dimerbasis] (const size_t msize, const double* source) {
-    out->copy_block(0, current, dimerbasis, msize, source); current += msize;
-  };
-
-  cp_block(ncloA, projected->element_ptr(0,0));
-  cp_block(ncloB, projected->element_ptr(0, Amos));
-  cp_block(nactA, projected->element_ptr(0, ncloA));
-  cp_block(nactB, projected->element_ptr(0, Amos + ncloB));
-  cp_block(nvirtA, projected->element_ptr(0, ncloA + nactA));
-  cp_block(nvirtB, projected->element_ptr(0, Amos + ncloB + nactB));
-=======
   const size_t Amos = isolated_refs_.first->coeff()->mdim();
 
   // form "projected" coefficients
@@ -190,7 +124,6 @@
   cp_block(projected->slice(Amos+ncloB      , Amos+ncloB+nactB));
   cp_block(projected->slice(     ncloA+nactA,      ncloA+nactA+nvirtA));
   cp_block(projected->slice(Amos+ncloB+nactB, Amos+ncloB+nactB+nvirtB));
->>>>>>> 2ee5cd9c
 
   return out;
 }
@@ -200,38 +133,12 @@
 
   const shared_ptr<const PTree> mdata = input_->get_child_optional("molecule");
   if (mdata) {
-<<<<<<< HEAD
-    refs_ = make_pair(refs_.first->project_coeff(geoms_.first), refs_.second->project_coeff(geoms_.second));
-  }
-
-  if(refs_.first) {
-    ncore_ = make_pair(refs_.first->nclosed(), refs_.second->nclosed());
-    nact_ = make_pair(refs_.first->nact(), refs_.second->nact());
-    nvirt_ = make_pair(refs_.first->nvirt(), refs_.second->nvirt());
-  }
-  else {
-    // Round nele up for number of orbitals
-    ncore_ = make_pair( (geoms_.first->nele() - 1)/2 + 1, (geoms_.second->nele() - 1)/2 + 1);
-    nact_ = make_pair(0, 0);
-    nvirt_ = make_pair(refs_.first->coeff()->mdim() - ncore_.first, refs_.second->coeff()->mdim() - ncore_.second);
-=======
     isolated_refs_ = {isolated_refs_.first->project_coeff(geoms_.first), isolated_refs_.second->project_coeff(geoms_.second)};
->>>>>>> 2ee5cd9c
   }
 
   shared_ptr<const Matrix> projected = form_projected_coeffs();
 
   // orthonormalize the "projected" coefficients
-<<<<<<< HEAD
-  shared_ptr<Matrix> S = make_shared<Overlap>(sgeom_);
-  auto S_invhalf = make_shared<Matrix>((*projected) % (*S) * (*projected));
-  S_invhalf->inverse_half();
-
-  return make_shared<Matrix>(*projected * *S_invhalf);
-}
-
-void Dimer::embed_refs() {
-=======
   Overlap S(sgeom_);
   Matrix S_invhalf = (*projected) % S * (*projected);
   S_invhalf.inverse_half();
@@ -241,7 +148,6 @@
 
 void Dimer::embed_refs() {
   Timer timer;
->>>>>>> 2ee5cd9c
   const int nclosed = sref_->nclosed();
 
   // filled_active is the number of orbitals in the active space that should be filled
@@ -255,21 +161,11 @@
 
   const int dimerbasis = sgeom_->nbasis();
 
-  shared_ptr<const Matrix> scoeff = sref_->coeff();
-
-  const int dimerbasis = sgeom_->nbasis();
-
   { // Move occupied orbitals of unit B to form the core orbitals
     auto Amatrix = make_shared<Matrix>(dimerbasis, nclosed + filled_activeB + nactA);
-<<<<<<< HEAD
-    Amatrix->copy_block(0, 0, dimerbasis, nclosed, scoeff->element_ptr(0,0)); // Total closed space
-    Amatrix->copy_block(0, nclosed, dimerbasis, filled_activeB, scoeff->element_ptr(0,nclosed + nactA)); // FilledActive B
-    Amatrix->copy_block(0, nclosed + filled_activeB, dimerbasis, nactA, scoeff->element_ptr(0,nclosed)); // Active A
-=======
     Amatrix->copy_block(0, 0, dimerbasis, nclosed, scoeff->slice(0, nclosed)); // Total closed space
     Amatrix->copy_block(0, nclosed, dimerbasis, filled_activeB, scoeff->slice(nclosed+nactA, nclosed+nactA+filled_activeB)); // FilledActive B
     Amatrix->copy_block(0, nclosed+filled_activeB, dimerbasis, nactA, scoeff->slice(nclosed, nclosed+nactA)); // Active A
->>>>>>> 2ee5cd9c
     auto Acoeff = make_shared<Coeff>(move(*Amatrix));
 
     // Set up variables for this fci
@@ -281,15 +177,9 @@
 
   { // Move occupied orbitals of unit A to form core of unit B
     auto Bmatrix = make_shared<Matrix>(dimerbasis, nclosed + filled_activeA + nactB);
-<<<<<<< HEAD
-    Bmatrix->copy_block(0, 0, dimerbasis, nclosed, scoeff->element_ptr(0,0)); // Total closed space
-    Bmatrix->copy_block(0, nclosed, dimerbasis, filled_activeA, scoeff->element_ptr(0,nclosed)); // FilledActive A
-    Bmatrix->copy_block(0, nclosed + filled_activeA, dimerbasis, nactB, scoeff->element_ptr(0,nclosed + nactA)); // Active B
-=======
     Bmatrix->copy_block(0, 0, dimerbasis, nclosed, scoeff->slice(0, nclosed)); // Total closed space
     Bmatrix->copy_block(0, nclosed, dimerbasis, filled_activeA, scoeff->slice(nclosed, nclosed+filled_activeA)); // FilledActive A
     Bmatrix->copy_block(0, nclosed+filled_activeA, dimerbasis, nactB, scoeff->slice(nclosed+nactA, nclosed+nactA+nactB)); // Active B
->>>>>>> 2ee5cd9c
     auto Bcoeff = make_shared<Coeff>(move(*Bmatrix));
 
     // Set up variables for this fci
@@ -300,627 +190,7 @@
   }
 }
 
-<<<<<<< HEAD
-// Localization of dimer orbitals --
-//  Prelocalize flag determines whether localization is before or after assigning orbitals to active space.
-//  The main difference is that EVERYTHING (including virtuals) is localized for prelocalize and it's okay
-//  in principle for ambiguous orbitals in the prelocalize (they just can't become active orbitals).
-void Dimer::localize(const shared_ptr<const PTree> idata, shared_ptr<const Matrix> fock, const bool localize_first) {
-  string localizemethod = idata->get<string>("algorithm", "pm");
-
-  shared_ptr<OrbitalLocalization> localization;
-  auto input_data = make_shared<PTree>(*idata);
-  if (localize_first) { input_data->erase("virtual"); input_data->put("virtual", "true"); }
-  vector<int> sizes = { geoms_.first->natom(), geoms_.second->natom() };
-  if (localizemethod == "region") {
-    localization = make_shared<RegionLocalization>(input_data, sref_, sizes);
-  }
-  else if (localizemethod == "pm" || localizemethod == "pipek" || localizemethod == "mezey" || localizemethod == "pipek-mezey") {
-    input_data->erase("type"); input_data->put("type", "region");
-    localization = make_shared<PMLocalization>(input_data, sref_, sizes);
-  }
-  else throw std::runtime_error("Unrecognized orbital localization method");
-
-  shared_ptr<const Matrix> local_coeff = localization->localize();
-  vector<pair<int, int>> orbital_subspaces = localization->orbital_subspaces();
-
-  vector<set<int>> subsets_A;
-  vector<set<int>> subsets_B;
-  vector<set<int>> ambiguous_subsets;
-
-  pair<int, int> nbasis = make_pair(geoms_.first->nbasis(), geoms_.second->nbasis());
-
-  if (localize_first)
-    assert(sref_->coeff()->mdim() == accumulate(orbital_subspaces.begin(), orbital_subspaces.end(), 0ull,
-                               [] (unsigned long long o, const pair<int,int>& p) { return o + p.second - p.first; }));
-
-  Matrix ShalfC = static_cast<Matrix>(Overlap(sgeom_));
-  ShalfC.sqrt();
-  ShalfC *= *local_coeff;
-
-  for (const pair<int, int>& subspace : orbital_subspaces) {
-    set<int> set_A, set_B, ambiguous;
-    const int nsuborbs = subspace.second - subspace.first;
-
-    vector<double> lowdin_A(nsuborbs, 0.0);
-    vector<double> lowdin_B(nsuborbs, 0.0);
-
-    {
-      Matrix Q_A(nsuborbs, nsuborbs);
-      dgemm_("T", "N", nsuborbs, nsuborbs, nbasis.first, 1.0, ShalfC.element_ptr(0,subspace.first), ShalfC.ndim(),
-                                                              ShalfC.element_ptr(0,subspace.first), ShalfC.ndim(),
-                                                         0.0, Q_A.data(), Q_A.ndim());
-      Matrix Q_B(nsuborbs, nsuborbs);
-      dgemm_("T", "N", nsuborbs, nsuborbs, nbasis.second, 1.0, ShalfC.element_ptr(nbasis.first,subspace.first), ShalfC.ndim(),
-                                                               ShalfC.element_ptr(nbasis.first,subspace.first), ShalfC.ndim(),
-                                                          0.0, Q_B.data(), Q_B.ndim());
-      for (int i = 0; i < nsuborbs; ++i) {
-        lowdin_A[i] = Q_A(i,i) * Q_A(i,i);
-        lowdin_B[i] = Q_B(i,i) * Q_B(i,i);
-      }
-    }
-
-    for (int i = subspace.first; i < subspace.second; ++i) {
-      const double Anorm = lowdin_A[i - subspace.first];
-      const double Bnorm = lowdin_B[i - subspace.first];
-      const double polarized = (Anorm - Bnorm)/(Anorm + Bnorm);
-
-      if (polarized > 0.5)
-        set_A.insert(i);
-      else if (polarized < -0.5)
-        set_B.insert(i);
-      else {
-        ambiguous.insert(i);
-        // in principle, ambiguous orbitals could be handled if localizing first. Not implemented yet though.
-        //if (!localize_first)
-          throw runtime_error( string("Trouble assigning orbital to a monomer. |A|^2 = ") +
-                               to_string(Anorm) + string(", |B|^2 = ") + to_string(Bnorm) );
-      }
-    }
-
-    subsets_A.emplace_back(move(set_A));
-    subsets_B.emplace_back(move(set_B));
-
-    ambiguous_subsets.emplace_back(move(ambiguous));
-  }
-
-  // explicitly assuming that there are only closed and virtual spaces and no ambiguous orbitals.
-  nvirt_ = make_pair(
-    accumulate(subsets_B.begin(), subsets_B.end(), local_coeff->mdim() - ncore_.first, [](int o, const set<int>& s) {return o - s.size();}),
-    accumulate(subsets_A.begin(), subsets_A.end(), local_coeff->mdim() - ncore_.second, [](int o, const set<int>& s) {return o - s.size();})
-  );
-
-  auto out_coeff = local_coeff->copy();
-
-  const int dimerbasis = sgeom_->nbasis();
-  const int nsubspaces = orbital_subspaces.size();
-  for (int sub = 0; sub < nsubspaces; ++sub) {
-    size_t imo = orbital_subspaces[sub].first;
-
-    vector<set<int>> subsets{{subsets_A[sub], subsets_B[sub], ambiguous_subsets[sub]}};
-    for (auto& subset : subsets) {
-      if (subset.empty()) continue;
-      auto subspace = make_shared<Matrix>(dimerbasis, subset.size());
-      int pos = 0;
-      for (const int& i : subset)
-        copy_n(local_coeff->element_ptr(0, i), dimerbasis, subspace->element_ptr(0, pos++));
-
-      auto subfock = make_shared<Matrix>(*subspace % *fock * *subspace);
-      vector<double> eigs(subspace->mdim());
-      subfock->diagonalize(eigs.data());
-      subspace = make_shared<Matrix>(*subspace * *subfock);
-
-      copy_n(subspace->data(), dimerbasis * subset.size(), out_coeff->element_ptr(0,imo));
-      imo += subset.size();
-    }
-  }
-
-  set_coeff(make_shared<Coeff>(*out_coeff));
-}
-
-// localize_first flag defined as above.
-//  If localize_first is set, separate svds are done for each monomer. Otherwise, two are done (one for
-//  closed and one for active) on the whole dimer.
-void Dimer::set_active(const std::shared_ptr<const PTree> idata, const bool localize_first) {
-  // TODO needs clean up
-  auto Asp = idata->get_child_optional("active_A");
-  auto Bsp = idata->get_child_optional("active_B");
-  auto isp = idata->get_child_optional("dimer_active");
-  set<int> Ai, Bi, it;
-  if (Asp) for (auto& s : *Asp) { Ai.insert(lexical_cast<int>(s->data())-1); } // TODO I think this -1 is very confusing!
-  if (Bsp) for (auto& s : *Bsp) { Bi.insert(lexical_cast<int>(s->data())-1); }
-  if (isp) for (auto& s : *isp) { it.insert(lexical_cast<int>(s->data())-1); }
-
-  set<int> Alist, Blist;
-
-  if (it.empty() && Ai.empty() && Bi.empty())
-    throw runtime_error("Active space of the dimer MUST be specified in some way.");
-  if (!it.empty()) {
-    Alist = it;
-    Blist = it;
-  }
-  if (!Ai.empty()) Alist = Ai;
-  if (!Bi.empty()) Blist = Bi;
-
-  // Make new References
-  pair<shared_ptr<const Reference>, shared_ptr<const Reference>> active_refs =
-        make_pair(refs_.first->set_active(Alist), refs_.second->set_active(Blist));
-
-  // Hold onto old occupation data
-  const int noccA = ncore_.first;
-  const int noccB = ncore_.second;
-
-  const int nexternA = nvirt_.first;
-  const int nexternB = nvirt_.second;
-
-  // Update Dimer info
-  const int nclosedA = active_refs.first->nclosed();
-  const int nclosedB = active_refs.second->nclosed();
-  const int nclosed = nclosedA + nclosedB;
-
-  const int nactA = active_refs.first->nact();
-  const int nactB = active_refs.second->nact();
-  nact_ = make_pair(nactA, nactB);
-  const int nact = nactA + nactB;
-
-  const int nactvirtA = refs_.first->nvirt() - active_refs.first->nvirt();
-  const int nactvirtB = refs_.second->nvirt() - active_refs.second->nvirt();
-
-  const int nbasisA = geoms_.first->nbasis();
-  const int nbasisB = geoms_.second->nbasis();
-  const int dimerbasis = sgeom_->nbasis();
-
-  // TODO: this implementation requires specifying the number of active orbitals that are coming from each subset.
-  //  This is probably fine, but it is not strictly necessary.
-
-  // tuple:
-  //  matrix --> reference active orbitals
-  //  pair   --> bounds on subspace that can be mixed to produce localized orbitals
-  //  int    --> number of orbitals to form
-  //  string --> name of subspace (just for pretty printing)
-  //  bool   --> closed(true)/virtual(false)
-  vector<tuple<shared_ptr<const Matrix>, pair<int, int>, int, string, bool>> svd_info;
-
-  if (localize_first) {
-    auto activeA = make_shared<Matrix>(dimerbasis, nactA);
-    activeA->copy_block(0, 0, nbasisA, nactA, active_refs.first->coeff()->get_submatrix(0, nclosedA, nbasisA, nactA));
-    svd_info.emplace_back(activeA, make_pair(0, noccA), noccA - nclosedA, "A", true);
-    svd_info.emplace_back(activeA, make_pair(noccA+noccB, noccA+noccB+nexternA), nactvirtA, "A", false);
-
-    auto activeB = make_shared<Matrix>(dimerbasis, nactB);
-    activeB->copy_block(nbasisA, 0, nbasisB, nactB, active_refs.second->coeff()->get_submatrix(0, nclosedB, nbasisB, nactB));
-    svd_info.emplace_back(activeB, make_pair(noccA, noccA+noccB), noccB - nclosedB, "B", true);
-    svd_info.emplace_back(activeB, make_pair(noccA+noccB+nexternA, noccA+noccB+nexternA+nexternB), nactvirtB, "B", false);
-  }
-  else {
-    auto active = make_shared<Matrix>(dimerbasis, nact);
-
-    active->copy_block(0, 0, nbasisA, nactA, active_refs.first->coeff()->get_submatrix(0, nclosedA, nbasisA, nactA));
-    active->copy_block(nbasisA, nactA, nbasisB, nactB, active_refs.second->coeff()->get_submatrix(0, nclosedB, nbasisB, nactB));
-
-    svd_info.emplace_back(active, make_pair(0, noccA + noccB), noccA + noccB - (nclosedA + nclosedB), "dimer", true);
-    svd_info.emplace_back(active, make_pair(noccA + noccB, nbasisA + nbasisB), nactvirtA + nactvirtB, "dimer", false);
-  }
-
-  Overlap S(sgeom_);
-
-  shared_ptr<Matrix> out_coeff = sref_->coeff()->copy();
-  size_t closed_position = 0;
-  size_t active_position = nclosed;
-  size_t virt_position = nclosed + nact;
-
-  for (auto& subset : svd_info) {
-    const Matrix& active = *get<0>(subset);
-    pair<int, int> bounds = get<1>(subset);
-    const int norb = get<2>(subset);
-    const string set_name = get<3>(subset);
-    const bool closed = get<4>(subset);
-
-    shared_ptr<Matrix> subcoeff = sref_->coeff()->slice_copy(bounds.first, bounds.second);
-
-    const Matrix overlaps( active % S * *subcoeff );
-
-    multimap<double, int> norms;
-
-    for(int i = 0; i < overlaps.mdim(); ++i) {
-      const double norm = blas::dot_product(overlaps.element_ptr(0, i), overlaps.ndim(), overlaps.element_ptr(0, i));
-      norms.emplace(norm, i);
-    }
-
-    active_thresh_ = input_->get<double>("active_thresh", 0.5);
-    cout << endl << "  o Forming dimer's active orbitals arising from " << (closed ? "closed " : "virtual ") <<  set_name << " orbitals. Threshold for inclusion in cadidate space: " << setw(6) << setprecision(3) << active_thresh_ << endl;
-
-    vector<int> active_list;
-    double max_overlap, min_overlap;
-    {
-      auto end = norms.rbegin(); advance(end, norb);
-      end = find_if(end, norms.rend(), [this] (const pair<const double, int>& p) { return p.first < active_thresh_; });
-      for_each(norms.rbegin(), end, [&active_list] (const pair<const double, int>& p) { active_list.emplace_back(p.second); });
-      auto mnmx = minmax_element(norms.rbegin(), end);
-      tie(min_overlap, max_overlap) = make_tuple(mnmx.first->first, mnmx.second->first);
-    }
-
-    const int active_size = active_list.size();
-    cout << "    - size of candidate space: " << active_size << endl;
-    cout << "    - largest overlap with monomer space: " << max_overlap << ", smallest: " << min_overlap << endl;
-
-    if (active_size != norb) {
-      cout << "  o Performing SVD in candidate space" << endl;
-      Matrix subspace(dimerbasis, active_size);
-
-      int ii = 0;
-      for (int& i : active_list)
-        copy_n(subcoeff->element_ptr(0, i), dimerbasis, subspace.element_ptr(0, ii++));
-
-      Matrix Sactive(active % S * active);
-      Sactive.inverse_half();
-
-      Matrix projector( Sactive * ( active % S * subspace ) );
-      vector<double> singulars(active_size, 0.0);
-      shared_ptr<Matrix> Vt;
-      tie(ignore, Vt) = projector.svd(singulars.data());
-
-      cout << "    - largest singular value: " << singulars[0] << ", smallest: " << singulars[norb-1] << endl;
-      cout << "    - norb: " << norb << ", sum of highest singular values: " << accumulate(singulars.begin(), singulars.begin()+norb, 0.0) << endl;
-
-      subspace = subspace ^ *Vt;
-
-      for (size_t i = 0; i < subcoeff->mdim(); ++i) {
-        if ( count(active_list.begin(), active_list.end(), i) == 0 )
-          copy_n(subcoeff->element_ptr(0, i), dimerbasis, out_coeff->element_ptr(0, ( closed ? closed_position++ : virt_position++ )));
-      }
-      copy_n(subspace.data(), dimerbasis * norb, out_coeff->element_ptr(0, active_position));
-      active_position += norb;
-
-      for (size_t i = norb; i < active_size; ++i)
-        copy_n(subspace.element_ptr(0, i), dimerbasis, out_coeff->element_ptr(0, ( closed ? closed_position++ : virt_position++ )));
-    }
-    else {
-      set<int> active_set(active_list.begin(), active_list.end());
-      for (size_t i = 0; i < subcoeff->mdim(); ++i)
-        if (active_set.count(i) == 0)
-          copy_n(subcoeff->element_ptr(0, i), dimerbasis, out_coeff->element_ptr(0, ( closed ? closed_position++ : virt_position++ )));
-        else
-          copy_n(subcoeff->element_ptr(0, i), dimerbasis, out_coeff->element_ptr(0, active_position++));
-    }
-  }
-
-  auto out = make_shared<Reference>(sgeom_, make_shared<Coeff>(*out_coeff), nclosed, nact, nexternA+nexternB - (nclosed+nact));
-
-  const int nfilledA = geoms_.first->nele()/2 - nclosedA;
-  const int nfilledB = geoms_.second->nele()/2 - nclosedB;
-  nfilledactive_ = make_pair( nfilledA, nfilledB );
-
-  sref_ = out;
-}
-
-// RHF and then localize
-void Dimer::scf(const shared_ptr<const PTree> idata) {
-  Timer dimertime;
-
-  // SCF
-  auto hfdata = idata->get_child_optional("hf") ? idata->get_child_optional("hf") : make_shared<PTree>();
-  shared_ptr<SCF> rhf = dynamic_pointer_cast<SCF>(construct_method("hf", hfdata, sgeom_, sref_));
-  rhf->compute();
-  sref_ = rhf->conv_to_ref();
-  dimertime.tick_print("Dimer SCF");
-
-  const int nclosed = sref_->nclosed();
-
-  shared_ptr<const Matrix> dimerdensity = sref_->coeff()->form_density_rhf(nclosed);
-  shared_ptr<const Matrix> dimercoeff = sref_->coeff()->slice_copy(0,nclosed);
-
-  // Explanation of schemes:
-  //   localize_first           - fragment localizes, then picks the active space within each fragment (recommended)
-  //   active_first             - picks active space from dimer orbitals first, then attempts to localize
-  //   active_only              - picks active space from dimer orbitals and does not localize
-  const string scheme = idata->get<string>("scheme", "active_first");
-
-  if (scheme == "active_only" || scheme == "active_first") {
-    // Set active space based on overlap
-    if (refs_.first && refs_.second)
-      set_active(idata, /*localize_first*/ false);
-    else
-      throw runtime_error("For Dimer::driver, Dimer must be constructed from HF references");
-
-    if (scheme == "active_first") {
-      shared_ptr<const PTree> localize_data = idata->get_child_optional("localization");
-      if (!localize_data) localize_data = make_shared<const PTree>();
-
-      auto fock  = make_shared<const Fock<1>>(sgeom_, sref_->hcore(), dimerdensity, dimercoeff);
-      dimertime.tick_print("Dimer Fock matrix formation");
-
-      localize(localize_data, fock, /*localize_first*/ false);
-      dimertime.tick_print("Dimer localization");
-    }
-  }
-  else if (scheme == "localize_first") {
-    shared_ptr<const PTree> localize_data = idata->get_child_optional("localization");
-    if (!localize_data) localize_data = make_shared<const PTree>();
-
-    auto fock  = make_shared<const Fock<1>>(sgeom_, sref_->hcore(), dimerdensity, dimercoeff);
-    dimertime.tick_print("Dimer Fock matrix formation");
-
-    localize(localize_data, fock, /*localize_first*/ true);
-    dimertime.tick_print("Dimer localization");
-
-    set_active(idata, /*localize_first*/ true);
-
-    Matrix active_mos = *sref_->coeff()->slice(nclosed, nclosed + nact_.first + nact_.second);
-    Matrix fock_mo(active_mos % *fock * active_mos);
-    vector<double> eigs(active_mos.mdim(), 0.0);
-    shared_ptr<Matrix> active_transformation = fock_mo.diagonalize_blocks(eigs.data(), vector<int>{{nact_.first, nact_.second}});
-    active_mos *= *active_transformation;
-    shared_ptr<Matrix> scoeff = sref_->coeff()->copy();
-    scoeff->copy_block(0, nclosed, scoeff->ndim(), active_mos.mdim(), active_mos);
-    set_coeff(scoeff);
-  }
-}
-
-
-shared_ptr<DimerCAS> Dimer::compute_cispace(const std::shared_ptr<const PTree> idata) {
-  embed_refs();
-  pair<int,int> nelea = make_pair(nfilledactive().first, nfilledactive().second);
-  pair<int,int> neleb = make_pair(nfilledactive().first, nfilledactive().second);
-
-  auto d1 = make_shared<Determinants>(nact().first, nelea.first, neleb.first, /*compress*/false, /*mute*/true);
-  auto d2 = make_shared<Determinants>(nact().second, nelea.first, neleb.first, /*compress*/false, /*mute*/true);
-  auto out = make_shared<DimerCAS>(make_pair(d1, d2), nelea, neleb);
-
-  vector<vector<int>> spaces_A;
-  vector<vector<int>> spaces_B;
-
-  auto space = idata->get_child_optional("space");
-  if (space) {
-    // TODO make a function
-    for (auto& s : *space) { spaces_A.push_back(vector<int>{s->get<int>("charge"), s->get<int>("spin"), s->get<int>("nstate")}); }
-    spaces_B = spaces_A;
-  }
-  else {
-    auto spacea = idata->get_child_optional("space_a");
-    auto spaceb = idata->get_child_optional("space_b");
-    if (!(spacea && spaceb)) {
-      throw runtime_error("Must specify either space keywords or BOTH space_a and space_b");
-    }
-    // TODO make a function
-    for (auto& s : *spacea) { spaces_A.push_back(vector<int>{s->get<int>("charge"), s->get<int>("spin"), s->get<int>("nstate")}); }
-    for (auto& s : *spaceb) { spaces_B.push_back(vector<int>{s->get<int>("charge"), s->get<int>("spin"), s->get<int>("nstate")}); }
-  }
-
-  Timer castime;
-
-  shared_ptr<const PTree> fcidata = idata->get_child_optional("fci");
-  if (!fcidata) fcidata = make_shared<const PTree>();
-
-  // Embedded CAS-CI calculations
-  cout << "    Starting embedded CAS-CI calculations on monomer A" << endl;
-  for (auto& ispace : spaces_A) {
-    if (ispace.size() != 3) throw runtime_error("Spaces should be input as \"space = charge, spin, nstates\"");
-    const int charge = ispace.at(0);
-    const int spin = ispace.at(1);
-    const int nstate = ispace.at(2);
-
-    out->insert<0>(embedded_casci<0>(fcidata, charge, spin, nstate));
-
-    cout << "      - charge: " << charge << ", spin: " << spin << ", nstates: " << nstate
-                               << fixed << setw(10) << setprecision(2) << castime.tick() << endl;
-  }
-
-  cout << endl << "    Starting embedded CAS-CI calculations on monomer B" << endl;
-  for (auto& ispace : spaces_B) {
-    if (ispace.size() != 3) throw runtime_error("Charge, spin and number of states needs to be specified for each space");
-    const int charge = ispace.at(0);
-    const int spin = ispace.at(1);
-    const int nstate = ispace.at(2);
-
-    out->insert<1>(embedded_casci<1>(fcidata, charge, spin, nstate));
-
-    cout << "      - charge: " << charge << ", spin: " << spin << ", nstates: " << nstate
-                               << fixed << setw(10) << setprecision(2) << castime.tick() << endl;
-  }
-
-
-  return out;
-}
-
-
-shared_ptr<DimerDistCAS> Dimer::compute_distcispace(const std::shared_ptr<const PTree> idata) {
-  embed_refs();
-  pair<int,int> nelea = make_pair(nfilledactive().first, nfilledactive().second);
-  pair<int,int> neleb = make_pair(nfilledactive().first, nfilledactive().second);
-
-  auto d1 = make_shared<Determinants>(nact().first, nelea.first, neleb.first, /*compress*/false, /*mute*/true);
-  auto d2 = make_shared<Determinants>(nact().second, nelea.first, neleb.first, /*compress*/false, /*mute*/true);
-  auto out = make_shared<DimerDistCAS>(make_pair(d1, d2), nelea, neleb);
-
-  vector<vector<int>> spaces_A;
-  vector<vector<int>> spaces_B;
-
-  auto space = idata->get_child_optional("space");
-  if (space) {
-    // TODO make a function
-    for (auto& s : *space) { spaces_A.push_back(vector<int>{s->get<int>("charge"), s->get<int>("spin"), s->get<int>("nstate")}); }
-    spaces_B = spaces_A;
-  }
-  else {
-    auto spacea = idata->get_child_optional("space_a");
-    auto spaceb = idata->get_child_optional("space_b");
-    if (!(spacea && spaceb)) {
-      throw runtime_error("Must specify either space keywords or BOTH space_a and space_b");
-    }
-    // TODO make a function
-    for (auto& s : *spacea) { spaces_A.push_back(vector<int>{s->get<int>("charge"), s->get<int>("spin"), s->get<int>("nstate")}); }
-    for (auto& s : *spaceb) { spaces_B.push_back(vector<int>{s->get<int>("charge"), s->get<int>("spin"), s->get<int>("nstate")}); }
-  }
-
-  Timer castime;
-
-  shared_ptr<const PTree> fcidata = idata->get_child_optional("fci");
-  if (!fcidata) fcidata = make_shared<const PTree>();
-
-  // Embedded CAS-CI calculations
-  cout << "    Starting embedded distributed CAS-CI calculations on monomer A" << endl;
-  for (auto& ispace : spaces_A) {
-    if (ispace.size() != 3) throw runtime_error("Spaces should be input as \"space = charge, spin, nstates\"");
-    const int charge = ispace.at(0);
-    const int spin = ispace.at(1);
-    const int nstate = ispace.at(2);
-
-    out->insert<0>(embedded_distcasci<0>(fcidata, charge, spin, nstate));
-
-    cout << "      - charge: " << charge << ", spin: " << spin << ", nstates: " << nstate
-                               << fixed << setw(10) << setprecision(2) << castime.tick() << endl;
-  }
-
-  cout << endl << "    Starting embedded CAS-CI calculations on monomer B" << endl;
-  for (auto& ispace : spaces_B) {
-    if (ispace.size() != 3) throw runtime_error("Charge, spin and number of states needs to be specified for each space");
-    const int charge = ispace.at(0);
-    const int spin = ispace.at(1);
-    const int nstate = ispace.at(2);
-
-    out->insert<1>(embedded_distcasci<1>(fcidata, charge, spin, nstate));
-
-    cout << "      - charge: " << charge << ", spin: " << spin << ", nstates: " << nstate
-                               << fixed << setw(10) << setprecision(2) << castime.tick() << endl;
-  }
-
-
-  return out;
-}
-
-
-shared_ptr<DimerRAS> Dimer::compute_rcispace(const std::shared_ptr<const PTree> idata) {
-  embed_refs();
-  pair<int,int> nelea = make_pair(nfilledactive().first, nfilledactive().second);
-  pair<int,int> neleb = make_pair(nfilledactive().first, nfilledactive().second);
-
-  // { {nras1, nras2, nras3}, max holes, max particles }
-  pair<tuple<array<int, 3>, int, int>, tuple<array<int, 3>, int, int>> ras_desc;
-
-  // Sample:
-  // "restricted" : [ { "orbitals" : [1, 2, 3], "max_holes" : 0, "max_particles" : 2 } ],
-  //  puts 1 orbital in RAS1 with no holes allowed, 2 orbital in RAS2, and 3 orbitals in RAS3 with up to 2 particles
-  auto restrictions = idata->get_child("restricted");
-
-  auto get_restricted_data = [] (shared_ptr<const PTree> i) {
-    return make_tuple(i->get_array<int, 3>("orbitals"), i->get<int>("max_holes"), i->get<int>("max_particles"));
-  };
-
-  if (restrictions->size() == 1) {
-    ras_desc = make_pair( get_restricted_data(*restrictions->begin()), get_restricted_data(*restrictions->begin()) );
-  }
-  else if (restrictions->size() == 2) {
-    auto iter = restrictions->begin();
-    auto tmp1 = get_restricted_data(*iter++);
-    auto tmp2 = get_restricted_data(*iter);
-    ras_desc = make_pair(tmp1, tmp2);
-  }
-  else throw logic_error("One or two sets of restrictions must be provided.");
-
-  // This is less than ideal. It'd be better to have some sort of generator object that can be passed around.
-  auto d1 = make_shared<RASDeterminants>(get<0>(ras_desc.first), nelea.first, neleb.first, get<1>(ras_desc.first), get<2>(ras_desc.first), true);
-  auto d2 = make_shared<RASDeterminants>(get<0>(ras_desc.second), nelea.second, neleb.second, get<1>(ras_desc.second), get<2>(ras_desc.second), true);
-
-  auto out = make_shared<DimerRAS>(make_pair(d1, d2), nelea, neleb);
-
-  vector<vector<int>> spaces_A;
-  vector<vector<int>> spaces_B;
-
-  auto space = idata->get_child_optional("space");
-  if (space) {
-    // TODO make a function
-    for (auto& s : *space) { spaces_A.push_back(vector<int>{s->get<int>("charge"), s->get<int>("spin"), s->get<int>("nstate")}); }
-    spaces_B = spaces_A;
-  }
-  else {
-    auto spacea = idata->get_child_optional("space_a");
-    auto spaceb = idata->get_child_optional("space_b");
-    if (!(spacea && spaceb)) {
-      throw runtime_error("Must specify either space keywords or BOTH space_a and space_b");
-    }
-    // TODO make a function
-    for (auto& s : *spacea) { spaces_A.push_back(vector<int>{s->get<int>("charge"), s->get<int>("spin"), s->get<int>("nstate")}); }
-    for (auto& s : *spaceb) { spaces_B.push_back(vector<int>{s->get<int>("charge"), s->get<int>("spin"), s->get<int>("nstate")}); }
-  }
-
-  Timer castime;
-
-  shared_ptr<const PTree> rasdata = idata->get_child_optional("ras");
-  if (!rasdata) rasdata = make_shared<const PTree>();
-
-  // Embedded RAS-CI calculations
-  cout << "    Starting embedded RAS-CI calculations on monomer A" << endl;
-  for (auto& ispace : spaces_A) {
-    if (ispace.size() != 3) throw runtime_error("Spaces should be input as \"space = charge, spin, nstates\"");
-    const int charge = ispace.at(0);
-    const int spin = ispace.at(1);
-    const int nstate = ispace.at(2);
-
-    out->insert<0>(embedded_rasci<0>(rasdata, charge, spin, nstate, ras_desc.first));
-
-    cout << "      - charge: " << charge << ", spin: " << spin << ", nstates: " << nstate
-                               << fixed << setw(10) << setprecision(2) << castime.tick() << endl;
-  }
-
-  cout << endl << "    Starting embedded RAS-CI calculations on monomer B" << endl;
-  for (auto& ispace : spaces_B) {
-    if (ispace.size() != 3) throw runtime_error("Spaces should be input as \"space = charge, spin, nstates\"");
-    const int charge = ispace.at(0);
-    const int spin = ispace.at(1);
-    const int nstate = ispace.at(2);
-
-    out->insert<1>(embedded_rasci<1>(rasdata, charge, spin, nstate, ras_desc.second));
-
-    cout << "      - charge: " << charge << ", spin: " << spin << ", nstates: " << nstate
-                               << fixed << setw(10) << setprecision(2) << castime.tick() << endl;
-  }
-
-
-  return out;
-}
-
-
-shared_ptr<DimerDistRAS> Dimer::compute_distrcispace(const std::shared_ptr<const PTree> idata) {
-  embed_refs();
-  pair<int,int> nelea = make_pair(nfilledactive().first, nfilledactive().second);
-  pair<int,int> neleb = make_pair(nfilledactive().first, nfilledactive().second);
-
-  // { {nras1, nras2, nras3}, max holes, max particles }
-  pair<tuple<array<int, 3>, int, int>, tuple<array<int, 3>, int, int>> ras_desc;
-
-  // Sample:
-  // "restricted" : [ { "orbitals" : [1, 2, 3], "max_holes" : 0, "max_particles" : 2 } ],
-  //  puts 1 orbital in RAS1 with no holes allowed, 2 orbital in RAS2, and 3 orbitals in RAS3 with up to 2 particles
-  auto restrictions = idata->get_child("restricted");
-
-  auto get_restricted_data = [] (shared_ptr<const PTree> i) {
-    return make_tuple(i->get_array<int, 3>("orbitals"), i->get<int>("max_holes"), i->get<int>("max_particles"));
-  };
-
-  if (restrictions->size() == 1) {
-    ras_desc = make_pair( get_restricted_data(*restrictions->begin()), get_restricted_data(*restrictions->begin()) );
-  }
-  else if (restrictions->size() == 2) {
-    auto iter = restrictions->begin();
-    auto tmp1 = get_restricted_data(*iter++);
-    auto tmp2 = get_restricted_data(*iter);
-    ras_desc = make_pair(tmp1, tmp2);
-  }
-  else throw logic_error("One or two sets of restrictions must be provided.");
-
-  // This is less than ideal. It'd be better to have some sort of generator object that can be passed around.
-  auto d1 = make_shared<RASDeterminants>(get<0>(ras_desc.first), nelea.first, neleb.first, get<1>(ras_desc.first), get<2>(ras_desc.first), true);
-  auto d2 = make_shared<RASDeterminants>(get<0>(ras_desc.second), nelea.second, neleb.second, get<1>(ras_desc.second), get<2>(ras_desc.second), true);
-
-  auto out = make_shared<DimerDistRAS>(make_pair(d1, d2), nelea, neleb);
-
-  vector<vector<int>> spaces_A;
-  vector<vector<int>> spaces_B;
-
-=======
 void Dimer::get_spaces(shared_ptr<const PTree> idata, vector<vector<int>>& spaces_A, vector<vector<int>>& spaces_B) {
->>>>>>> 2ee5cd9c
   auto space = idata->get_child_optional("space");
   if (space) {
     for (auto& s : *space)
