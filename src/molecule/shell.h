--- conflicted
+++ resolved
@@ -40,18 +40,11 @@
 
     std::array<double,3> position_;
     std::array<double,3> vector_potential_;
-<<<<<<< HEAD
     std::array<double,3> magnetic_field_;
-    const int angular_number_;
-    const std::vector<double> exponents_;     // length of primitive basis function
-    const std::vector<std::vector<double>> contractions_;  // length of contracted basis function
-    const std::vector<std::pair<int, int>> contraction_ranges_;
-=======
     int angular_number_;
     std::vector<double> exponents_;     // length of primitive basis function
     std::vector<std::vector<double>> contractions_;  // length of contracted basis function
     std::vector<std::pair<int, int>> contraction_ranges_;
->>>>>>> dadbc040
 
     bool dummy_;
     std::vector<int> contraction_upper_;
