--- conflicted
+++ resolved
@@ -58,11 +58,6 @@
     std::array<std::shared_ptr<const Matrix>,3> small_;
     std::shared_ptr<const Shell> aux_increment_;
     std::shared_ptr<const Shell> aux_decrement_;
-<<<<<<< HEAD
-    std::array<std::shared_ptr<const Matrix>,3> moment_compute() const;
-    std::array<std::shared_ptr<const Matrix>,6> mblock(const double exponent) const;
-=======
->>>>>>> 2ee5cd9c
 
     std::array<std::shared_ptr<const ZMatrix>,3> zsmall_;
     std::array<std::shared_ptr<const ZMatrix>,3> zsmallc_;
