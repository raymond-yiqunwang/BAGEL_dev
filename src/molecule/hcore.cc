--- conflicted
+++ resolved
@@ -68,11 +68,7 @@
     add_block(1.0, offsetb1, offsetb0, dimb1, dimb0, nai.data());
   }
 
-<<<<<<< HEAD
-  if (mol->atoms(0)->use_ecp_basis()) {
-=======
   if (mol->atoms().front()->use_ecp_basis()) {
->>>>>>> 3dfbb927
     {
       R0Batch r0(input, mol);
       r0.compute();
