//
// BAGEL - Brilliantly Advanced General Electronic Structure Library
// Filename: molecule.h
// Copyright (C) 2013 Toru Shiozaki
//
// Author: Toru Shiozaki <shiozaki@northwestern.edu>
// Maintainer: Shiozaki group
//
// This file is part of the BAGEL package.
//
// This program is free software: you can redistribute it and/or modify
// it under the terms of the GNU General Public License as published by
// the Free Software Foundation, either version 3 of the License, or
// (at your option) any later version.
//
// This program is distributed in the hope that it will be useful,
// but WITHOUT ANY WARRANTY; without even the implied warranty of
// MERCHANTABILITY or FITNESS FOR A PARTICULAR PURPOSE.  See the
// GNU General Public License for more details.
//
// You should have received a copy of the GNU General Public License
// along with this program.  If not, see <http://www.gnu.org/licenses/>.
//

#ifndef __SRC_MOLECULE_MOLECULE_H
#define __SRC_MOLECULE_MOLECULE_H

#include <iostream>
#include <src/molecule/atom.h>
#include <src/util/math/xyzfile.h>
#include <src/util/serialization.h>
#include <src/opt/constraint.h>

namespace bagel {

class Molecule {
  protected:
    bool spherical_;

    bool aux_merged_;

    // Some shared info for basis sets.
    int nbasis_;
    int nele_;
    int nfrc_;
    int naux_;
    int lmax_;
    int aux_lmax_;

    // these two offsets are in principle redundant information (can be derived from Shells);
    std::vector<std::vector<int>> offsets_;
    std::vector<std::vector<int>> aux_offsets_;

    std::string basisfile_;
    std::string auxfile_;

    // Atoms, which contains basis-set info also.
    std::vector<std::shared_ptr<const Atom>> atoms_;
    std::vector<std::shared_ptr<const Atom>> aux_atoms_;

    // Nuclear repulsion energy.
    double nuclear_repulsion_;

    // external electric field
    std::array<double,3> external_;

    // external magnetic field
    std::array<double,3> magnetic_field_;

    // Computes the nuclear repulsion energy.
    bool skip_self_interaction_;
    double compute_nuclear_repulsion();

    // Constructor helpers
    void common_init1();

  private:
    // serialization
    friend class boost::serialization::access;

    template<class Archive>
    void serialize(Archive& ar, const unsigned int) {
      ar & spherical_ & aux_merged_ & nbasis_ & nele_ & nfrc_ & naux_ & lmax_ & aux_lmax_ & offsets_ & aux_offsets_ & basisfile_ & auxfile_
<<<<<<< HEAD
         & atoms_ & aux_atoms_ & nuclear_repulsion_ & symmetry_ & plist_ & nirrep_ & gamma_ & external_ & magnetic_field_ & skip_self_interaction_;
=======
         & atoms_ & aux_atoms_ & nuclear_repulsion_ & external_ & magnetic_field_ & dofmm_ & skip_self_interaction_;
>>>>>>> 7fb950f1
    }

  public:
    Molecule() : external_{{0.0,0.0,0.0}}, magnetic_field_{{0.0,0.0,0.0}} {}
    Molecule(const std::vector<std::shared_ptr<const Atom>> a, const std::vector<std::shared_ptr<const Atom>> b)
      : atoms_(a), aux_atoms_(b), external_{{0.0,0.0,0.0}}, magnetic_field_{{0.0,0.0,0.0}} { }
    virtual ~Molecule() { }

    // Returns shared pointers of Atom objects, which contains basis-set info.
    const std::vector<std::shared_ptr<const Atom>>& atoms() const { return atoms_; }
    const std::vector<std::shared_ptr<const Atom>>& aux_atoms() const { return aux_atoms_; }
    std::shared_ptr<const Atom> atoms(const unsigned int i) const { return atoms_[i]; }

    // Returns constants and private members
    bool spherical() const { return spherical_; }
    size_t nbasis() const { return nbasis_; }
    size_t nele() const { return nele_; }
    size_t nfrc() const { return nfrc_; }
    size_t naux() const { return naux_; }
    int lmax() const { return lmax_; }
    int aux_lmax() const { return aux_lmax_; }
    int natom() const { return atoms_.size(); }
    const std::string basisfile() const { return basisfile_; }
    const std::string auxfile() const { return auxfile_; }
    virtual double nuclear_repulsion() const { return nuclear_repulsion_; }
<<<<<<< HEAD
    double gamma() const {return gamma_; }
    int nirrep() const { return nirrep_; }
=======
    bool dofmm() const { return dofmm_; }
>>>>>>> 7fb950f1
    bool skip_self_interaction() { return skip_self_interaction_; }

    // The position of the specific function in the basis set.
    const std::vector<std::vector<int>>& offsets() const { return offsets_; }
    const std::vector<std::vector<int>>& aux_offsets() const { return aux_offsets_; }
    const std::vector<int>& offset(const unsigned int i) const { return offsets_.at(i); }
    const std::vector<int>& aux_offset(const unsigned int i) const { return aux_offsets_.at(i); }

    int num_count_ncore_only() const; // also set nfrc_

    void print_atoms() const;

    bool operator==(const Molecule& o) const;

    std::array<double,3> charge_center() const;
    std::array<double,6> quadrupole() const;

    // finite nucleus
    bool has_finite_nucleus() const;

    // external electric field
    bool external() const { return external(0) != 0.0 || external(1) != 0.0 || external(2) != 0.0; }
    double external(const int i) const { return external_[i]; }

    // external magnetic field
    bool nonzero_magnetic_field() const { return magnetic_field(0) != 0.0 || magnetic_field(1) != 0.0 || magnetic_field(2) != 0.0; }
    std::array<double,3> magnetic_field() const { return magnetic_field_; }
    double magnetic_field(const int i) const { return magnetic_field_[i]; }

    std::shared_ptr<const XYZFile> xyz() const;

    // In R12 methods, we need to construct a union of OBS and CABS.
    // Currently, this is done by creating another object and merge OBS and CABS into atoms_.
    // After this, compute_nuclear_repulsion() should not be called.
    // Not undo-able.
    void merge_obs_aux();

    // transformation matrices for the internal coordinate for geometry optimization
    // ninternal runs fast (and cartsize slower) (weighted Wilson B)
    std::array<std::shared_ptr<const Matrix>,3> compute_internal_coordinate(
        std::shared_ptr<const Matrix> prev = nullptr,
        std::vector<std::shared_ptr<const OptExpBonds>> explicit_bond = std::vector<std::shared_ptr<const OptExpBonds>>(),
        std::vector<std::shared_ptr<const OptConstraint>> cmat = std::vector<std::shared_ptr<const OptConstraint>>(),
        bool negative_hessian = false,
        bool verbose = true) const;
    // driver for compute B matrix for redundant coordinate (original Wilson B)
    std::array<std::shared_ptr<const Matrix>,4> compute_redundant_coordinate(std::shared_ptr<const Matrix> prev = nullptr) const;

    // Split up the atoms into several Molecule objects
    // To limit the memory requirement of integral evaluation
    const std::vector<std::shared_ptr<const Molecule>> split_atoms(const int max_atoms) const;

    std::shared_ptr<Molecule> uncontract() const;

};

}

#include <src/util/archive.h>
BOOST_CLASS_EXPORT_KEY(bagel::Molecule)

namespace bagel {
  template <class T>
  struct base_of<T, typename std::enable_if<std::is_base_of<Molecule, T>::value>::type> {
    typedef Molecule type;
  };
}

#endif<|MERGE_RESOLUTION|>--- conflicted
+++ resolved
@@ -81,11 +81,7 @@
     template<class Archive>
     void serialize(Archive& ar, const unsigned int) {
       ar & spherical_ & aux_merged_ & nbasis_ & nele_ & nfrc_ & naux_ & lmax_ & aux_lmax_ & offsets_ & aux_offsets_ & basisfile_ & auxfile_
-<<<<<<< HEAD
-         & atoms_ & aux_atoms_ & nuclear_repulsion_ & symmetry_ & plist_ & nirrep_ & gamma_ & external_ & magnetic_field_ & skip_self_interaction_;
-=======
          & atoms_ & aux_atoms_ & nuclear_repulsion_ & external_ & magnetic_field_ & dofmm_ & skip_self_interaction_;
->>>>>>> 7fb950f1
     }
 
   public:
@@ -111,12 +107,7 @@
     const std::string basisfile() const { return basisfile_; }
     const std::string auxfile() const { return auxfile_; }
     virtual double nuclear_repulsion() const { return nuclear_repulsion_; }
-<<<<<<< HEAD
-    double gamma() const {return gamma_; }
-    int nirrep() const { return nirrep_; }
-=======
     bool dofmm() const { return dofmm_; }
->>>>>>> 7fb950f1
     bool skip_self_interaction() { return skip_self_interaction_; }
 
     // The position of the specific function in the basis set.
