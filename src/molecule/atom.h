//
// BAGEL - Parallel electron correlation program.
// Filename: atom.h
// Copyright (C) 2009 Toru Shiozaki
//
// Author: Toru Shiozaki <shiozaki@northwestern.edu>
// Maintainer: Shiozaki group
//
// This file is part of the BAGEL package.
//
// The BAGEL package is free software; you can redistribute it and/or modify
// it under the terms of the GNU Library General Public License as published by
// the Free Software Foundation; either version 3, or (at your option)
// any later version.
//
// The BAGEL package is distributed in the hope that it will be useful,
// but WITHOUT ANY WARRANTY; without even the implied warranty of
// MERCHANTABILITY or FITNESS FOR A PARTICULAR PURPOSE.  See the
// GNU Library General Public License for more details.
//
// You should have received a copy of the GNU Library General Public License
// along with the BAGEL package; see COPYING.  If not, write to
// the Free Software Foundation, 675 Mass Ave, Cambridge, MA 02139, USA.
//


#ifndef __SRC_MOLECULE_ATOM_H
#define __SRC_MOLECULE_ATOM_H

#include <src/molecule/shell.h>
#include <src/molecule/ecp.h>
#include <src/input/input.h>

namespace bagel {

class Atom {
  protected:
    bool spherical_;

    std::string name_;
    std::array<double,3> position_;
    std::array<double,3> vector_potential_;
    std::vector<std::shared_ptr<const Shell>> shells_;
    bool use_ecp_basis_;
    std::shared_ptr<const ECP> ecp_parameters_;
    int atom_number_;
    double atom_charge_;
    double atom_exponent_;
    int nbasis_;
    int lmax_;

    // basis set
    std::string basis_;

    // This function sets shell_ and lmax_
    // in : a vector of an angular label, exponents, and coefficients.
    void construct_shells(std::vector<std::tuple<std::string, std::vector<double>, std::vector<std::vector<double>>>> in);
    // in : angular momentum (l), exponents (zeta_kl), coefficients (A_kl), powers of r (n_kl)
    void construct_shells_ECP(const int ncore, std::vector<std::tuple<std::string, std::vector<double>,
                              std::vector<double>, std::vector<int>>> in);

    // if needed and possible, we split shells whose nbasis are bigger than batchsize
    void split_shells(const size_t batchsize);

    void basis_init(std::shared_ptr<const PTree>);
    void basis_init_ECP(std::shared_ptr<const PTree>);
    void common_init();

  private:
    // serialization
    friend class boost::serialization::access;

    template<class Archive>
    void serialize(Archive& ar, const unsigned int) {
      ar & spherical_ & name_ & position_ & shells_ & atom_number_ & atom_charge_ & atom_exponent_ & nbasis_ & lmax_ & basis_;
    }

  public:
    Atom() { }
    Atom(std::shared_ptr<const PTree> inp, const bool spherical, const bool angstrom, const std::pair<std::string, std::shared_ptr<const PTree>> defbas,
         std::shared_ptr<const PTree> elem, const std::array<double,3> magnetic_field, const bool aux=false, const bool ecp=false);

    Atom(const bool spherical, const std::string name, const std::array<double,3>& position, const std::string bas,
         const std::pair<std::string, std::shared_ptr<const PTree>> json, std::shared_ptr<const PTree> elem, const std::array<double,3> magnetic_field = {{0.0,0.0,0.0}});
    Atom(const bool spherical, const std::string name, const std::array<double,3>& position, const double charge);
    Atom(const bool spherical, const std::string name, const std::array<double,3>& position,
         const std::vector<std::tuple<std::string, std::vector<double>, std::vector<double>>>);
    Atom(const std::string name, const std::string bas, const std::vector<std::shared_ptr<const Shell>> shell);
    Atom(const std::string name, const std::string bas, const std::vector<std::shared_ptr<const Shell>> shell,
<<<<<<< HEAD
                                                        const std::vector<std::shared_ptr<const Shell_ECP>> shell_ECP, const int ncore);
=======
                                                        const std::vector<std::shared_ptr<const Shell_ECP>> shell_ECP, const int ncore, const int maxl);
>>>>>>> 3dfbb927
    Atom(const std::string name, const std::string bas, const std::vector<std::shared_ptr<const Shell>> shell,
                                                        const std::shared_ptr<const ECP> ecp_param);

    Atom(const Atom&, const bool spherical, const std::string bas, const std::pair<std::string, std::shared_ptr<const PTree>> defbas,
         std::shared_ptr<const PTree> elem, const std::array<double,3> magnetic_field = {{0.0,0.0,0.0}});
    Atom(const Atom&, const std::array<double,3>& displ);

    const std::string name() const { return name_; }
    int atom_number() const { return atom_number_;}
    double atom_charge() const { return atom_charge_;}

    double atom_exponent() const { return atom_exponent_; }
    bool finite_nucleus() const { return atom_exponent_ != 0.0; }

    double radius() const;
    double cov_radius() const;
    const std::array<double,3>& position() const { return position_; }
    double position(const unsigned int i) const { return position_[i]; }
    const std::vector<std::shared_ptr<const Shell>>& shells() const { return shells_; }
    int nshell() const { return shells_.size(); }

<<<<<<< HEAD
    const bool use_ecp_basis() const { return use_ecp_basis_; }
=======
    bool use_ecp_basis() const { return use_ecp_basis_; }
>>>>>>> 3dfbb927
    const std::shared_ptr<const ECP>& ecp_parameters() const { return ecp_parameters_; }

    bool dummy() const { return atom_number_ == 0; }

    int nbasis() const { return nbasis_; }
    int lmax() const { return lmax_; }
    bool spherical() const { return spherical_; }

    std::string basis() const { return basis_; }

    void print_basis() const;
    void print() const;

    bool operator==(const Atom&) const;

    // distance between this and other
    double distance(const std::array<double,3>& o) const;
    double distance(const std::shared_ptr<const Atom> o) const { return distance(o->position()); }
    // displacement vector from this to other
    std::array<double,3> displ(const std::shared_ptr<const Atom> o) const;
    // angle between two atoms (A,B)  and this (O) deg(A-O-B)
    double angle(const std::shared_ptr<const Atom>, const std::shared_ptr<const Atom>) const;
    // dihedral angle for A-this-O-B
    double dihedral_angle(const std::shared_ptr<const Atom>, const std::shared_ptr<const Atom>, const std::shared_ptr<const Atom>) const;

    double vector_potential(const unsigned int i) const { return vector_potential_[i]; }
    const std::array<double,3>& vector_potential() const { return vector_potential_; };

    // inititalize relativistic calculation
    std::shared_ptr<const Atom> relativistic() const;
    std::shared_ptr<const Atom> relativistic_london(std::array<double,3> magnetic_field) const;
};

}

#endif
<|MERGE_RESOLUTION|>--- conflicted
+++ resolved
@@ -87,11 +87,7 @@
          const std::vector<std::tuple<std::string, std::vector<double>, std::vector<double>>>);
     Atom(const std::string name, const std::string bas, const std::vector<std::shared_ptr<const Shell>> shell);
     Atom(const std::string name, const std::string bas, const std::vector<std::shared_ptr<const Shell>> shell,
-<<<<<<< HEAD
-                                                        const std::vector<std::shared_ptr<const Shell_ECP>> shell_ECP, const int ncore);
-=======
                                                         const std::vector<std::shared_ptr<const Shell_ECP>> shell_ECP, const int ncore, const int maxl);
->>>>>>> 3dfbb927
     Atom(const std::string name, const std::string bas, const std::vector<std::shared_ptr<const Shell>> shell,
                                                         const std::shared_ptr<const ECP> ecp_param);
 
@@ -113,11 +109,7 @@
     const std::vector<std::shared_ptr<const Shell>>& shells() const { return shells_; }
     int nshell() const { return shells_.size(); }
 
-<<<<<<< HEAD
-    const bool use_ecp_basis() const { return use_ecp_basis_; }
-=======
     bool use_ecp_basis() const { return use_ecp_basis_; }
->>>>>>> 3dfbb927
     const std::shared_ptr<const ECP>& ecp_parameters() const { return ecp_parameters_; }
 
     bool dummy() const { return atom_number_ == 0; }
