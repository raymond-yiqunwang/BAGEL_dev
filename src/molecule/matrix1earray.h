//
// BAGEL - Parallel electron correlation program.
// Filename: matrix1earray.h
// Copyright (C) 2013 Toru Shiozaki
//
// Author: Shane Parker <shane.parker@u.northwestern.edu>
// Maintainer: Shiozaki group
//
// This file is part of the BAGEL package.
//
// The BAGEL package is free software; you can redistribute it and/or modify
// it under the terms of the GNU Library General Public License as published by
// the Free Software Foundation; either version 3, or (at your option)
// any later version.
//
// The BAGEL package is distributed in the hope that it will be useful,
// but WITHOUT ANY WARRANTY; without even the implied warranty of
// MERCHANTABILITY or FITNESS FOR A PARTICULAR PURPOSE.  See the
// GNU Library General Public License for more details.
//
// You should have received a copy of the GNU Library General Public License
// along with the BAGEL package; see COPYING.  If not, write to
// the Free Software Foundation, 675 Mass Ave, Cambridge, MA 02139, USA.
//


#ifndef __SRC_MOLECULE_MATRIX1EARRAY_H
#define __SRC_MOLECULE_MATRIX1EARRAY_H

#include <src/molecule/matrix1e.h>
#include <src/molecule/zmatrix1e.h>

namespace bagel {

// specialized matrix for N component 1e integrals
template <int N, typename MatType = Matrix>
class Matrix1eArray {
  protected:
    std::array<std::shared_ptr<MatType>, N> matrices_;

    virtual void init(std::shared_ptr<const Molecule>);
    virtual void computebatch(const std::array<std::shared_ptr<const Shell>,2>&, const int, const int, std::shared_ptr<const Molecule>) = 0;

    bool localized_;

  public:
    Matrix1eArray(const std::shared_ptr<const Molecule>, const bool loc = false);
    Matrix1eArray(const int n, const int m, const bool loc = false);
    Matrix1eArray(const Matrix1eArray&);
    virtual ~Matrix1eArray() { }

    void ax_plus_y(const double a, const Matrix1eArray<N, MatType>& o) {
      std::transform(o.matrices_.begin(), o.matrices_.end(), matrices_.begin(), matrices_.begin(),
                     [&a](std::shared_ptr<MatType> p, std::shared_ptr<MatType> q) { q->ax_plus_y(a, p); return q; });
    }

<<<<<<< HEAD
    std::shared_ptr<MatType>& data(const int i) { return matrices_[i]; }
    std::shared_ptr<MatType>& operator[](const int i) { return data(i); }
    std::shared_ptr<const MatType> data(const int i) const { return matrices_[i]; }
    std::shared_ptr<const MatType> operator[](const int i) const { return matrices_[i]; }
=======
    std::shared_ptr<Matrix>& data(const int i) { return matrices_[i]; }
    std::shared_ptr<const Matrix> data(const int i) const { return matrices_[i]; }

    Matrix& operator[](const int i) { return *matrices_[i]; }
    const Matrix& operator[](const int i) const { return *matrices_[i]; }

>>>>>>> e69c92c6
    constexpr static int Nblocks() { return N; }

    void fill_upper() { for (int i = 0 ; i < N; ++i) matrices_[i]->fill_upper(); }
    void fill_upper_conjg() { for (int i = 0 ; i < N; ++i) matrices_[i]->fill_upper_conjg(); }

    virtual void print(const std::string name = "") const;

    void localize() {
      localized_ = true;
      for (auto& i : matrices_) i->localize();
    }

};

template <int N, typename MatType>
Matrix1eArray<N, MatType>::Matrix1eArray(const std::shared_ptr<const Molecule> mol, const bool loc) : localized_(loc) {
  static_assert(N > 0, "Matrix1eArray should be constructed with N > 0");
  for(int i = 0; i < N; ++i) {
    matrices_[i] = std::make_shared<MatType>(mol->nbasis(), mol->nbasis(), loc);
  }
}


template <int N, typename MatType>
Matrix1eArray<N, MatType>::Matrix1eArray(const int n, const int m, const bool loc) : localized_(loc) {
  static_assert(N > 0, "Matrix1eArray should be constructed with N > 0");
  for(int i = 0; i < N; ++i) {
    matrices_[i] = std::make_shared<MatType>(n, m, loc);
  }
}


template <int N, typename MatType>
Matrix1eArray<N, MatType>::Matrix1eArray(const Matrix1eArray& o) : localized_(o.localized_) {
  for (int i = 0; i < N; ++i) {
    *data(i) = *o.data(i);
  }
}


template <int N, typename MatType>
void Matrix1eArray<N, MatType>::print(const std::string name) const {
  int j = 0;
  for (auto& i : matrices_) {
    std::stringstream ss; ss << name << " " << j++;
    i->print(ss.str());
  }
}

template <int N, typename MatType>
void Matrix1eArray<N, MatType>::init(std::shared_ptr<const Molecule> mol) {

  // identical to Matrix1e::init()
  // only lower half will be stored
  // TODO rewrite. thread. parallel. distribute

  size_t oa0 = 0;
  int u = 0;
  for (auto a0 = mol->atoms().begin(); a0 != mol->atoms().end(); ++a0) {
    // iatom1 = iatom1;
    size_t ob0 = oa0;
    for (auto& b0 : (*a0)->shells()) {
      size_t ob1 = oa0;
      for (auto& b1 : (*a0)->shells()) {
        if (u++ % mpi__->size() == mpi__->rank()) {
          computebatch({{b1, b0}}, ob0, ob1, mol);
        }
        ob1 += b1->nbasis();
      }
      ob0 += b0->nbasis();
    }

    auto oa1 = oa0 + (*a0)->nbasis();
    for (auto a1 = a0+1; a1 != mol->atoms().end(); ++a1) {
      size_t ob0 = oa0;
      for (auto& b0 : (*a0)->shells()) {
        size_t ob1 = oa1;
        for (auto& b1 : (*a1)->shells()) {
          if (u++ % mpi__->size() == mpi__->rank()) {
            computebatch({{b1, b0}}, ob0, ob1, mol);
          }
          ob1 += b1->nbasis();
        }
        ob0 += b0->nbasis();
      }
      oa1 += (*a1)->nbasis();
    }
    oa0 += (*a0)->nbasis();
  }
  for (auto& i : matrices_) i->allreduce();

}

}

#endif<|MERGE_RESOLUTION|>--- conflicted
+++ resolved
@@ -54,19 +54,12 @@
                      [&a](std::shared_ptr<MatType> p, std::shared_ptr<MatType> q) { q->ax_plus_y(a, p); return q; });
     }
 
-<<<<<<< HEAD
     std::shared_ptr<MatType>& data(const int i) { return matrices_[i]; }
-    std::shared_ptr<MatType>& operator[](const int i) { return data(i); }
     std::shared_ptr<const MatType> data(const int i) const { return matrices_[i]; }
-    std::shared_ptr<const MatType> operator[](const int i) const { return matrices_[i]; }
-=======
-    std::shared_ptr<Matrix>& data(const int i) { return matrices_[i]; }
-    std::shared_ptr<const Matrix> data(const int i) const { return matrices_[i]; }
 
-    Matrix& operator[](const int i) { return *matrices_[i]; }
-    const Matrix& operator[](const int i) const { return *matrices_[i]; }
+    MatType& operator[](const int i) { return *matrices_[i]; }
+    const MatType& operator[](const int i) const { return *matrices_[i]; }
 
->>>>>>> e69c92c6
     constexpr static int Nblocks() { return N; }
 
     void fill_upper() { for (int i = 0 ; i < N; ++i) matrices_[i]->fill_upper(); }
