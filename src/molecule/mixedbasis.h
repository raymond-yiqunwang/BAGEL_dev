--- conflicted
+++ resolved
@@ -65,15 +65,9 @@
 
     void print(const std::string in = "", const int size = 10) const {
       std::cout << "++++ " << in << " ++++" << std::endl;
-<<<<<<< HEAD
-      for (int i = 0; i != std::min(size, ndim()); ++i) {
-        for (int j = 0; j != std::min(size, mdim()); ++j) {
-          std::cout << std::fixed << std::setw(12) << std::setprecision(9) << element(i, j) << " ";
-=======
       for (int i = 0; i != std::min(size, this->ndim()); ++i) {
         for (int j = 0; j != std::min(size, this->mdim()); ++j) {
           std::cout << std::fixed << std::setw(12) << std::setprecision(9) << this->element(i, j) << " ";
->>>>>>> 2ee5cd9c
         }
         std::cout << std::endl;
       }
