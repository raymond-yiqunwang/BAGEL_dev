//
// BAGEL - Parallel electron correlation program.
// Filename: atom.cc
// Copyright (C) 2009 Toru Shiozaki
//
// Author: Toru Shiozaki <shiozaki@northwestern.edu>
// Maintainer: Shiozaki group
//
// This file is part of the BAGEL package.
//
// The BAGEL package is free software; you can redistribute it and/or modify
// it under the terms of the GNU Library General Public License as published by
// the Free Software Foundation; either version 3, or (at your option)
// any later version.
//
// The BAGEL package is distributed in the hope that it will be useful,
// but WITHOUT ANY WARRANTY; without even the implied warranty of
// MERCHANTABILITY or FITNESS FOR A PARTICULAR PURPOSE.  See the
// GNU Library General Public License for more details.
//
// You should have received a copy of the GNU Library General Public License
// along with the BAGEL package; see COPYING.  If not, write to
// the Free Software Foundation, 675 Mass Ave, Cambridge, MA 02139, USA.
//


#include <src/molecule/atom.h>
#include <src/math/quatern.h>
#include <src/integral/os/overlapbatch.h>
#include <src/util/atommap.h>

using namespace std;
using namespace bagel;

static const AtomMap atommap_;

Atom::Atom(shared_ptr<const PTree> inp, const bool spherical, const bool angstrom, const pair<string, shared_ptr<const PTree>> defbas,
           shared_ptr<const PTree> elem, const array<double,3> magnetic_field, const bool aux, const bool ecp)
: spherical_(spherical), use_ecp_basis_(false), basis_(inp->get<string>(!aux ? "basis" : "df_basis", defbas.first)) {
  name_ = to_lower(inp->get<string>("atom"));
<<<<<<< HEAD
  (basis_.find("ecp") != std::string::npos) ? use_ecp_basis_ = true : use_ecp_basis_ = false;
=======
  if (basis_.find("ecp") != string::npos) use_ecp_basis_ = true;
>>>>>>> 3dfbb927

  if (elem)
    for (auto& i : *elem) {
      const string key = to_lower(i->key());
      if (name_ == key) basis_ = i->data();
    }
  atom_number_ = atommap_.atom_number(name_);

  position_ = inp->get_array<double,3>("xyz");

  for (auto& i : position_) i /= angstrom ? au2angstrom__ : 1.0;

  vector_potential_[0] = 0.5*(magnetic_field[1]*position_[2] - magnetic_field[2]*position_[1]);
  vector_potential_[1] = 0.5*(magnetic_field[2]*position_[0] - magnetic_field[0]*position_[2]);
  vector_potential_[2] = 0.5*(magnetic_field[0]*position_[1] - magnetic_field[1]*position_[0]);

  if (name_ == "q") {
    atom_charge_ = inp->get<double>("charge");
    nbasis_ = 0;
    lmax_ = 0;
  } else {
    shared_ptr<const PTree> basisset = (basis_ == defbas.first) ? defbas.second : PTree::read_basis(basis_);
    string na = name_;
    na[0] = toupper(na[0]);
    (!use_ecp_basis_) ? basis_init(basisset->get_child(na)) : basis_init_ECP(basisset->get_child(na));
<<<<<<< HEAD
=======
    if (!use_ecp_basis_ && ecp) {
      ecp_parameters_ = make_shared<const ECP>();
      use_ecp_basis_ = true;
    }
>>>>>>> 3dfbb927
  }
  atom_exponent_ = inp->get<double>("exponent", 0.0);
}


// constructor that uses the old atom and basis
<<<<<<< HEAD
Atom::Atom(const Atom& old, const bool spherical, const string bas, const pair<string, shared_ptr<const PTree>> defbas, std::shared_ptr<const PTree> elem,
           const array<double,3> magnetic_field)
 : spherical_(spherical), name_(old.name_), position_(old.position_), atom_number_(old.atom_number_), atom_charge_(old.atom_charge_), atom_exponent_(old.atom_exponent_), basis_(bas) {

  vector_potential_[0] = 0.5*(magnetic_field[1]*position_[2] - magnetic_field[2]*position_[1]);
  vector_potential_[1] = 0.5*(magnetic_field[2]*position_[0] - magnetic_field[0]*position_[2]);
  vector_potential_[2] = 0.5*(magnetic_field[0]*position_[1] - magnetic_field[1]*position_[0]);

  (basis_.find("ecp") != std::string::npos) ? use_ecp_basis_ = true : use_ecp_basis_ = false;
=======
Atom::Atom(const Atom& old, const bool spherical, const string bas, const pair<string, shared_ptr<const PTree>> defbas, shared_ptr<const PTree> elem)
 : spherical_(spherical), name_(old.name_), position_(old.position_), use_ecp_basis_(old.use_ecp_basis_), atom_number_(old.atom_number_), atom_charge_(old.atom_charge_), atom_exponent_(old.atom_exponent_), basis_(bas) {
  if (basis_.find("ecp") != string::npos) use_ecp_basis_ = true;
>>>>>>> 3dfbb927
  if (name_ == "q") {
    nbasis_ = 0;
    lmax_ = 0;
  } else {
    if (elem)
      for (auto& i : *elem) {
        const string key = to_lower(i->key());
        if (name_ == key) basis_ = i->data();
      }
    string na = name_;
    shared_ptr<const PTree> basisset = (basis_ == defbas.first) ? defbas.second : PTree::read_basis(basis_);
    na[0] = toupper(na[0]);
    (!use_ecp_basis_) ? basis_init(basisset->get_child(na)) : basis_init_ECP(basisset->get_child(na));
  }
}


void Atom::basis_init(shared_ptr<const PTree> basis) {
  // basis_info will be used in the construction of Basis_batch

  vector<tuple<string, vector<double>, vector<vector<double>>>> basis_info;

  for (auto& ibas : *basis) {

    const string ang = ibas->get<string>("angular");
    const shared_ptr<const PTree> prim = ibas->get_child("prim");
    vector<double> exponents;

    for (auto& p : *prim)
      exponents.push_back(lexical_cast<double>(p->data()));

    const shared_ptr<const PTree> cont = ibas->get_child("cont");
    vector<vector<double>> coeff;

    for (auto& c : *cont) {
      vector<double> tmp;
      for (auto& cc : *c)
        tmp.push_back(lexical_cast<double>(cc->data()));
      coeff.push_back(tmp);
    }
    basis_info.push_back(make_tuple(ang, exponents, coeff));
  }
  construct_shells(basis_info);
  common_init();

}

void Atom::basis_init_ECP(shared_ptr<const PTree> basis) {

  for (auto& ibas : *basis) {
    try
    {
      basis_init(ibas->get_child("valence"));
    }
    catch (const std::exception &err)
    {
      cout << err.what() << endl;
      throw std::runtime_error("ECP basis set file has the wrong format!");
    }
    const int ncore = ibas->get<int>("ncore");
    const shared_ptr<const PTree> core = ibas->get_child("core");
    vector<tuple<string, vector<double>, vector<double>, vector<int>>> basis_info;

    for (auto& ibcore : *core) {

      const string ang = ibcore->get<string>("ecp_angular");
      const shared_ptr<const PTree> exp = ibcore->get_child("ecp_exp");
      vector<double> exponents;

      for (auto& p : *exp)
        exponents.push_back(lexical_cast<double>(p->data()));

      const shared_ptr<const PTree> coef = ibcore->get_child("ecp_coef");
      vector<double> coefficients;

      for (auto& c : *coef)
          coefficients.push_back(lexical_cast<double>(c->data()));

      const shared_ptr<const PTree> r_p = ibcore->get_child("ecp_r");
      vector<int> r_power;

      for (auto& r : *r_p)
          r_power.push_back(lexical_cast<int>(r->data()));

      basis_info.push_back(make_tuple(ang, exponents, coefficients, r_power));
    }

    construct_shells_ECP(ncore, basis_info);

  }

}

Atom::Atom(const Atom& old, const array<double, 3>& displacement)
<<<<<<< HEAD
: spherical_(old.spherical_), name_(old.name()), use_ecp_basis_(old.use_ecp_basis()), atom_number_(old.atom_number()), atom_charge_(old.atom_charge()), atom_exponent_(old.atom_exponent()),
  nbasis_(old.nbasis()), lmax_(old.lmax()), basis_(old.basis_) {
=======
: spherical_(old.spherical_), name_(old.name()), use_ecp_basis_(old.use_ecp_basis_), atom_number_(old.atom_number()),
  atom_charge_(old.atom_charge()), atom_exponent_(old.atom_exponent()), nbasis_(old.nbasis()), lmax_(old.lmax()), basis_(old.basis_) {
>>>>>>> 3dfbb927

  assert(displacement.size() == 3 && old.position().size() == 3);
  const array<double,3> opos = old.position();
  position_ = array<double,3>{{displacement[0]+opos[0], displacement[1]+opos[1], displacement[2]+opos[2]}};

  const vector<shared_ptr<const Shell>> old_shells = old.shells();
  for(auto& s : old_shells)
    shells_.push_back(s->move_atom(displacement));
}

Atom::Atom(const string nm, const string bas, const vector<shared_ptr<const Shell>> shell,
<<<<<<< HEAD
                                              const vector<shared_ptr<const Shell_ECP>> shell_ECP, const int ncore)
: name_(nm), shells_(shell), ecp_parameters_(make_shared<const ECP>(ncore, shell_ECP)), atom_number_(atommap_.atom_number(nm)), basis_(bas) {
=======
                                              const vector<shared_ptr<const Shell_ECP>> shell_ECP, const int ncore, const int maxl)
: name_(nm), shells_(shell), use_ecp_basis_(true), ecp_parameters_(make_shared<const ECP>(ncore, maxl, shell_ECP)), atom_number_(atommap_.atom_number(nm)), basis_(bas) {
>>>>>>> 3dfbb927
  spherical_ = shells_.front()->spherical();
  position_ = shells_.front()->position();

  common_init();
  atom_exponent_ = 0.0;
}

Atom::Atom(const string nm, const string bas, const vector<shared_ptr<const Shell>> shell, const shared_ptr<const ECP> ecp_param)
<<<<<<< HEAD
: name_(nm), shells_(shell), ecp_parameters_(ecp_param), atom_number_(atommap_.atom_number(nm)), basis_(bas) {
=======
: name_(nm), shells_(shell), use_ecp_basis_(true), ecp_parameters_(ecp_param), atom_number_(atommap_.atom_number(nm)), basis_(bas) {
>>>>>>> 3dfbb927
  spherical_ = shells_.front()->spherical();
  position_ = shells_.front()->position();

  common_init();
  atom_exponent_ = 0.0;
}


Atom::Atom(const string nm, const string bas, vector<shared_ptr<const Shell>> shell)
: name_(nm), shells_(shell), use_ecp_basis_(false), atom_number_(atommap_.atom_number(nm)), basis_(bas) {
  spherical_ = shells_.front()->spherical();
  position_ = shells_.front()->position();

  common_init();
  atom_exponent_ = 0.0;
}


Atom::Atom(const bool sph, const string nm, const array<double,3>& p, const string bas, const pair<string, shared_ptr<const PTree>> defbas, shared_ptr<const PTree> elem, const array<double,3> mag_field)
 : spherical_(sph), name_(nm), position_(p), use_ecp_basis_(false), atom_number_(atommap_.atom_number(nm)), basis_(bas) {

  vector_potential_[0] = 0.5*(mag_field[1]*position_[2] - mag_field[2]*position_[1]);
  vector_potential_[1] = 0.5*(mag_field[2]*position_[0] - mag_field[0]*position_[2]);
  vector_potential_[2] = 0.5*(mag_field[0]*position_[1] - mag_field[1]*position_[0]);

  if (elem)
    for (auto& i : *elem) {
      const string key = to_lower(i->key());
      if (name_ == key) basis_ = i->data();
    }

<<<<<<< HEAD
  (basis_.find("ecp") != std::string::npos) ? use_ecp_basis_ = true : use_ecp_basis_ = false;
  string na = name_;
  na[0] = toupper(na[0]);
  shared_ptr<const PTree> basisset = (basis_ == defbas.first) ? defbas.second : PTree::read_basis(basis_);
=======
  string na = name_;
  na[0] = toupper(na[0]);
  shared_ptr<const PTree> basisset = (basis_ == defbas.first) ? defbas.second : PTree::read_basis(basis_);
  if (basis_.find("ecp") != string::npos) use_ecp_basis_ = true;
>>>>>>> 3dfbb927
  (!use_ecp_basis_) ? basis_init(basisset->get_child(na)) : basis_init_ECP(basisset->get_child(na));

  atom_exponent_ = 0.0;
}


Atom::Atom(const bool sph, const string nm, const array<double,3>& p, vector<tuple<string, vector<double>, vector<double>>> in)
 : spherical_(sph), name_(nm), position_(p), use_ecp_basis_(false), atom_number_(atommap_.atom_number(nm)), basis_("custom_basis") {

  // tuple
  vector<tuple<string, vector<double>, vector<vector<double>>>> basis_info;
  for (auto& iele : in) {
    vector<double> tmp = get<2>(iele);
    vector<vector<double>> tmp2 = {tmp};
    basis_info.push_back(make_tuple(get<0>(iele), get<1>(iele), tmp2));
  }

  construct_shells(basis_info);
  common_init();
  atom_exponent_ = 0.0;
}


Atom::Atom(const bool sph, const string nm, const array<double,3>& p, const double charge)
: spherical_(sph), name_(nm), position_(p), use_ecp_basis_(false), atom_number_(atommap_.atom_number(nm)), atom_charge_(charge), nbasis_(0), lmax_(0), basis_("") {
  atom_exponent_ = 0.0;
}



void Atom::common_init() {
  // counting the number of basis functions belonging to this atom
  nbasis_ = accumulate(shells_.begin(), shells_.end(), 0, [](const int& i, const shared_ptr<const Shell>& j) { return i+j->nbasis(); });
  atom_charge_ = static_cast<double>(atom_number_);
}


/* NOTE : Actually I realized that the code works with the following basis format as well

Atom:Li
s        1469.0000000              0.0007660       -0.0001200
          220.5000000              0.0058920       -0.0009230
           50.2600000              0.0296710       -0.0046890
           14.2400000              0.1091800       -0.0176820
            4.5810000              0.2827890       -0.0489020
            1.5800000              0.4531230       -0.0960090
            0.5640000              0.2747740       -0.1363800
            0.0734500              0.0097510        0.5751020
s           0.0280500              1.0000000
p           1.5340000              0.0227840
            0.2749000              0.1391070
            0.0736200              0.5003750
p           0.0240300              1.0000000
d           0.1239000              1.0000000

which was the reason why the third argument was a vector of a vector.

*/


// convert basis_info to vector<Shell>
void Atom::construct_shells(vector<tuple<string, vector<double>, vector<vector<double>>>> in) {

  for (int i = 0; i <= atommap_.max_angular_number(); ++i) {
    vector<vector<double>> contractions;
    vector<pair<int, int>> contranges;
    vector<double> exponents;

    int offset = 0;
    for (auto biter = in.begin(); biter != in.end(); ++biter) {

      // check the angular number
      if (atommap_.angular_number(get<0>(*biter)) != i) continue;

      // contraction coefficient matrix
      const vector<vector<double>> conts = get<2>(*biter);

      // loop over contraction coefficients
      for (auto& current : conts) {

        // counting the number of zeros above and below in the segmented contractions
        int zerostart = 0;
        for (auto iter = current.begin(); iter != current.end(); ++iter) {
          if (*iter == 0.0) ++zerostart;
          else break;
        }
        int zeroend = 0;
        for (auto iter = current.rbegin(); iter != current.rend(); ++iter) {
          if (*iter == 0.0) ++zeroend;
          else break;
        }

        // first make a vector with zero
        vector<double> cont2(offset, 0.0);
        // and add the coefficients
        cont2.insert(cont2.end(), current.begin(), current.end());
        contractions.push_back(cont2);
        contranges.push_back({offset + zerostart, offset + current.size() - zeroend});
        assert(offset + zerostart <= offset + current.size() - zeroend);
      }
      const vector<double> exp = get<1>(*biter);
      if (biter+1 == in.end() || exp != get<1>(*(biter+1)) || atommap_.angular_number(get<0>(*(biter+1))) != i) {
        exponents.insert(exponents.end(), exp.begin(), exp.end());
        offset += exp.size();
      }
    }

    // this is to do with normalization
    if (!exponents.empty()) {
      auto citer = contranges.begin();
      for (auto iter = contractions.begin(); iter != contractions.end(); ++iter, ++citer) {
        auto eiter = exponents.begin();
        double denom = 1.0;
        for (int ii = 2; ii <= i; ++ii) denom *= 2 * ii - 1;
        for (auto diter = iter->begin(); diter != iter->end(); ++diter, ++eiter)
          *diter *= pow(2.0 * *eiter / pi__, 0.75) * pow(::sqrt(4.0 * *eiter), static_cast<double>(i)) / sqrt(denom);

        vector<vector<double>> cont(1, *iter);
        vector<pair<int, int>> cran(1, *citer);
        auto current = make_shared<const Shell>(spherical_, position_, i, exponents, cont, cran, vector_potential_);
        array<shared_ptr<const Shell>,2> cinp {{ current, current }};
        OverlapBatch coverlap(cinp);
        coverlap.compute();
        const double scal = 1.0 / sqrt((coverlap.data())[0]);
        for (auto& d : *iter) d *= scal;
      }

      shells_.push_back(make_shared<const Shell>(spherical_, position_, i, exponents, contractions, contranges, vector_potential_));
      lmax_ = i;
    }

  } // end of batch loop

  // shuffle, but deterministic
  // FIXME this breaks the atomic density guess, since it relies on the shell ordering
#if 0
  srand(0);
  random_shuffle(shells_.begin(), shells_.end(), [](const int& i) { return rand()%i; });
#endif

  // TODO size is not optimized!
  split_shells(40);

}

void Atom::construct_shells_ECP(const int ncore, vector<tuple<string, vector<double>, vector<double>, vector<int>>> in) {

  vector<shared_ptr<const Shell_ECP>> shells_ECP;

<<<<<<< HEAD
  for (auto& biter : in) {
    const int l = atommap_.angular_number(get<0>(biter));
    const vector<double> exponents = get<1>(biter);
    const vector<double> coefficients = get<2>(biter);
    const vector<int> r_power = get<3>(biter);

    shells_ECP.push_back(make_shared<const Shell_ECP>(position_, l , exponents, coefficients, r_power));

  }

  ecp_parameters_ = make_shared<const ECP>(ncore, shells_ECP);
=======
  int maxl = 0;
  for (auto& biter : in) {
    const int l = atommap_.angular_number(get<0>(biter));
    if (l > maxl) maxl = l;
    vector<double> exponents = get<1>(biter);
    const vector<double> coefficients = get<2>(biter);
    vector<int> r_power = get<3>(biter);

    vector<double> new_coefficients(coefficients);
    int nzero = 0;
    for (auto ic = coefficients.begin(); ic != coefficients.end(); ++ic)
       if (*ic == 0.0) {
         auto pos = std::distance(coefficients.begin(), ic) - nzero;
         exponents.erase(exponents.begin()+pos);
         r_power.erase(r_power.begin()+pos);
         new_coefficients.erase(new_coefficients.begin()+pos);
         ++nzero;
       }
    assert(exponents.size() == r_power.size() && r_power.size() == new_coefficients.size());

    if (!exponents.empty()) shells_ECP.push_back(make_shared<const Shell_ECP>(position_, l , exponents, new_coefficients, r_power));

  }

  ecp_parameters_ = (shells_ECP.empty()) ? make_shared<const ECP>() : make_shared<const ECP>(ncore, maxl, shells_ECP);
>>>>>>> 3dfbb927

}


void Atom::split_shells(const size_t batchsize) {
  vector<shared_ptr<const Shell>> out;
  for (auto& i : shells_) {
    const int nbasis = i->nbasis();
    if (nbasis >= batchsize) {
      vector<shared_ptr<const Shell>> tmp = i->split_if_possible(batchsize);
      out.insert(out.end(), tmp.begin(), tmp.end());
    } else {
      out.push_back(i);
    }
  }
  shells_ = out;
}


void Atom::print_basis() const {
  for (auto& i : shells_) cout << i->show() << endl;
<<<<<<< HEAD
  ecp_parameters_->print();
=======
  if(ecp_parameters_) ecp_parameters_->print();
>>>>>>> 3dfbb927
}


void Atom::print() const {
  string tmp = name_;
  tmp[0] = toupper(tmp[0]);
  cout << "  { \"atom\" : \"" << tmp << "\", \"xyz\" : [" << fixed << setprecision(6) <<
      setw(14) << position_[0] << "," <<
      setw(14) << position_[1] << "," <<
      setw(14) << position_[2] << " ]";
  if (dummy()) {
    cout << ", \"charge\" : " << setw(14) << atom_charge_;
  }
  cout <<  " }," << endl;
}


bool Atom::operator==(const Atom& o) const {
  bool out = true;
  out &= spherical_ == o.spherical_;
  out &= name_ == o.name_;
  out &= fabs(position_[0]-o.position_[0]) < numerical_zero__;
  out &= fabs(position_[1]-o.position_[1]) < numerical_zero__;
  out &= fabs(position_[2]-o.position_[2]) < numerical_zero__;
  out &= shells_.size() == o.shells_.size();

  for (auto i = shells_.begin(), j = o.shells_.begin(); i != shells_.end(); ++i, ++j) out &= (**i) == (**j);

  out &= atom_number_ == o.atom_number_;
  out &= fabs(atom_charge_ - o.atom_charge_) < numerical_zero__;
  out &= nbasis_ == o.nbasis_;
  out &= lmax_ == o.lmax_;

  return out;
}


double Atom::distance(const array<double,3>& o) const {
  double out = 0.0;
  for (int i = 0; i != 3; ++i)
    out += pow(position_[i] - o[i], 2);
  return sqrt(out);
}


array<double,3> Atom::displ(const shared_ptr<const Atom> o) const {
  return array<double,3>{{ o->position_[0]-position_[0], o->position_[1]-position_[1], o->position_[2]-position_[2] }};
}


double Atom::angle(const shared_ptr<const Atom> a, const shared_ptr<const Atom> b) const {
  Quatern<double> ap = a->position();
  Quatern<double> bp = b->position();
  Quatern<double> op = this->position();
  ap -= op;
  bp -= op;
  Quatern<double> rot = ap * bp;
  rot[0] = 0;
  return atan2(rot.norm(), ap.dot_product(bp)) * rad2deg__;
}


// Dihedral angle of A-this-O-B
double Atom::dihedral_angle(const shared_ptr<const Atom> a, const shared_ptr<const Atom> o, const shared_ptr<const Atom> b) const {
  Quatern<double> ap = a->position();
  Quatern<double> tp = this->position();
  Quatern<double> op = o->position();
  Quatern<double> bp = b->position();
  // following Wikipedia..
  Quatern<double> b1 = tp - ap;
  Quatern<double> b2 = op - tp;
  Quatern<double> b3 = bp - op;
  Quatern<double> b12 = b1 * b2; b12[0] = 0.0;
  Quatern<double> b23 = b2 * b3; b23[0] = 0.0;
  return atan2(b2.norm()*b1.dot_product(b23), b12.dot_product(b23)) * rad2deg__;
}


shared_ptr<const Atom> Atom::relativistic() const {
  // basically the same
  // except for shells_
  vector<shared_ptr<const Shell>> rshells;
  for (auto& i : shells_) {
    auto tmp = make_shared<Shell>(*i);
    tmp->init_relativistic();
    rshells.push_back(tmp);
  }
  auto atom = make_shared<Atom>(*this);
  atom->shells_ = rshells;
  return atom;
}


shared_ptr<const Atom> Atom::relativistic_london(array<double,3> magnetic_field) const {
  // basically the same
  // except for shells_
  vector<shared_ptr<const Shell>> rshells;
  for (auto& i : shells_) {
    auto tmp = make_shared<Shell>(*i);
    tmp->init_relativistic_london(magnetic_field);
    rshells.push_back(tmp);
  }
  auto atom = make_shared<Atom>(*this);
  atom->shells_ = rshells;
  return atom;
}


double Atom::radius() const { return atommap_.radius(name_); }
double Atom::cov_radius() const { return atommap_.cov_radius(name_); }<|MERGE_RESOLUTION|>--- conflicted
+++ resolved
@@ -38,11 +38,7 @@
            shared_ptr<const PTree> elem, const array<double,3> magnetic_field, const bool aux, const bool ecp)
 : spherical_(spherical), use_ecp_basis_(false), basis_(inp->get<string>(!aux ? "basis" : "df_basis", defbas.first)) {
   name_ = to_lower(inp->get<string>("atom"));
-<<<<<<< HEAD
-  (basis_.find("ecp") != std::string::npos) ? use_ecp_basis_ = true : use_ecp_basis_ = false;
-=======
   if (basis_.find("ecp") != string::npos) use_ecp_basis_ = true;
->>>>>>> 3dfbb927
 
   if (elem)
     for (auto& i : *elem) {
@@ -68,34 +64,25 @@
     string na = name_;
     na[0] = toupper(na[0]);
     (!use_ecp_basis_) ? basis_init(basisset->get_child(na)) : basis_init_ECP(basisset->get_child(na));
-<<<<<<< HEAD
-=======
     if (!use_ecp_basis_ && ecp) {
       ecp_parameters_ = make_shared<const ECP>();
       use_ecp_basis_ = true;
     }
->>>>>>> 3dfbb927
   }
   atom_exponent_ = inp->get<double>("exponent", 0.0);
 }
 
 
 // constructor that uses the old atom and basis
-<<<<<<< HEAD
-Atom::Atom(const Atom& old, const bool spherical, const string bas, const pair<string, shared_ptr<const PTree>> defbas, std::shared_ptr<const PTree> elem,
+Atom::Atom(const Atom& old, const bool spherical, const string bas, const pair<string, shared_ptr<const PTree>> defbas, shared_ptr<const PTree> elem,
            const array<double,3> magnetic_field)
- : spherical_(spherical), name_(old.name_), position_(old.position_), atom_number_(old.atom_number_), atom_charge_(old.atom_charge_), atom_exponent_(old.atom_exponent_), basis_(bas) {
+ : spherical_(spherical), name_(old.name_), position_(old.position_), use_ecp_basis_(old.use_ecp_basis_), atom_number_(old.atom_number_), atom_charge_(old.atom_charge_), atom_exponent_(old.atom_exponent_), basis_(bas) {
 
   vector_potential_[0] = 0.5*(magnetic_field[1]*position_[2] - magnetic_field[2]*position_[1]);
   vector_potential_[1] = 0.5*(magnetic_field[2]*position_[0] - magnetic_field[0]*position_[2]);
   vector_potential_[2] = 0.5*(magnetic_field[0]*position_[1] - magnetic_field[1]*position_[0]);
 
-  (basis_.find("ecp") != std::string::npos) ? use_ecp_basis_ = true : use_ecp_basis_ = false;
-=======
-Atom::Atom(const Atom& old, const bool spherical, const string bas, const pair<string, shared_ptr<const PTree>> defbas, shared_ptr<const PTree> elem)
- : spherical_(spherical), name_(old.name_), position_(old.position_), use_ecp_basis_(old.use_ecp_basis_), atom_number_(old.atom_number_), atom_charge_(old.atom_charge_), atom_exponent_(old.atom_exponent_), basis_(bas) {
   if (basis_.find("ecp") != string::npos) use_ecp_basis_ = true;
->>>>>>> 3dfbb927
   if (name_ == "q") {
     nbasis_ = 0;
     lmax_ = 0;
@@ -190,13 +177,8 @@
 }
 
 Atom::Atom(const Atom& old, const array<double, 3>& displacement)
-<<<<<<< HEAD
-: spherical_(old.spherical_), name_(old.name()), use_ecp_basis_(old.use_ecp_basis()), atom_number_(old.atom_number()), atom_charge_(old.atom_charge()), atom_exponent_(old.atom_exponent()),
-  nbasis_(old.nbasis()), lmax_(old.lmax()), basis_(old.basis_) {
-=======
 : spherical_(old.spherical_), name_(old.name()), use_ecp_basis_(old.use_ecp_basis_), atom_number_(old.atom_number()),
   atom_charge_(old.atom_charge()), atom_exponent_(old.atom_exponent()), nbasis_(old.nbasis()), lmax_(old.lmax()), basis_(old.basis_) {
->>>>>>> 3dfbb927
 
   assert(displacement.size() == 3 && old.position().size() == 3);
   const array<double,3> opos = old.position();
@@ -208,13 +190,8 @@
 }
 
 Atom::Atom(const string nm, const string bas, const vector<shared_ptr<const Shell>> shell,
-<<<<<<< HEAD
-                                              const vector<shared_ptr<const Shell_ECP>> shell_ECP, const int ncore)
-: name_(nm), shells_(shell), ecp_parameters_(make_shared<const ECP>(ncore, shell_ECP)), atom_number_(atommap_.atom_number(nm)), basis_(bas) {
-=======
                                               const vector<shared_ptr<const Shell_ECP>> shell_ECP, const int ncore, const int maxl)
 : name_(nm), shells_(shell), use_ecp_basis_(true), ecp_parameters_(make_shared<const ECP>(ncore, maxl, shell_ECP)), atom_number_(atommap_.atom_number(nm)), basis_(bas) {
->>>>>>> 3dfbb927
   spherical_ = shells_.front()->spherical();
   position_ = shells_.front()->position();
 
@@ -223,11 +200,7 @@
 }
 
 Atom::Atom(const string nm, const string bas, const vector<shared_ptr<const Shell>> shell, const shared_ptr<const ECP> ecp_param)
-<<<<<<< HEAD
-: name_(nm), shells_(shell), ecp_parameters_(ecp_param), atom_number_(atommap_.atom_number(nm)), basis_(bas) {
-=======
 : name_(nm), shells_(shell), use_ecp_basis_(true), ecp_parameters_(ecp_param), atom_number_(atommap_.atom_number(nm)), basis_(bas) {
->>>>>>> 3dfbb927
   spherical_ = shells_.front()->spherical();
   position_ = shells_.front()->position();
 
@@ -259,17 +232,10 @@
       if (name_ == key) basis_ = i->data();
     }
 
-<<<<<<< HEAD
-  (basis_.find("ecp") != std::string::npos) ? use_ecp_basis_ = true : use_ecp_basis_ = false;
-  string na = name_;
-  na[0] = toupper(na[0]);
-  shared_ptr<const PTree> basisset = (basis_ == defbas.first) ? defbas.second : PTree::read_basis(basis_);
-=======
   string na = name_;
   na[0] = toupper(na[0]);
   shared_ptr<const PTree> basisset = (basis_ == defbas.first) ? defbas.second : PTree::read_basis(basis_);
   if (basis_.find("ecp") != string::npos) use_ecp_basis_ = true;
->>>>>>> 3dfbb927
   (!use_ecp_basis_) ? basis_init(basisset->get_child(na)) : basis_init_ECP(basisset->get_child(na));
 
   atom_exponent_ = 0.0;
@@ -419,19 +385,6 @@
 
   vector<shared_ptr<const Shell_ECP>> shells_ECP;
 
-<<<<<<< HEAD
-  for (auto& biter : in) {
-    const int l = atommap_.angular_number(get<0>(biter));
-    const vector<double> exponents = get<1>(biter);
-    const vector<double> coefficients = get<2>(biter);
-    const vector<int> r_power = get<3>(biter);
-
-    shells_ECP.push_back(make_shared<const Shell_ECP>(position_, l , exponents, coefficients, r_power));
-
-  }
-
-  ecp_parameters_ = make_shared<const ECP>(ncore, shells_ECP);
-=======
   int maxl = 0;
   for (auto& biter : in) {
     const int l = atommap_.angular_number(get<0>(biter));
@@ -457,7 +410,6 @@
   }
 
   ecp_parameters_ = (shells_ECP.empty()) ? make_shared<const ECP>() : make_shared<const ECP>(ncore, maxl, shells_ECP);
->>>>>>> 3dfbb927
 
 }
 
@@ -479,11 +431,7 @@
 
 void Atom::print_basis() const {
   for (auto& i : shells_) cout << i->show() << endl;
-<<<<<<< HEAD
-  ecp_parameters_->print();
-=======
   if(ecp_parameters_) ecp_parameters_->print();
->>>>>>> 3dfbb927
 }
 
 
