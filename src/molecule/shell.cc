//
// BAGEL - Parallel electron correlation program.
// Filename: shell.cc
// Copyright (C) 2009 Toru Shiozaki
//
// Author: Toru Shiozaki <shiozaki@northwestern.edu>
// Maintainer: Shiozaki group
//
// This file is part of the BAGEL package.
//
// The BAGEL package is free software; you can redistribute it and/or modify
// it under the terms of the GNU Library General Public License as published by
// the Free Software Foundation; either version 3, or (at your option)
// any later version.
//
// The BAGEL package is distributed in the hope that it will be useful,
// but WITHOUT ANY WARRANTY; without even the implied warranty of
// MERCHANTABILITY or FITNESS FOR A PARTICULAR PURPOSE.  See the
// GNU Library General Public License for more details.
//
// You should have received a copy of the GNU Library General Public License
// along with the BAGEL package; see COPYING.  If not, write to
// the Free Software Foundation, 675 Mass Ave, Cambridge, MA 02139, USA.
//


#include <src/molecule/shell.h>
#include <src/integral/carsphlist.h>
#include <src/integral/os/overlapbatch.h>
#include <src/integral/os/momentumbatch.h>

using namespace std;
using namespace bagel;

static const CarSphList carsphlist;

Shell::Shell(const bool sph, const array<double,3>& _position, int _ang, const vector<double>& _expo,
                       const vector<vector<double>>& _contr,  const vector<pair<int, int>>& _range, const array<double,3>& _vector_potential)
 : spherical_(sph), position_(_position), angular_number_(_ang),
   exponents_(_expo), contractions_(_contr), contraction_ranges_(_range), dummy_(false), relativistic_(false), vector_potential_(_vector_potential) {

  contraction_lower_.reserve(_range.size());
  contraction_upper_.reserve(_range.size());
  for (auto piter = _range.begin(); piter != _range.end(); ++piter) {
    contraction_lower_.push_back(piter->first);
    contraction_upper_.push_back(piter->second);
  }

  if (spherical_)
    nbasis_ = (angular_number_*2+1) * num_contracted();
  else
    nbasis_ = (angular_number_+1) * (angular_number_+2) / 2 * num_contracted();

}


Shell::Shell(const bool sph) : spherical_(sph), position_{{0.0,0.0,0.0}}, angular_number_(0), exponents_{0.0},
                               contractions_{{1.0}}, contraction_ranges_{make_pair(0,1)}, dummy_(true) {
  contraction_lower_.push_back(0);
  contraction_upper_.push_back(1);
}


std::shared_ptr<const Shell> Shell::move_atom(const array<double,3>& displacement) const {
  auto out = make_shared<Shell>(*this);
  out->position_[0] += displacement[0];
  out->position_[1] += displacement[1];
  out->position_[2] += displacement[2];
  return out;
}


std::shared_ptr<const Shell> Shell::move_atom(const double* displacement) const {
  auto out = make_shared<Shell>(*this);
  out->position_[0] += displacement[0];
  out->position_[1] += displacement[1];
  out->position_[2] += displacement[2];
  return out;
}


const string Shell::show() const {
  stringstream ss;
  ss << "position: ";
  ss << position_[0] << " " << position_[1] << " "  << position_[2] << endl;
  ss << "angular: "  << angular_number_ << endl;
  ss << "exponents: ";
  for (int i = 0; i != exponents_.size(); ++i) {
    ss << " " << exponents_[i];
  }
  ss << endl;
  for (int i = 0; i != contractions_.size(); ++i) {
    ss << " (" << contraction_ranges_[i].first << "," << contraction_ranges_[i].second << ") ";
    for (int j = contraction_ranges_[i].first; j != contraction_ranges_[i].second; ++j)
      ss << contractions_[i][j] << " ";
  }

  return ss.str();
}


bool Shell::operator==(const Shell& o) const {
  bool out = true;
  out &= spherical_ == o.spherical_;
  out &= position_ == o.position_;
  out &= angular_number_ == o.angular_number_;
  out &= exponents_ == o.exponents_;
  out &= contractions_ == o.contractions_;
  out &= contraction_ranges_ == o.contraction_ranges_;
  out &= dummy_ == o.dummy_;
  out &= contraction_upper_ == o.contraction_upper_;
  out &= contraction_lower_ == o.contraction_lower_;
  out &= nbasis_ == o.nbasis_;
  return out;
}


vector<shared_ptr<const Shell>> Shell::split_if_possible(const size_t batchsize) const {
  vector<shared_ptr<const Shell>> out;
  // first see if there are disconnected shells
  const int nb = nbasis_ / contraction_upper_.size();
  assert(nbasis_%contraction_upper_.size() == 0);

  int smallest = 0;
  int largest = contraction_upper_.front();
  auto upper = contraction_upper_.begin();
  auto lower = contraction_lower_.begin();
  int nstart = 0;
  int nend = 0;
  while (1) {
    ++upper;
    ++lower;
    ++nend;
    // if this condition is met, we make a shell object
    if (upper == contraction_upper_.end() || (*lower >= largest && (nend-nstart)*nb >= batchsize)) {
      vector<double> expo(exponents_.begin()+smallest, exponents_.begin()+largest);
      vector<vector<double>> contr;
      vector<pair<int,int>>  range;
      for (int i = nstart; i != nend; ++i) {
        contr.push_back(vector<double>(contractions_[i].begin()+smallest, contractions_[i].end()));
        range.push_back(make_pair(contraction_ranges_[i].first-smallest, contraction_ranges_[i].second-smallest));
      }
      out.push_back(make_shared<const Shell>(spherical_, position_, angular_number_, expo, contr, range, vector_potential_));
      smallest = *lower;
      nstart = nend;
      if (upper == contraction_upper_.end()) break;
    } else {
      if (*lower < smallest) throw runtime_error("This type of basis set is not supported yet.");
    }
    largest = max(*upper, largest);
  }
  assert(nend == contraction_upper_.size());
  return out;
}


// returns uncontracted cartesian shell with one higher or lower angular number if increment is + or - 1 respectively
template<int increment>
shared_ptr<const Shell> Shell::kinetic_balance_uncont() const {
  static_assert(increment==1||increment==-1, "illegal call of Shell::kinetic_balance_uncont");
  int i = 0;
  vector<vector<double>> conts;
  vector<pair<int, int>> ranges;
  for (auto e = exponents_.begin(); e != exponents_.end(); ++e, ++i) {
    vector<double> cont(exponents_.size(), 0);
    cont[i] = 1.0;
    conts.push_back(cont);
    ranges.push_back(make_pair(i,i+1));
  }
<<<<<<< HEAD
  return angular_number_+increment < 0 ? shared_ptr<const Shell>() : make_shared<const Shell>(false, position_, angular_number_+increment, exponents_, conts, ranges, vector_potential_);
=======
  return angular_number_+increment < 0 ? nullptr : make_shared<const Shell>(false, position_, angular_number_+increment, exponents_, conts, ranges);
>>>>>>> 4410bcf9
}


shared_ptr<const Shell> Shell::cartesian_shell() const {
  auto out = make_shared<Shell>(false, position_, angular_number_, exponents_, contractions_, contraction_ranges_, vector_potential_);
  return out;
}


void Shell::init_relativistic() {
  relativistic_ = true;
  aux_decrement_ = kinetic_balance_uncont<-1>();
  aux_increment_ = kinetic_balance_uncont<1>();

  // overlap = S^-1 between auxiliary functions
  shared_ptr<const Matrix> overlap = overlap_compute_();

  // small is a transformation matrix (x,y,z components)
  small_ = moment_compute_(overlap);
}


shared_ptr<const Matrix> Shell::overlap_compute_() const {

  const int asize_inc = aux_increment_->nbasis();
  const int asize_dec = aux_decrement_ ? aux_decrement_->nbasis() : 0;
  const int a = asize_inc + asize_dec;

  auto overlap = make_shared<Matrix>(a,a, true);

  {
    OverlapBatch ovl(array<shared_ptr<const Shell>,2>{{aux_increment_, aux_increment_}});
    ovl.compute();
    for (int i = 0; i != aux_increment_->nbasis(); ++i)
      copy_n(ovl.data() + i*asize_inc, asize_inc, overlap->element_ptr(0,i));
  }
  if (aux_decrement_) {
    {
      OverlapBatch ovl(array<shared_ptr<const Shell>,2>{{aux_decrement_, aux_decrement_}});
      ovl.compute();
      for (int i = 0; i != asize_dec; ++i)
        copy_n(ovl.data() + i*asize_dec, asize_dec, overlap->element_ptr(asize_inc, i+asize_inc));
    }
    {
      OverlapBatch ovl(array<shared_ptr<const Shell>,2>{{aux_increment_, aux_decrement_}});
      ovl.compute();
      for (int i = 0; i != asize_dec; ++i)
        for (int j = 0; j != asize_inc; ++j)
          overlap->element(j,i+asize_inc) = overlap->element(i+asize_inc,j) = *(ovl.data()+j+asize_inc*i);
    }
  }

  return overlap;
}


array<shared_ptr<const Matrix>,3> Shell::moment_compute_(const shared_ptr<const Matrix> overlap) const {
  const int ssize = nbasis();
  const int asize_inc = aux_increment_->nbasis();
  const int asize_dec = aux_decrement_ ? aux_decrement_->nbasis() : 0;
  const int a = asize_inc + asize_dec;

  auto coeff0 = make_shared<MomentumBatch>(array<shared_ptr<const Shell>,2>{{cartesian_shell(), aux_increment_}});
  coeff0->compute();

  shared_ptr<MomentumBatch> coeff1;
  if (aux_decrement_) {
    coeff1 = make_shared<MomentumBatch>(array<shared_ptr<const Shell>,2>{{cartesian_shell(), aux_decrement_}});
    coeff1->compute();
  } else {
    // just to run. coeff1 is not referenced in the code
    coeff1 = coeff0;
  }

  const double* carea0 = coeff0->data();
  const double* carea1 = coeff1->data();

  auto tmparea = make_shared<Matrix>(ssize,a, true);
  array<shared_ptr<const Matrix>,3> out;

  const static CarSphList carsphlist;
  for (int i = 0; i != 3; ++i, carea0 += coeff0->size_block(), carea1 += coeff1->size_block()) {
    if (spherical_) {
      const int carsphindex = angular_number_ * ANG_HRR_END + 0; // only transform shell
      const int nloop = num_contracted() * asize_inc;
      carsphlist.carsphfunc_call(carsphindex, nloop, carea0, tmparea->data());
    } else {
      assert(coeff0->size_block() == asize_inc*ssize);
      copy(carea0, carea0+coeff0->size_block(), tmparea->data());
    }
    if (aux_decrement_) {
      if (spherical_) {
        const int carsphindex = angular_number_ * ANG_HRR_END + 0; // only transform shell
        const int nloop = num_contracted() * asize_dec;
        carsphlist.carsphfunc_call(carsphindex, nloop, carea1, tmparea->data()+asize_inc*ssize);
      } else {
        assert(coeff1->size_block() == asize_dec*ssize);
        copy(carea1, carea1+coeff1->size_block(), tmparea->data()+asize_inc*ssize);
        }
    }

    out[i] = tmparea->transpose()->solve(overlap, overlap->ndim());
  }
  return out;
}


// In DFT we want to compute values of basis functions on grid
void Shell::compute_grid_value(double* b, double* dx, double* dy, double* dz, const double& x, const double& y, const double& z) const {
  const double rr = x*x+y*y+z*z;
  auto range = contraction_ranges_.begin();
  const int nang = angular_number();

  double tmp0[65];
  double tmpx[65];
  double tmpy[65];
  double tmpz[65];
  static_assert(65 > (ANG_HRR_END+1)*(ANG_HRR_END+1), "ANG_HRR_END is assumed to be 7");
  double powx[11], powy[11], powz[11];
  powx[0] =  powy[0] = powz[0] = 0.0;
  for (int i = 0; i != angular_number()+1; ++i) {
    powx[i+1] = pow(x, i);
    powy[i+1] = pow(y, i);
    powz[i+1] = pow(z, i);
  }

  const int nxyz = nbasis() / num_contracted();
  const int index = nang * ANG_HRR_END;

  for (auto& i : contractions_) {
    double exp0 = 0.0;
    double exp1 = 0.0;
    for (int j = range->first; j != range->second; ++j) {
      const double tmp = i[j]*exp(-exponents_[j]*rr);
      exp0 += tmp;
      exp1 -= 2.0*exponents_[j]*tmp;
    }
    const double expx = exp1*x;
    const double expy = exp1*y;
    const double expz = exp1*z;
    // TODO threshold hardwired
    if (fabs(exp0) >= 1.0e-14) {
      for (int iz = 0, ixyz = 0; iz <= nang; ++iz) {
        for (int iy = 0; iy <= nang - iz; ++iy, ++ixyz) {
          const int ix = nang - iy - iz;
          const double cart = powx[ix+1]*powy[iy+1]*powz[iz+1];
          tmp0[ixyz] = cart*exp0;
          tmpx[ixyz] = ix*powx[ix]*powy[iy+1]*powz[iz+1]*exp0 + cart*expx;
          tmpy[ixyz] = iy*powx[ix+1]*powy[iy]*powz[iz+1]*exp0 + cart*expy;
          tmpz[ixyz] = iz*powx[ix+1]*powy[iy+1]*powz[iz]*exp0 + cart*expz;
        }
      }
      if (spherical_ && index) {
        carsphlist.carsphfunc_call(index, 1, tmp0, b);
        carsphlist.carsphfunc_call(index, 1, tmpx, dx);
        carsphlist.carsphfunc_call(index, 1, tmpy, dy);
        carsphlist.carsphfunc_call(index, 1, tmpz, dz);
      } else {
        copy_n(tmp0, nxyz, b);
        copy_n(tmpx, nxyz, dx);
        copy_n(tmpy, nxyz, dy);
        copy_n(tmpz, nxyz, dz);
      }
    }
    b  += nxyz;
    dx += nxyz;
    dy += nxyz;
    dz += nxyz;
    ++range;
  }

}


// In DFT we want to compute values of basis functions on grid
void Shell::compute_grid_value_deriv2(double* bxx, double* bxy, double* byy, double* bxz, double* byz, double* bzz,
                                      const double& x, const double& y, const double& z) const {
  const double rr = x*x+y*y+z*z;
  auto range = contraction_ranges_.begin();
  double tmp[6][50];
  assert(50 > ANG_HRR_END*ANG_HRR_END);

  const int nxyz = nbasis() / num_contracted();
  const int nang = angular_number();
  const int index = nang * ANG_HRR_END;

  for (auto& i : contractions_) {
    double exp0 = 0.0;
    double expx = 0.0;
    double expy = 0.0;
    double expz = 0.0;
    double expxx = 0.0;
    double expxy = 0.0;
    double expyy = 0.0;
    double expxz = 0.0;
    double expyz = 0.0;
    double expzz = 0.0;
    for (int j = range->first; j != range->second; ++j) {
      const double tmp = i[j]*exp(-exponents_[j]*rr);
      exp0 += tmp;
      expx += -2.0*exponents_[j]*x*tmp;
      expy += -2.0*exponents_[j]*y*tmp;
      expz += -2.0*exponents_[j]*z*tmp;
      expxx += -2.0*exponents_[j]*tmp + pow(2.0*exponents_[j]*x,2)*tmp;
      expxy += 4.0*pow(exponents_[j],2)*x*y*tmp;
      expyy += -2.0*exponents_[j]*tmp + pow(2.0*exponents_[j]*y,2)*tmp;
      expxz += 4.0*pow(exponents_[j],2)*x*z*tmp;
      expyz += 4.0*pow(exponents_[j],2)*y*z*tmp;
      expzz += -2.0*exponents_[j]*tmp + pow(2.0*exponents_[j]*z,2)*tmp;
    }
    for (int iz = 0, ixyz = 0; iz <= nang; ++iz) {
      for (int iy = 0; iy <= nang - iz; ++iy, ++ixyz) {
        const int ix = nang - iy - iz;
        const double cart = pow(x,ix)*pow(y,iy)*pow(z,iz);
        tmp[0][ixyz] = (ix > 1 ? ix*(ix-1)*pow(x,ix-2)*pow(y,iy)*pow(z,iz)*exp0 : 0)
                     + (ix > 0 ? 2.0*ix*pow(x,ix-1)*pow(y,iy)*pow(z,iz)*expx : 0)
                     + cart*expxx;
        tmp[1][ixyz] = (ix > 0 && iy > 0 ? ix*iy*pow(x,ix-1)*pow(y,iy-1)*pow(z,iz)*exp0 : 0)
                     + (ix > 0 ? ix*pow(x,ix-1)*pow(y,iy)*pow(z,iz)*expy : 0)
                     + (iy > 0 ? iy*pow(x,ix)*pow(y,iy-1)*pow(z,iz)*expx : 0)
                     + cart*expxy;
        tmp[2][ixyz] = (iy > 1 ? iy*(iy-1)*pow(x,ix)*pow(y,iy-2)*pow(z,iz)*exp0 : 0)
                     + (iy > 0 ? 2.0*iy*pow(x,ix)*pow(y,iy-1)*pow(z,iz)*expy : 0)
                     + cart*expyy;
        tmp[3][ixyz] = (ix > 0 && iz > 0 ? ix*iz*pow(x,ix-1)*pow(y,iy)*pow(z,iz-1)*exp0 : 0)
                     + (ix > 0 ? ix*pow(x,ix-1)*pow(y,iy)*pow(z,iz)*expz : 0)
                     + (iz > 0 ? iz*pow(x,ix)*pow(y,iy)*pow(z,iz-1)*expx : 0)
                     + cart*expxz;
        tmp[4][ixyz] = (iy > 0 && iz > 0 ? iy*iz*pow(x,ix)*pow(y,iy-1)*pow(z,iz-1)*exp0 : 0)
                     + (iy > 0 ? iy*pow(x,ix)*pow(y,iy-1)*pow(z,iz)*expz : 0)
                     + (iz > 0 ? iz*pow(x,ix)*pow(y,iy)*pow(z,iz-1)*expy : 0)
                     + cart*expyz;
        tmp[5][ixyz] = (iz > 1 ? iz*(iz-1)*pow(x,ix)*pow(y,iy)*pow(z,iz-2)*exp0 : 0)
                     + (iz > 0 ? 2.0*iz*pow(x,ix)*pow(y,iy)*pow(z,iz-1)*expz : 0)
                     + cart*expzz;
      }
    }
    if (spherical_) {
      carsphlist.carsphfunc_call(index, 1, tmp[0], bxx);
      carsphlist.carsphfunc_call(index, 1, tmp[1], bxy);
      carsphlist.carsphfunc_call(index, 1, tmp[2], byy);
      carsphlist.carsphfunc_call(index, 1, tmp[3], bxz);
      carsphlist.carsphfunc_call(index, 1, tmp[4], byz);
      carsphlist.carsphfunc_call(index, 1, tmp[5], bzz);
    } else {
      copy_n(tmp[0], nxyz, bxx);
      copy_n(tmp[1], nxyz, bxy);
      copy_n(tmp[2], nxyz, byy);
      copy_n(tmp[3], nxyz, bxz);
      copy_n(tmp[4], nxyz, byz);
      copy_n(tmp[5], nxyz, bzz);
    }
    bxx += nxyz;
    bxy += nxyz;
    byy += nxyz;
    bxz += nxyz;
    byz += nxyz;
    bzz += nxyz;
    ++range;
  }
}<|MERGE_RESOLUTION|>--- conflicted
+++ resolved
@@ -167,11 +167,7 @@
     conts.push_back(cont);
     ranges.push_back(make_pair(i,i+1));
   }
-<<<<<<< HEAD
-  return angular_number_+increment < 0 ? shared_ptr<const Shell>() : make_shared<const Shell>(false, position_, angular_number_+increment, exponents_, conts, ranges, vector_potential_);
-=======
-  return angular_number_+increment < 0 ? nullptr : make_shared<const Shell>(false, position_, angular_number_+increment, exponents_, conts, ranges);
->>>>>>> 4410bcf9
+  return angular_number_+increment < 0 ? nullptr : make_shared<const Shell>(false, position_, angular_number_+increment, exponents_, conts, ranges, vector_potential_);
 }
 
 
