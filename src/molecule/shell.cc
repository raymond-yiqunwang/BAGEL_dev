//
// BAGEL - Parallel electron correlation program.
// Filename: shell.cc
// Copyright (C) 2009 Toru Shiozaki
//
// Author: Toru Shiozaki <shiozaki@northwestern.edu>
// Maintainer: Shiozaki group
//
// This file is part of the BAGEL package.
//
// The BAGEL package is free software; you can redistribute it and/or modify
// it under the terms of the GNU Library General Public License as published by
// the Free Software Foundation; either version 3, or (at your option)
// any later version.
//
// The BAGEL package is distributed in the hope that it will be useful,
// but WITHOUT ANY WARRANTY; without even the implied warranty of
// MERCHANTABILITY or FITNESS FOR A PARTICULAR PURPOSE.  See the
// GNU Library General Public License for more details.
//
// You should have received a copy of the GNU Library General Public License
// along with the BAGEL package; see COPYING.  If not, write to
// the Free Software Foundation, 675 Mass Ave, Cambridge, MA 02139, USA.
//

#include <src/molecule/shell.h>
<<<<<<< HEAD
#include <src/molecule/carsph_shell.h>
#include <src/integral/carsphlist.h>
#include <src/integral/os/overlapbatch.h>
#include <src/integral/os/momentumbatch.h>
#include <src/integral/compos/complexoverlapbatch.h>
#include <src/integral/compos/complexmomentumbatch.h>
=======
#include <src/math/matop.h>
#include <src/molecule/carsph_shell.h>
#include <src/integral/carsphlist.h>
>>>>>>> 3dfbb927

using namespace std;
using namespace bagel;

static const CarSphList carsphlist;

Shell::Shell(const bool sph, const array<double,3>& _position, int _ang, const vector<double>& _expo,
                       const vector<vector<double>>& _contr,  const vector<pair<int, int>>& _range, const array<double,3>& _vector_potential)
 : Shell_base(sph, _position, _ang),
   exponents_(_expo), contractions_(_contr), contraction_ranges_(_range), dummy_(false), relativistic_(false), vector_potential_(_vector_potential) {

  contraction_lower_.reserve(_range.size());
  contraction_upper_.reserve(_range.size());
  for (auto piter = _range.begin(); piter != _range.end(); ++piter) {
    contraction_lower_.push_back(piter->first);
    contraction_upper_.push_back(piter->second);
  }

  if (spherical_)
    nbasis_ = (angular_number_*2+1) * num_contracted();
  else
    nbasis_ = (angular_number_+1) * (angular_number_+2) / 2 * num_contracted();

}


Shell::Shell(const bool sph) : Shell_base(sph), exponents_{0.0}, contractions_{{1.0}},
<<<<<<< HEAD
                               contraction_ranges_{make_pair(0,1)}, dummy_(true), vector_potential_{{0.0,0.0,0.0}} {
=======
                               contraction_ranges_{{0,1}}, dummy_(true), vector_potential_{{0.0,0.0,0.0}} {
>>>>>>> 3dfbb927
  contraction_lower_.push_back(0);
  contraction_upper_.push_back(1);
}


std::shared_ptr<const Shell> Shell::move_atom(const array<double,3>& displacement) const {
  auto out = make_shared<Shell>(*this);
  out->position_[0] += displacement[0];
  out->position_[1] += displacement[1];
  out->position_[2] += displacement[2];
  return out;
}


std::shared_ptr<const Shell> Shell::move_atom(const double* displacement) const {
  auto out = make_shared<Shell>(*this);
  out->position_[0] += displacement[0];
  out->position_[1] += displacement[1];
  out->position_[2] += displacement[2];
  return out;
}

string Shell::show() const {
  stringstream ss;
  ss << "position: ";
  ss << position_[0] << " " << position_[1] << " "  << position_[2] << endl;
  ss << "angular: "  << angular_number_ << endl;
  ss << "exponents: ";
  for (int i = 0; i != exponents_.size(); ++i) {
    ss << " " << exponents_[i];
  }
  ss << endl;
  for (int i = 0; i != contractions_.size(); ++i) {
    ss << " (" << contraction_ranges_[i].first << "," << contraction_ranges_[i].second << ") ";
    for (int j = contraction_ranges_[i].first; j != contraction_ranges_[i].second; ++j)
      ss << contractions_[i][j] << " ";
  }

  return ss.str();
}

bool Shell::operator==(const Shell& o) const {
  bool out = true;
  out &= spherical_ == o.spherical_;
  out &= position_ == o.position_;
  out &= angular_number_ == o.angular_number_;
  out &= exponents_ == o.exponents_;
  out &= contractions_ == o.contractions_;
  out &= contraction_ranges_ == o.contraction_ranges_;
  out &= dummy_ == o.dummy_;
  out &= contraction_upper_ == o.contraction_upper_;
  out &= contraction_lower_ == o.contraction_lower_;
  out &= nbasis_ == o.nbasis_;
  return out;
}

vector<shared_ptr<const Shell>> Shell::split_if_possible(const size_t batchsize) const {
  vector<shared_ptr<const Shell>> out;
  // first see if there are disconnected shells
  const int nb = nbasis_ / contraction_upper_.size();
  assert(nbasis_%contraction_upper_.size() == 0);

  int smallest = 0;
  int largest = contraction_upper_.front();
  auto upper = contraction_upper_.begin();
  auto lower = contraction_lower_.begin();
  int nstart = 0;
  int nend = 0;
  while (1) {
    ++upper;
    ++lower;
    ++nend;
    // if this condition is met, we make a shell object
    if (upper == contraction_upper_.end() || (*lower >= largest && (nend-nstart)*nb >= batchsize)) {
      vector<double> expo(exponents_.begin()+smallest, exponents_.begin()+largest);
      vector<vector<double>> contr;
      vector<pair<int,int>>  range;
      for (int i = nstart; i != nend; ++i) {
        contr.push_back(vector<double>(contractions_[i].begin()+smallest, contractions_[i].end()));
        range.push_back({contraction_ranges_[i].first-smallest, contraction_ranges_[i].second-smallest});
      }
      out.push_back(make_shared<const Shell>(spherical_, position_, angular_number_, expo, contr, range, vector_potential_));
      smallest = *lower;
      nstart = nend;
      if (upper == contraction_upper_.end()) break;
    } else {
      if (*lower < smallest) throw runtime_error("This type of basis set is not supported yet.");
    }
    largest = max(*upper, largest);
  }
  assert(nend == contraction_upper_.size());
  return out;
}


// returns uncontracted cartesian shell with one higher or lower angular number if increment is + or - 1 respectively
template<int increment>
shared_ptr<const Shell> Shell::kinetic_balance_uncont() const {
  static_assert(increment==1||increment==-1, "illegal call of Shell::kinetic_balance_uncont");
  int i = 0;
  vector<vector<double>> conts;
  vector<pair<int, int>> ranges;
  for (auto e = exponents_.begin(); e != exponents_.end(); ++e, ++i) {
    vector<double> cont(exponents_.size(), 0);
    cont[i] = 1.0;
    conts.push_back(cont);
    ranges.push_back({i,i+1});
  }
  return angular_number_+increment < 0 ? nullptr : make_shared<const Shell>(false, position_, angular_number_+increment, exponents_, conts, ranges, vector_potential_);
}

shared_ptr<const Shell> Shell::cartesian_shell() const {
  auto out = make_shared<Shell>(false, position_, angular_number_, exponents_, contractions_, contraction_ranges_, vector_potential_);
  return out;
}

void Shell::init_relativistic() {
  if (angular_number_ == 6) throw runtime_error("Relativistic codes cannot use i-type main basis functions, since j-type would be needed for the small component.");
  relativistic_ = true;
  aux_decrement_ = kinetic_balance_uncont<-1>();
  aux_increment_ = kinetic_balance_uncont<1>();

  // small is a transformation matrix (x,y,z components)
  small_ = moment_compute();
<<<<<<< HEAD
}


void Shell::init_relativistic_london(const array<double,3> magnetic_field) {
  if (angular_number_ == 6) throw runtime_error("Relativistic codes cannot use i-type main basis functions, since j-type would be needed for the small component.");
  relativistic_ = true;
  aux_decrement_ = kinetic_balance_uncont<-1>();
  aux_increment_ = kinetic_balance_uncont<1>();

  // zsmall is a transformation matrix (x,y,z components)
  zsmall_ = moment_compute(magnetic_field);
  for (int i=0; i!=3; i++) zsmallc_[i] = zsmall_[i]->get_conjg();
=======
>>>>>>> 3dfbb927
}


// In DFT we want to compute values of basis functions on grid
void Shell::compute_grid_value(double* b, double* dx, double* dy, double* dz, const double& x, const double& y, const double& z) const {
  const double rr = x*x+y*y+z*z;
  auto range = contraction_ranges_.begin();
  const int nang = angular_number();

  double tmp0[65];
  double tmpx[65];
  double tmpy[65];
  double tmpz[65];
  static_assert(65 > (ANG_HRR_END+1)*(ANG_HRR_END+1), "ANG_HRR_END is assumed to be 7");
  double powx[11], powy[11], powz[11];
  powx[0] =  powy[0] = powz[0] = 0.0;
  for (int i = 0; i != angular_number()+1; ++i) {
    powx[i+1] = pow(x, i);
    powy[i+1] = pow(y, i);
    powz[i+1] = pow(z, i);
  }

  const int nxyz = nbasis() / num_contracted();
  const int index = nang * ANG_HRR_END;

  for (auto& i : contractions_) {
    double exp0 = 0.0;
    double exp1 = 0.0;
    for (int j = range->first; j != range->second; ++j) {
      const double tmp = i[j]*exp(-exponents_[j]*rr);
      exp0 += tmp;
      exp1 -= 2.0*exponents_[j]*tmp;
    }
    const double expx = exp1*x;
    const double expy = exp1*y;
    const double expz = exp1*z;
    // TODO threshold hardwired
    if (fabs(exp0) >= 1.0e-14) {
      for (int iz = 0, ixyz = 0; iz <= nang; ++iz) {
        for (int iy = 0; iy <= nang - iz; ++iy, ++ixyz) {
          const int ix = nang - iy - iz;
          const double cart = powx[ix+1]*powy[iy+1]*powz[iz+1];
          tmp0[ixyz] = cart*exp0;
          tmpx[ixyz] = ix*powx[ix]*powy[iy+1]*powz[iz+1]*exp0 + cart*expx;
          tmpy[ixyz] = iy*powx[ix+1]*powy[iy]*powz[iz+1]*exp0 + cart*expy;
          tmpz[ixyz] = iz*powx[ix+1]*powy[iy+1]*powz[iz]*exp0 + cart*expz;
        }
      }
      if (spherical_ && index) {
        carsphlist.carsphfunc_call(index, 1, tmp0, b);
        carsphlist.carsphfunc_call(index, 1, tmpx, dx);
        carsphlist.carsphfunc_call(index, 1, tmpy, dy);
        carsphlist.carsphfunc_call(index, 1, tmpz, dz);
      } else {
        copy_n(tmp0, nxyz, b);
        copy_n(tmpx, nxyz, dx);
        copy_n(tmpy, nxyz, dy);
        copy_n(tmpz, nxyz, dz);
      }
    }
    b  += nxyz;
    dx += nxyz;
    dy += nxyz;
    dz += nxyz;
    ++range;
  }

}


// In DFT we want to compute values of basis functions on grid
void Shell::compute_grid_value_deriv2(double* bxx, double* bxy, double* byy, double* bxz, double* byz, double* bzz,
                                      const double& x, const double& y, const double& z) const {
  const double rr = x*x+y*y+z*z;
  auto range = contraction_ranges_.begin();
  double tmp[6][50];
  assert(50 > ANG_HRR_END*ANG_HRR_END);

  const int nxyz = nbasis() / num_contracted();
  const int nang = angular_number();
  const int index = nang * ANG_HRR_END;

  for (auto& i : contractions_) {
    double exp0 = 0.0;
    double expx = 0.0;
    double expy = 0.0;
    double expz = 0.0;
    double expxx = 0.0;
    double expxy = 0.0;
    double expyy = 0.0;
    double expxz = 0.0;
    double expyz = 0.0;
    double expzz = 0.0;
    for (int j = range->first; j != range->second; ++j) {
      const double tmp = i[j]*exp(-exponents_[j]*rr);
      exp0 += tmp;
      expx += -2.0*exponents_[j]*x*tmp;
      expy += -2.0*exponents_[j]*y*tmp;
      expz += -2.0*exponents_[j]*z*tmp;
      expxx += -2.0*exponents_[j]*tmp + pow(2.0*exponents_[j]*x,2)*tmp;
      expxy += 4.0*pow(exponents_[j],2)*x*y*tmp;
      expyy += -2.0*exponents_[j]*tmp + pow(2.0*exponents_[j]*y,2)*tmp;
      expxz += 4.0*pow(exponents_[j],2)*x*z*tmp;
      expyz += 4.0*pow(exponents_[j],2)*y*z*tmp;
      expzz += -2.0*exponents_[j]*tmp + pow(2.0*exponents_[j]*z,2)*tmp;
    }
    for (int iz = 0, ixyz = 0; iz <= nang; ++iz) {
      for (int iy = 0; iy <= nang - iz; ++iy, ++ixyz) {
        const int ix = nang - iy - iz;
        const double cart = pow(x,ix)*pow(y,iy)*pow(z,iz);
        tmp[0][ixyz] = (ix > 1 ? ix*(ix-1)*pow(x,ix-2)*pow(y,iy)*pow(z,iz)*exp0 : 0)
                     + (ix > 0 ? 2.0*ix*pow(x,ix-1)*pow(y,iy)*pow(z,iz)*expx : 0)
                     + cart*expxx;
        tmp[1][ixyz] = (ix > 0 && iy > 0 ? ix*iy*pow(x,ix-1)*pow(y,iy-1)*pow(z,iz)*exp0 : 0)
                     + (ix > 0 ? ix*pow(x,ix-1)*pow(y,iy)*pow(z,iz)*expy : 0)
                     + (iy > 0 ? iy*pow(x,ix)*pow(y,iy-1)*pow(z,iz)*expx : 0)
                     + cart*expxy;
        tmp[2][ixyz] = (iy > 1 ? iy*(iy-1)*pow(x,ix)*pow(y,iy-2)*pow(z,iz)*exp0 : 0)
                     + (iy > 0 ? 2.0*iy*pow(x,ix)*pow(y,iy-1)*pow(z,iz)*expy : 0)
                     + cart*expyy;
        tmp[3][ixyz] = (ix > 0 && iz > 0 ? ix*iz*pow(x,ix-1)*pow(y,iy)*pow(z,iz-1)*exp0 : 0)
                     + (ix > 0 ? ix*pow(x,ix-1)*pow(y,iy)*pow(z,iz)*expz : 0)
                     + (iz > 0 ? iz*pow(x,ix)*pow(y,iy)*pow(z,iz-1)*expx : 0)
                     + cart*expxz;
        tmp[4][ixyz] = (iy > 0 && iz > 0 ? iy*iz*pow(x,ix)*pow(y,iy-1)*pow(z,iz-1)*exp0 : 0)
                     + (iy > 0 ? iy*pow(x,ix)*pow(y,iy-1)*pow(z,iz)*expz : 0)
                     + (iz > 0 ? iz*pow(x,ix)*pow(y,iy)*pow(z,iz-1)*expy : 0)
                     + cart*expyz;
        tmp[5][ixyz] = (iz > 1 ? iz*(iz-1)*pow(x,ix)*pow(y,iy)*pow(z,iz-2)*exp0 : 0)
                     + (iz > 0 ? 2.0*iz*pow(x,ix)*pow(y,iy)*pow(z,iz-1)*expz : 0)
                     + cart*expzz;
      }
    }
    if (spherical_) {
      carsphlist.carsphfunc_call(index, 1, tmp[0], bxx);
      carsphlist.carsphfunc_call(index, 1, tmp[1], bxy);
      carsphlist.carsphfunc_call(index, 1, tmp[2], byy);
      carsphlist.carsphfunc_call(index, 1, tmp[3], bxz);
      carsphlist.carsphfunc_call(index, 1, tmp[4], byz);
      carsphlist.carsphfunc_call(index, 1, tmp[5], bzz);
    } else {
      copy_n(tmp[0], nxyz, bxx);
      copy_n(tmp[1], nxyz, bxy);
      copy_n(tmp[2], nxyz, byy);
      copy_n(tmp[3], nxyz, bxz);
      copy_n(tmp[4], nxyz, byz);
      copy_n(tmp[5], nxyz, bzz);
    }
    bxx += nxyz;
    bxy += nxyz;
    byy += nxyz;
    bxz += nxyz;
    byz += nxyz;
    bzz += nxyz;
    ++range;
  }
}


// for each primitive basis function
array<shared_ptr<const Matrix>,6> Shell::mblock(const double exponent) const {

  const int norig = (angular_number_+1) * (angular_number_+2) / 2;
  const int ninc = norig + angular_number_ + 2;
  const int ndec = norig - angular_number_ - 1;
  assert(ninc == (aux_increment_->angular_number_+1) * (aux_increment_->angular_number_+2) / 2);
  if (aux_decrement_) assert(ndec == (aux_decrement_->angular_number_+1) * (aux_decrement_->angular_number_+2) / 2);
  else assert (ndec == 0);

  array<shared_ptr<Matrix>,6> mcart;
  for (int i=0; i!=3; i++) mcart[i] = make_shared<Matrix>(ninc, norig, true);
  if (aux_decrement_) for (int i=3; i!=6; i++) mcart[i] = make_shared<Matrix>(ndec, norig, true);
  for (int i=0; i!=norig; i++) {
    int x, y, z;
    size_t column = 0;
    for (int i=0; i<=angular_number_; i++) {
      z = i;
      for (int j=0; j<=(angular_number_-i); j++) {
        y = j;
        x = angular_number_ - i - j;

        // three components of the angular momentum
        array<int,3> index = {{x, y, z}};
        array<double,3> dindex;
        for (int k=0; k!=3; k++) dindex[k] = index[k];

        assert(column == index[2]*(angular_number_+1) - index[2]*(index[2]-1)/2 + index[1]);
        const double talph = 2.0 * exponent;

        // k tells us which dimension of the momentum operator we're using
        for (int k=0; k!=3; k++) {

          // -i a_x phi^(x-1)
          if (index[k]!=0) {
            array<int,3> newindex = index;
            newindex[k]--;
            assert(newindex[0] + newindex[1] + newindex[2] == angular_number_ - 1);
            const size_t row = newindex[2]*(angular_number_) - newindex[2]*(newindex[2]-1)/2 + newindex[1];
            mcart[3+k]->element(row, column) = -dindex[k];
          }

          // +i 2alpha phi^(x+1)
          {
            array<int,3> newindex = index;
            newindex[k]++;
            assert(newindex[0] + newindex[1] + newindex[2] == angular_number_ + 1);
            const size_t row = newindex[2]*(angular_number_+2) - newindex[2]*(newindex[2]-1)/2 + newindex[1];
            mcart[k]->element(row, column) = talph;
          }
        }
        column++;
      }
    }
  }

  array<shared_ptr<const Matrix>,6> out;
  const int nblock = aux_decrement_ ? 6 : 3;

  // convert this block from cartesian to spherical
  if (spherical_) for (int i=0; i!=nblock; i++) out[i] = make_shared<const Matrix>(*mcart[i] * *carsph_matrix(angular_number_));
  else for (int i=0; i!=nblock; i++) out[i] = mcart[i];

  return out;
}


<<<<<<< HEAD
// for each primitive basis function
array<shared_ptr<const ZMatrix>,6> Shell::mblock(const double exponent, const array<double,3> magnetic_field) const {

  const int norig = (angular_number_+1) * (angular_number_+2) / 2;
  const int ninc = norig + angular_number_ + 2;
  const int ndec = norig - angular_number_ - 1;
  const complex<double> imag (0.0, 1.0);
  assert(ninc == (aux_increment_->angular_number_+1) * (aux_increment_->angular_number_+2) / 2);
  if (aux_decrement_) assert(ndec == (aux_decrement_->angular_number_+1) * (aux_decrement_->angular_number_+2) / 2);
  else assert (ndec == 0);

  array<shared_ptr<ZMatrix>,6> mcart;
  for (int i=0; i!=3; i++) mcart[i] = make_shared<ZMatrix>(ninc, norig, true);
  if (aux_decrement_) for (int i=3; i!=6; i++) mcart[i] = make_shared<ZMatrix>(ndec, norig, true);
  for (int i=0; i!=norig; i++) {
    int x, y, z;
    size_t column = 0;
    for (int i=0; i<=angular_number_; i++) {
      z = i;
      for (int j=0; j<=(angular_number_-i); j++) {
        y = j;
        x = angular_number_ - i - j;

        // three components of the angular momentum
        array<int,3> index = {{x, y, z}};
        array<double,3> dindex;
        for (int k=0; k!=3; k++) dindex[k] = index[k];
        const array<const int,3> fwd  = {{1, 2, 0}};
        const array<const int,3> back = {{2, 0, 1}};

        assert(column == index[2]*(angular_number_+1) - index[2]*(index[2]-1)/2 + index[1]);
        const complex<double> tialph = imag * 2.0 * exponent;
        const array<const complex<double>,3> halfb = {{0.5*magnetic_field[0], 0.5*magnetic_field[1], 0.5*magnetic_field[2]}};

        // k tells us which dimension of the momentum operator we're using
        for (int k=0; k!=3; k++) {

          // -i a_x phi^(x-1)
          if (index[k]!=0) {
            array<int,3> newindex = index;
            newindex[k]--;
            assert(newindex[0] + newindex[1] + newindex[2] == angular_number_ - 1);
            const size_t row = newindex[2]*(angular_number_) - newindex[2]*(newindex[2]-1)/2 + newindex[1];
            mcart[3+k]->element(row, column) = -dindex[k]*imag;
          }

          // +i 2alpha phi^(x+1)
          {
            array<int,3> newindex = index;
            newindex[k]++;
            assert(newindex[0] + newindex[1] + newindex[2] == angular_number_ + 1);
            const size_t row = newindex[2]*(angular_number_+2) - newindex[2]*(newindex[2]-1)/2 + newindex[1];
            mcart[k]->element(row, column) = tialph;
          }

          // + 1/2 B_y phi^(z+1)
          {
            array<int,3> newindex = index;
            newindex[back[k]]++;
            assert(newindex[0] + newindex[1] + newindex[2] == angular_number_ + 1);
            const size_t row = newindex[2]*(angular_number_+2) - newindex[2]*(newindex[2]-1)/2 + newindex[1];
            mcart[k]->element(row, column) = halfb[fwd[k]];
          }

          // - 1/2 B_z phi^(y+1)
          {
            array<int,3> newindex = index;
            newindex[fwd[k]]++;
            assert(newindex[0] + newindex[1] + newindex[2] == angular_number_ + 1);
            const size_t row = newindex[2]*(angular_number_+2) - newindex[2]*(newindex[2]-1)/2 + newindex[1];
            mcart[k]->element(row, column) = -halfb[back[k]];
          }
        }
        column++;
      }
    }
  }

  array<shared_ptr<const ZMatrix>,6> out;
  const int nblock = aux_decrement_ ? 6 : 3;
  for (int i=0; i!=nblock; i++) mcart[i]->scale(complex<double>(0.0, -1.0));

  // convert this block from cartesian to spherical
  if (spherical_) for (int i=0; i!=nblock; i++) out[i] = make_shared<const ZMatrix>(*mcart[i] * *make_shared<ZMatrix>(*carsph_matrix(angular_number_), 1.0));
  else for (int i=0; i!=nblock; i++) out[i] = mcart[i];

  return out;
}


=======
>>>>>>> 3dfbb927
array<shared_ptr<const Matrix>,3> Shell::moment_compute() const {

  int norig;
  int n;
  norig = ( (angular_number_+1) * (angular_number_+2) / 2 );
  const int ninc = norig + (angular_number_ + 2);
  const int ndec = norig - (angular_number_ + 1);
  n = ninc + ndec;
  if (spherical_ ) norig = 2*angular_number_+1;

  assert(ninc == (aux_increment_->angular_number_+1) * (aux_increment_->angular_number_+2) / 2 );
  if (aux_decrement_) assert(ndec == (aux_decrement_->angular_number_+1) * (aux_decrement_->angular_number_+2) / 2 );
  else assert (ndec == 0);
  assert(aux_increment_->num_primitive() == num_primitive());
  if(aux_decrement_)assert(aux_decrement_->num_primitive() == num_primitive());

  // build the momentum transformation matrix for primitive functions
  // each exponent gets 2 blocks, one for L+1 & one for L-1
  array<shared_ptr<Matrix>,3> tmp;
  for (int i=0; i!=3; i++) tmp[i] = make_shared<Matrix>(n*num_primitive(), norig*num_primitive(), true);
  for (int j=0; j!=num_primitive(); j++) {
    auto thisblock = mblock(exponents_[j]);
    for (int i=0; i!=3; i++) tmp[i]->copy_block( j*ninc, j*norig, ninc, norig, thisblock[i] );
    if (aux_decrement_) for (int i=0; i!=3; i++) tmp[i]->copy_block( ninc*num_primitive()+j*ndec, j*norig, ndec, norig, thisblock[3+i] );
  }

  // build the contraction matrix
  auto contract = make_shared<Matrix>(norig*num_primitive(), norig*num_contracted(), true);
  for (int j=0; j!=num_contracted(); j++) {
    for (int k=contraction_ranges_[j].first; k!=contraction_ranges_[j].second; k++) {
      for (int l=0; l!=norig; l++) {
        contract->element(k*norig+l, j*norig+l) = (contractions_[j])[k];
      }
    }
  }

  // contract
  array<shared_ptr<const Matrix>,3> out;
  for (int i=0; i!=3; i++) out[i] = make_shared<const Matrix>(*tmp[i] * *contract);
  return out;
<<<<<<< HEAD
}


array<shared_ptr<const ZMatrix>,3> Shell::moment_compute(const array<double,3> magnetic_field) const {

  int norig;
  int n;
  norig = ( (angular_number_+1) * (angular_number_+2) / 2 );
  const int ninc = norig + (angular_number_ + 2);
  const int ndec = norig - (angular_number_ + 1);
  if (spherical_ ) norig = 2*angular_number_+1;
  n = ninc + ndec;

  assert(ninc == (aux_increment_->angular_number_+1) * (aux_increment_->angular_number_+2) / 2 );
  if (aux_decrement_) assert(ndec == (aux_decrement_->angular_number_+1) * (aux_decrement_->angular_number_+2) / 2 );
  else assert (ndec == 0);
  assert(aux_increment_->num_primitive() == num_primitive());
  if(aux_decrement_)assert(aux_decrement_->num_primitive() == num_primitive());

  // build the momentum transformation matrix for primitive functions
  // each exponent gets 2 blocks, one for L+1 & one for L-1
  array<shared_ptr<ZMatrix>,3> tmp;
  for (int i=0; i!=3; i++) tmp[i] = make_shared<ZMatrix>(n*num_primitive(), norig*num_primitive(), true);
  for (int j=0; j!=num_primitive(); j++) {
    auto thisblock = mblock(exponents_[j], magnetic_field);
    for (int i=0; i!=3; i++) tmp[i]->copy_block( j*ninc, j*norig, ninc, norig, thisblock[i] );
    if (aux_decrement_) for (int i=0; i!=3; i++) tmp[i]->copy_block( ninc*num_primitive()+j*ndec, j*norig, ndec, norig, thisblock[3+i] );
  }

  // build the contraction matrix
  auto contract = make_shared<ZMatrix>(norig*num_primitive(), norig*num_contracted(), true);
  for (int j=0; j!=num_contracted(); j++) {
    for (int k=contraction_ranges_[j].first; k!=contraction_ranges_[j].second; k++) {
      for (int l=0; l!=norig; l++) {
        contract->element(k*norig+l, j*norig+l) = (contractions_[j])[k];
      }
    }
  }

  // contract
  array<shared_ptr<const ZMatrix>,3> out;
  for (int i=0; i!=3; i++) out[i] = make_shared<const ZMatrix>(*tmp[i] * *contract);
  return out;
=======
>>>>>>> 3dfbb927
}<|MERGE_RESOLUTION|>--- conflicted
+++ resolved
@@ -24,18 +24,9 @@
 //
 
 #include <src/molecule/shell.h>
-<<<<<<< HEAD
-#include <src/molecule/carsph_shell.h>
-#include <src/integral/carsphlist.h>
-#include <src/integral/os/overlapbatch.h>
-#include <src/integral/os/momentumbatch.h>
-#include <src/integral/compos/complexoverlapbatch.h>
-#include <src/integral/compos/complexmomentumbatch.h>
-=======
 #include <src/math/matop.h>
 #include <src/molecule/carsph_shell.h>
 #include <src/integral/carsphlist.h>
->>>>>>> 3dfbb927
 
 using namespace std;
 using namespace bagel;
@@ -63,11 +54,7 @@
 
 
 Shell::Shell(const bool sph) : Shell_base(sph), exponents_{0.0}, contractions_{{1.0}},
-<<<<<<< HEAD
-                               contraction_ranges_{make_pair(0,1)}, dummy_(true), vector_potential_{{0.0,0.0,0.0}} {
-=======
                                contraction_ranges_{{0,1}}, dummy_(true), vector_potential_{{0.0,0.0,0.0}} {
->>>>>>> 3dfbb927
   contraction_lower_.push_back(0);
   contraction_upper_.push_back(1);
 }
@@ -192,7 +179,6 @@
 
   // small is a transformation matrix (x,y,z components)
   small_ = moment_compute();
-<<<<<<< HEAD
 }
 
 
@@ -205,8 +191,6 @@
   // zsmall is a transformation matrix (x,y,z components)
   zsmall_ = moment_compute(magnetic_field);
   for (int i=0; i!=3; i++) zsmallc_[i] = zsmall_[i]->get_conjg();
-=======
->>>>>>> 3dfbb927
 }
 
 
@@ -433,7 +417,6 @@
 }
 
 
-<<<<<<< HEAD
 // for each primitive basis function
 array<shared_ptr<const ZMatrix>,6> Shell::mblock(const double exponent, const array<double,3> magnetic_field) const {
 
@@ -524,8 +507,6 @@
 }
 
 
-=======
->>>>>>> 3dfbb927
 array<shared_ptr<const Matrix>,3> Shell::moment_compute() const {
 
   int norig;
@@ -566,7 +547,6 @@
   array<shared_ptr<const Matrix>,3> out;
   for (int i=0; i!=3; i++) out[i] = make_shared<const Matrix>(*tmp[i] * *contract);
   return out;
-<<<<<<< HEAD
 }
 
 
@@ -610,6 +590,4 @@
   array<shared_ptr<const ZMatrix>,3> out;
   for (int i=0; i!=3; i++) out[i] = make_shared<const ZMatrix>(*tmp[i] * *contract);
   return out;
-=======
->>>>>>> 3dfbb927
 }