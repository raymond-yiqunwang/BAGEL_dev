--- conflicted
+++ resolved
@@ -24,13 +24,8 @@
 //
 
 #include <src/molecule/shell.h>
-<<<<<<< HEAD
-#include <src/math/matop.h>
-#include <src/molecule/carsph_shell.h>
-=======
 #include <src/molecule/moment_compute.h>
 #include <src/math/matop.h>
->>>>>>> 2ee5cd9c
 #include <src/integral/carsphlist.h>
 
 using namespace std;
@@ -194,9 +189,6 @@
   aux_increment_ = kinetic_balance_uncont<1>();
 
   // small is a transformation matrix (x,y,z components)
-<<<<<<< HEAD
-  small_ = moment_compute();
-=======
   small_ = MomentCompute::call(*this);
 }
 
@@ -212,7 +204,6 @@
   // zsmall is a transformation matrix (x,y,z components)
   zsmall_ = MomentCompute::call(*this, magnetic_field, london);
   for (int i=0; i!=3; i++) zsmallc_[i] = zsmall_[i]->get_conjg();
->>>>>>> 2ee5cd9c
 }
 
 
@@ -369,114 +360,4 @@
     bzz += nxyz;
     ++range;
   }
-}
-
-
-// for each primitive basis function
-array<shared_ptr<const Matrix>,6> Shell::mblock(const double exponent) const {
-
-  const int norig = (angular_number_+1) * (angular_number_+2) / 2;
-  const int ninc = norig + angular_number_ + 2;
-  const int ndec = norig - angular_number_ - 1;
-  assert(ninc == (aux_increment_->angular_number_+1) * (aux_increment_->angular_number_+2) / 2);
-  if (aux_decrement_) assert(ndec == (aux_decrement_->angular_number_+1) * (aux_decrement_->angular_number_+2) / 2);
-  else assert (ndec == 0);
-
-  array<shared_ptr<Matrix>,6> mcart;
-  for (int i=0; i!=3; i++) mcart[i] = make_shared<Matrix>(ninc, norig, true);
-  if (aux_decrement_) for (int i=3; i!=6; i++) mcart[i] = make_shared<Matrix>(ndec, norig, true);
-  for (int i=0; i!=norig; i++) {
-    int x, y, z;
-    size_t column = 0;
-    for (int i=0; i<=angular_number_; i++) {
-      z = i;
-      for (int j=0; j<=(angular_number_-i); j++) {
-        y = j;
-        x = angular_number_ - i - j;
-
-        // three components of the angular momentum
-        array<int,3> index = {{x, y, z}};
-        array<double,3> dindex;
-        for (int k=0; k!=3; k++) dindex[k] = index[k];
-
-        assert(column == index[2]*(angular_number_+1) - index[2]*(index[2]-1)/2 + index[1]);
-        const double talph = 2.0 * exponent;
-
-        // k tells us which dimension of the momentum operator we're using
-        for (int k=0; k!=3; k++) {
-
-          // -i a_x phi^(x-1)
-          if (index[k]!=0) {
-            array<int,3> newindex = index;
-            newindex[k]--;
-            assert(newindex[0] + newindex[1] + newindex[2] == angular_number_ - 1);
-            const size_t row = newindex[2]*(angular_number_) - newindex[2]*(newindex[2]-1)/2 + newindex[1];
-            mcart[3+k]->element(row, column) = -dindex[k];
-          }
-
-          // +i 2alpha phi^(x+1)
-          {
-            array<int,3> newindex = index;
-            newindex[k]++;
-            assert(newindex[0] + newindex[1] + newindex[2] == angular_number_ + 1);
-            const size_t row = newindex[2]*(angular_number_+2) - newindex[2]*(newindex[2]-1)/2 + newindex[1];
-            mcart[k]->element(row, column) = talph;
-          }
-        }
-        column++;
-      }
-    }
-  }
-
-  array<shared_ptr<const Matrix>,6> out;
-  const int nblock = aux_decrement_ ? 6 : 3;
-
-  // convert this block from cartesian to spherical
-  if (spherical_) for (int i=0; i!=nblock; i++) out[i] = make_shared<const Matrix>(*mcart[i] * *carsph_matrix(angular_number_));
-  else for (int i=0; i!=nblock; i++) out[i] = mcart[i];
-
-  return out;
-}
-
-
-array<shared_ptr<const Matrix>,3> Shell::moment_compute() const {
-
-  int norig;
-  int n;
-  norig = ( (angular_number_+1) * (angular_number_+2) / 2 );
-  const int ninc = norig + (angular_number_ + 2);
-  const int ndec = norig - (angular_number_ + 1);
-  n = ninc + ndec;
-  if (spherical_ ) norig = 2*angular_number_+1;
-
-  assert(ninc == (aux_increment_->angular_number_+1) * (aux_increment_->angular_number_+2) / 2 );
-  if (aux_decrement_) assert(ndec == (aux_decrement_->angular_number_+1) * (aux_decrement_->angular_number_+2) / 2 );
-  else assert (ndec == 0);
-  assert(aux_increment_->num_primitive() == num_primitive());
-  if(aux_decrement_)assert(aux_decrement_->num_primitive() == num_primitive());
-
-  // build the momentum transformation matrix for primitive functions
-  // each exponent gets 2 blocks, one for L+1 & one for L-1
-  array<shared_ptr<Matrix>,3> tmp;
-  for (int i=0; i!=3; i++) tmp[i] = make_shared<Matrix>(n*num_primitive(), norig*num_primitive(), true);
-  for (int j=0; j!=num_primitive(); j++) {
-    auto thisblock = mblock(exponents_[j]);
-    for (int i=0; i!=3; i++) tmp[i]->copy_block( j*ninc, j*norig, ninc, norig, thisblock[i] );
-    if (aux_decrement_) for (int i=0; i!=3; i++) tmp[i]->copy_block( ninc*num_primitive()+j*ndec, j*norig, ndec, norig, thisblock[3+i] );
-  }
-
-  // build the contraction matrix
-  auto contract = make_shared<Matrix>(norig*num_primitive(), norig*num_contracted(), true);
-  for (int j=0; j!=num_contracted(); j++) {
-    for (int k=contraction_ranges_[j].first; k!=contraction_ranges_[j].second; k++) {
-      for (int l=0; l!=norig; l++) {
-        contract->element(k*norig+l, j*norig+l) = (contractions_[j])[k];
-      }
-    }
-  }
-
-  // contract
-  array<shared_ptr<const Matrix>,3> out;
-  for (int i=0; i!=3; i++) out[i] = make_shared<const Matrix>(*tmp[i] * *contract);
-  return out;
 }