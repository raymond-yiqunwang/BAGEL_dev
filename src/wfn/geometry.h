--- conflicted
+++ resolved
@@ -27,9 +27,9 @@
 #define __SRC_WFN_GEOMETRY_H
 
 #include <src/df/df.h>
-#include <src/wfn/mat1ecorr.h>
 #include <src/util/input/input.h>
 #include <src/molecule/molecule.h>
+#include <src/wfn/mat1ecorr.h>
 #include <src/wfn/fmminfo.h>
 
 namespace bagel {
@@ -55,7 +55,7 @@
     void init_magnetism();
 
     // All possible 1-e modifications
-    std::shared_ptr<Mat1eCorr> mat1ecorr_;
+    std::shared_ptr<const Mat1eCorr> mat1ecorr_;
 
     // Magnetism-specific parameters
     bool magnetism_;
@@ -79,11 +79,7 @@
     template<class Archive>
     void save(Archive& ar, const unsigned int) const {
       ar << boost::serialization::base_object<Molecule>(*this);
-<<<<<<< HEAD
-      ar << schwarz_thresh_ << overlap_thresh_ << mat1ecorr_ << magnetism_ << london_ << use_finite_ << use_ecp_basis_ << do_periodic_df_;
-=======
-      ar << schwarz_thresh_ << overlap_thresh_ << dkh_ << magnetism_ << london_ << use_finite_ << use_ecp_basis_ << do_periodic_df_ << fmm_;
->>>>>>> 8eb045ad
+      ar << schwarz_thresh_ << overlap_thresh_ << mat1ecorr_ << magnetism_ << london_ << use_finite_ << use_ecp_basis_ << do_periodic_df_ << fmm_;
       const size_t dfindex = !df_ ? 0 : std::hash<DFDist*>()(df_.get());
       ar << dfindex;
       const bool do_rel   = !!dfs_;
@@ -94,11 +90,7 @@
     template<class Archive>
     void load(Archive& ar, const unsigned int) {
       ar >> boost::serialization::base_object<Molecule>(*this);
-<<<<<<< HEAD
-      ar >> schwarz_thresh_ >> overlap_thresh_ >> mat1ecorr_ >> magnetism_ >> london_ >> use_finite_ >> use_ecp_basis_ >> do_periodic_df_;
-=======
-      ar >> schwarz_thresh_ >> overlap_thresh_ >> dkh_ >> magnetism_ >> london_ >> use_finite_ >> use_ecp_basis_ >> do_periodic_df_ >> fmm_;
->>>>>>> 8eb045ad
+      ar >> schwarz_thresh_ >> overlap_thresh_ >> mat1ecorr_ >> magnetism_ >> london_ >> use_finite_ >> use_ecp_basis_ >> do_periodic_df_ >> fmm_;
       size_t dfindex;
       ar >> dfindex;
       static std::map<size_t, std::weak_ptr<DFDist>> dfmap;
@@ -138,9 +130,11 @@
     // Returns a constant
     double schwarz_thresh() const { return schwarz_thresh_; }
     double overlap_thresh() const { return overlap_thresh_; }
-    std::shared_ptr<Mat1eCorr> mat1ecorr() const { return mat1ecorr_; }
     bool london() const { return london_; }
     bool magnetism() const { return magnetism_; }
+
+    // All possible 1-e modifications
+    std::shared_ptr<const Mat1eCorr> mat1ecorr() const { return mat1ecorr_; }
 
     // returns schwarz screening TODO not working for DF yet
     std::vector<double> schwarz() const;
