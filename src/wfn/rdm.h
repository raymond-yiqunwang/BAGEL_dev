//
// BAGEL - Parallel electron correlation program.
// Filename: rdm.h
// Copyright (C) 2011 Toru Shiozaki
//
// Author: Toru Shiozaki <shiozaki@northwestern.edu>
// Maintainer: Shiozaki group
//
// This file is part of the BAGEL package.
//
// The BAGEL package is free software; you can redistribute it and/or modify
// it under the terms of the GNU Library General Public License as published by
// the Free Software Foundation; either version 3, or (at your option)
// any later version.
//
// The BAGEL package is distributed in the hope that it will be useful,
// but WITHOUT ANY WARRANTY; without even the implied warranty of
// MERCHANTABILITY or FITNESS FOR A PARTICULAR PURPOSE.  See the
// GNU Library General Public License for more details.
//
// You should have received a copy of the GNU Library General Public License
// along with the BAGEL package; see COPYING.  If not, write to
// the Free Software Foundation, 675 Mass Ave, Cambridge, MA 02139, USA.
//


#ifndef __BAGEL_WFN_RDM_H
#define __BAGEL_WFN_RDM_H

#include <type_traits>
#include <src/util/vec.h>
#include <src/util/kramers.h>
#include <src/wfn/geometry.h>

namespace bagel {


template <int rank, typename DataType = double>
class RDM : public btas::TensorN<DataType, rank*2> {
  private:
    constexpr const static int N = rank*2;
  public:
    using btas::TensorN<DataType, N>::data;
    using btas::TensorN<DataType, N>::begin;
    using btas::TensorN<DataType, N>::end;
    using btas::TensorN<DataType, N>::cbegin;
    using btas::TensorN<DataType, N>::cend;

  private:
    friend class boost::serialization::access;
    template<class Archive>
    void serialize(Archive& ar, const unsigned int) {
      ar & boost::serialization::base_object<btas::TensorN<DataType,N>>(*this);
    }

  public:
    RDM() { }

    RDM(const int n) : btas::TensorN<DataType, N>(btas::CRange<N>(btas::Range1(n),N)) {
      zero();
    }

    RDM(const RDM<rank,DataType>& o) : btas::TensorN<DataType, N>(o) {
    }

    RDM(RDM<rank,DataType>&& o) : btas::TensorN<DataType, N>(std::move(o)) {
    }

    std::shared_ptr<RDM<rank,DataType>> clone() const { return std::make_shared<RDM<rank,DataType>>(this->norb()); }
    std::shared_ptr<RDM<rank,DataType>> copy() const { return std::make_shared<RDM<rank,DataType>>(*this); }

    template<typename ...args>
    DataType& element(const args&... index) { return (*this)(index...); }

    template<typename ...args>
    const DataType& element(const args&... index) const { return (*this)(index...); }

    template<typename ...args>
    DataType* element_ptr(const args&... index) { return &(*this)(index...); }

    template<typename ...args>
    const DataType* element_ptr(const args&... index) const { return &(*this)(index...); }

    RDM<rank,DataType>& operator+=(const RDM<rank,DataType>& o) { this->ax_plus_y(1.0, o); return *this; }
    RDM<rank,DataType>& operator-=(const RDM<rank,DataType>& o) { this->ax_plus_y(-1.0, o); return *this; }
    RDM<rank,DataType> operator+(const RDM<rank,DataType>& o) const { RDM<rank,DataType> out(*this); out += o; return out; }
    RDM<rank,DataType> operator-(const RDM<rank,DataType>& o) const { RDM<rank,DataType> out(*this); out -= o; return out; }

    void zero() { this->fill(0.0); }

    void ax_plus_y(const DataType a, const btas::TensorN<DataType,N>& o) { btas::axpy(a, o, *this); }
    void ax_plus_y(const DataType& a, const std::shared_ptr<const btas::TensorN<DataType,N>>& o) { this->ax_plus_y(a, *o); }

    void scale(const DataType& a) { btas::scal(a, *this); }
    size_t size() const { return this->storage().size(); }
    int norb() const { return this->extent(0); }

    // returns if this is natural orbitals - only for rank 1
    bool natural_orbitals() const {
      throw std::logic_error("RDM<N>::natural_orbitals() should not be called with N>1");
      return true;
    }

    std::shared_ptr<Matrix> rdm1_mat(const int nclosed, const bool all = true) const {
      throw std::logic_error("RDM<N>::rdm1_mat() should not be called with N>1");
      return nullptr;
    }

    std::pair<std::shared_ptr<Matrix>, VectorB> generate_natural_orbitals() const {
      throw std::logic_error("RDM<N>::generate_natural_orbitals() should not be called with N>1");
      return std::pair<std::shared_ptr<Matrix>, VectorB>();
    }

    void transform(const std::shared_ptr<Matrix>& coeff) { throw std::logic_error("RDM<N>::transform() (N>3) not implemented yet"); }

    std::vector<DataType> diag() const {
      throw std::logic_error("RDM<N>::diag() should not be called with N>1");
      return std::vector<DataType>();
    }

    template<typename T = DataType,
             class = typename std::enable_if<std::is_same<T,std::complex<double>>::value>::type
            >
    std::shared_ptr<RDM<rank,double>> get_real_part() const {
      auto out = std::make_shared<RDM<rank,double>>(norb());
      auto i = out->begin();
      for (auto& d : *this)
        *i++ = std::real(d);
      return out;
    }

    template<typename T = DataType,
             class = typename std::enable_if<std::is_same<T,std::complex<double>>::value>::type
            >
    std::shared_ptr<RDM<rank,double>> get_imag_part() const {
      auto out = std::make_shared<RDM<rank,double>>(norb());
      auto i = out->begin();
      for (auto& d : *this)
        *i++ = std::imag(d);
      return out;
    }

    template<typename T = DataType,
             class = typename std::enable_if<std::is_same<T,std::complex<double>>::value>::type
            >
    std::shared_ptr<RDM<rank,std::complex<double>>> get_conjg() const {
      auto out = this->copy();
      for (auto& d : *out)
        d = std::conj(d);
      return out;
    }

    void print(const double thresh = 1.0e-3) const { throw std::logic_error("RDM<N>::print() (N>3) not implemented yet"); }
};

template <int rank>
using ZRDM = RDM<rank, std::complex<double>>;

template<> bool RDM<1,double>::natural_orbitals() const;
template<> std::vector<double> RDM<1,double>::diag() const;

template<> std::pair<std::shared_ptr<Matrix>, VectorB> RDM<1,double>::generate_natural_orbitals() const;

template<> void RDM<1,double>::transform(const std::shared_ptr<Matrix>& coeff);
template<> void RDM<2,double>::transform(const std::shared_ptr<Matrix>& coeff);

template<> std::shared_ptr<Matrix> RDM<1,double>::rdm1_mat(const int nclosed, const bool all) const;

template<> void RDM<1,double>::print(const double thresh) const;
template<> void RDM<2,double>::print(const double thresh) const;
template<> void RDM<3,double>::print(const double thresh) const;
template<> void RDM<1,std::complex<double>>::print(const double thresh) const;
template<> void RDM<2,std::complex<double>>::print(const double thresh) const;
template<> void RDM<3,std::complex<double>>::print(const double thresh) const;
<<<<<<< HEAD
=======

template<int rank>
using VecRDM = Vec<RDM<rank, double>>;

namespace detail {

template<int N, typename DataType, int M>
struct fill_in {
  fill_in() { }
  void operator()(std::shared_ptr<RDM<N,DataType>> out, std::shared_ptr<const RDM<N,DataType>> in, const std::array<size_t,2*N>& par, const size_t& norb,
                  const size_t offset1 = 0, const size_t offset2 = 0) {
    for (int i = 0; i != norb; ++i) {
      const size_t off1 = offset1*(2*norb) + par[M-1] + i;
      const size_t off2 = offset2*norb + i;
      fill_in<N,DataType,M-1>()(out, in, par, norb, off1, off2);
    }
  }
};

template<int N, typename DataType>
struct fill_in<N,DataType,2> {
  fill_in() { }
  void operator()(std::shared_ptr<RDM<N,DataType>> out, std::shared_ptr<const RDM<N,DataType>> in, const std::array<size_t,2*N>& par, const size_t& norb,
                  const size_t offset1 = 0, const size_t offset2 = 0) {
    for (int i = 0; i != norb; ++i) {
      const size_t off1 = offset1*(2*norb) + par[1] + i;
      const size_t off2 = offset2*norb + i;
      std::copy_n(in->data()+off2*norb, norb, out->data()+off1*2*norb+par[0]);
    }
  }
};
}

template<int N, typename DataType>
std::shared_ptr<RDM<N,DataType>> expand_kramers(std::shared_ptr<const Kramers<2*N,RDM<N,DataType>>> o, const size_t norb) {
  assert(!o->begin()->second || o->begin()->second->norb() == norb);
  auto out = std::make_shared<RDM<N,DataType>>(2*norb);
  for (size_t i = 0; i != (1<<(2*N)); ++i) {
    auto data = o->get_data(i);
    if (data) {
      std::array<size_t,2*N> par;
      for (int j = 0; j != 2*N; ++j)
        par[2*N-1-j] = ((i>>j)&1)*norb;
      detail::fill_in<N,DataType,2*N>()(out, data, par, norb);
    }
  }
  return out;
}
>>>>>>> 4efd57b5

}

#endif<|MERGE_RESOLUTION|>--- conflicted
+++ resolved
@@ -172,8 +172,6 @@
 template<> void RDM<1,std::complex<double>>::print(const double thresh) const;
 template<> void RDM<2,std::complex<double>>::print(const double thresh) const;
 template<> void RDM<3,std::complex<double>>::print(const double thresh) const;
-<<<<<<< HEAD
-=======
 
 template<int rank>
 using VecRDM = Vec<RDM<rank, double>>;
@@ -222,7 +220,6 @@
   }
   return out;
 }
->>>>>>> 4efd57b5
 
 }
 
