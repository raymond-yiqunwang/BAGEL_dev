//
// BAGEL - Parallel electron correlation program.
// Filename: reference.cc
// Copyright (C) 2012 Toru Shiozaki
//
// Author: Toru Shiozaki <shiozaki@northwestern.edu>
// Maintainer: Shiozaki group
//
// This file is part of the BAGEL package.
//
// The BAGEL package is free software; you can redistribute it and/or modify
// it under the terms of the GNU Library General Public License as published by
// the Free Software Foundation; either version 3, or (at your option)
// any later version.
//
// The BAGEL package is distributed in the hope that it will be useful,
// but WITHOUT ANY WARRANTY; without even the implied warranty of
// MERCHANTABILITY or FITNESS FOR A PARTICULAR PURPOSE.  See the
// GNU Library General Public License for more details.
//
// You should have received a copy of the GNU Library General Public License
// along with the BAGEL package; see COPYING.  If not, write to
// the Free Software Foundation, 675 Mass Ave, Cambridge, MA 02139, USA.
//

#include <src/wfn/reference.h>
#include <src/wfn/relreference.h>
#include <src/integral/os/overlapbatch.h>
#include <src/mat1e/mixedbasis.h>
#include <src/ci/fci/fci.h>

BOOST_CLASS_EXPORT_IMPLEMENT(bagel::Reference)

using namespace std;
using namespace bagel;

Reference::Reference(shared_ptr<const Geometry> g, shared_ptr<const Coeff> c,
                     const int _nclosed, const int _nact, const int _nvirt,
                     const double en,
                     vector<shared_ptr<RDM<1>>> _rdm1, vector<shared_ptr<RDM<2>>> _rdm2,
                     shared_ptr<const RDM<1>> _rdm1_av, shared_ptr<const RDM<2>> _rdm2_av,
                     shared_ptr<const CIWfn> ci)
 : geom_(g), noccA_(0), noccB_(0), energy_(en), hcore_(make_shared<Hcore>(geom_)), nclosed_(_nclosed), nact_(_nact), nvirt_(_nvirt), nstate_(1), ciwfn_(ci), rdm1_(_rdm1), rdm2_(_rdm2),
   rdm1_av_(_rdm1_av), rdm2_av_(_rdm2_av) {

  // we need to make sure that all the quantities are consistent in every MPI process
  if (c) {
    mpi__->broadcast(const_pointer_cast<Coeff>(c)->data(), c->size(), 0);
    coeff_ = c;
  }

  for (auto& i : rdm1_)
    mpi__->broadcast(i->data(), i->size(), 0);
  for (auto& i : rdm2_)
    mpi__->broadcast(i->data(), i->size(), 0);
  if (rdm1_av_)
    mpi__->broadcast_force(rdm1_av_->data(), rdm1_av_->size(), 0);
  if (rdm2_av_)
    mpi__->broadcast_force(rdm2_av_->data(), rdm2_av_->size(), 0);

  //if (nact_ && rdm1_.empty())
  //  throw logic_error("If nact != 0, Reference::Reference wants to have RDMs.");

}


shared_ptr<Matrix> Reference::rdm1_mat(shared_ptr<const RDM<1>> active) const {
  if (nact_)
    return active->rdm1_mat(nclosed_);
  else {
    auto out = make_shared<Matrix>(nocc(), nocc());
    for (int i = 0; i != nclosed_; ++i) out->element(i,i) = 2.0;
    return out;
  }
}


shared_ptr<const Dvec> Reference::civectors() const {
  return ciwfn_->civectors();
}


shared_ptr<Dvec> Reference::rdm1deriv(const int istate) const {
  FCI_bare fci(ciwfn_);
  return fci.rdm1deriv(istate);
}


shared_ptr<Dvec> Reference::rdm2deriv(const int istate) const {
  FCI_bare fci(ciwfn_);
  return fci.rdm2deriv(istate);
}


shared_ptr<Dvec> Reference::rdm3deriv(const int istate) const {
  FCI_bare fci(ciwfn_);
  return fci.rdm3deriv(istate);
}


shared_ptr<Dvec> Reference::rdm4deriv(const int istate, shared_ptr<const Matrix> fock) const {
  FCI_bare fci(ciwfn_);
  return fci.rdm4deriv(istate, fock);
}


tuple<shared_ptr<RDM<3>>,std::shared_ptr<RDM<4>>> Reference::compute_rdm34(const int i) const {
  FCI_bare fci(ciwfn_);
  fci.compute_rdm12();
  return fci.compute_rdm34(i);
}


shared_ptr<Reference> Reference::project_coeff(shared_ptr<const Geometry> geomin) const {

  if (geomin->magnetism())
    throw std::runtime_error("Projection from real to GIAO basis set is not implemented.   Use the GIAO code at zero-field.");

  bool moved = false;
  bool newbasis = false;
  auto j = geomin->atoms().begin();
  for (auto& i : geom_->atoms()) {
    moved |= i->distance(*j) > 1.0e-12;
    newbasis |= i->basis() != (*j)->basis();
<<<<<<< HEAD
=======
    ++j;
>>>>>>> 5c75083f
  }

  if (moved && newbasis)
    throw runtime_error("changing geometry and basis set at the same time is not allowed");

  shared_ptr<Reference> out;

  if (newbasis) {
    // project to a new basis
    const Overlap snew(geomin);
    Overlap snewinv = snew;
    snewinv.inverse_symmetric();
    MixedBasis<OverlapBatch> mixed(geom_, geomin);
    auto c = make_shared<Coeff>(snewinv * mixed * *coeff_);

    // make coefficient orthogonal (under the overlap metric)
    Matrix unit = *c % snew * *c;
    unit.inverse_half();
    *c *= unit;

    out = make_shared<Reference>(geomin, c, nclosed_, nact_, coeff_->mdim()-nclosed_-nact_, energy_);
    if (coeffA_) {
      assert(coeffB_);
      out->coeffA_ = make_shared<Coeff>(snewinv * mixed * *coeffA_ * unit);
      out->coeffB_ = make_shared<Coeff>(snewinv * mixed * *coeffB_ * unit);
    }
  } else {
    Overlap snew(geomin);
    Overlap sold(geom_);
<<<<<<< HEAD
    snew.sqrt();
    sold.inverse_half();
=======
    snew.inverse_half();
    sold.sqrt();
>>>>>>> 5c75083f
    auto c = make_shared<Coeff>(snew * sold * *coeff_);

    out = make_shared<Reference>(geomin, c, nclosed_, nact_, coeff_->mdim()-nclosed_-nact_, energy_);
    if (coeffA_) {
      assert(coeffB_);
      out->coeffA_ = make_shared<Coeff>(snew * sold * *coeffA_);
      out->coeffB_ = make_shared<Coeff>(snew * sold * *coeffB_);
    }
  }

  return out;
}


void Reference::set_eig(const VectorB& eig) {
  eig_ = eig;
  mpi__->broadcast(eig_.data(), eig_.size(), 0);
}


void Reference::set_erdm1(const shared_ptr<const Matrix> o) {
  mpi__->broadcast(const_pointer_cast<Matrix>(o)->data(), o->size(), 0);
  erdm1_ = o;
}


void Reference::set_coeff_AB(const shared_ptr<const Coeff> a, const shared_ptr<const Coeff> b) {
  mpi__->broadcast(const_pointer_cast<Coeff>(a)->data(), a->size(), 0);
  mpi__->broadcast(const_pointer_cast<Coeff>(b)->data(), b->size(), 0);
  coeffA_ = a;
  coeffB_ = b;
}

// This function currently assumes it is being called on a Reference object with no defined active space
shared_ptr<Reference> Reference::set_active(set<int> active_indices) const {
  if (!coeff_) throw logic_error("Reference::set_active is not implemented for relativistic cases");
  const int naobasis = geom_->nbasis();
  const int nmobasis = coeff_->mdim();

  int nactive = active_indices.size();

  int nclosed = nclosed_;
  int nvirt = nmobasis - nclosed;
  for (auto& iter : active_indices) {
    if (iter < nclosed_) --nclosed;
    else --nvirt;
  }

  auto coeff = coeff_;
  auto tmp_coeff = make_shared<Matrix>(naobasis, nmobasis);

  int iclosed = 0;
  int iactive = nclosed;
  int ivirt = nclosed + nactive;

  auto cp = [&tmp_coeff, &naobasis, &coeff] (const int i, int& pos) { copy_n(coeff->element_ptr(0,i), naobasis, tmp_coeff->element_ptr(0, pos)); ++pos; };

  for (int i = 0; i < nmobasis; ++i) {
    if ( active_indices.find(i) != active_indices.end() ) cp(i, iactive);
    else if ( i < nclosed_ ) cp(i, iclosed);
    else cp(i, ivirt);
  }

  return make_shared<Reference>(geom_, make_shared<const Coeff>(*tmp_coeff), nclosed, nactive, nvirt);
}

// This function currently assumes it is being called on a Reference object with no defined active space
shared_ptr<Reference> Reference::set_ractive(set<int> ras1, set<int> ras2, set<int> ras3) const {
  if (!coeff_) throw logic_error("Reference::set_active is not implemented for relativistic cases");
  const int naobasis = geom_->nbasis();
  const int nmobasis = coeff_->mdim();

  const int nras1 = ras1.size();
  const int nras2 = ras2.size();
  const int nras3 = ras3.size();

  int nactive = nras1 + nras2 + nras3;

  set<int> total_active;
  total_active.insert(ras1.begin(), ras1.end());
  total_active.insert(ras2.begin(), ras2.end());
  total_active.insert(ras3.begin(), ras3.end());
  if (total_active.size() != nactive) throw runtime_error("Each orbital can occur in only one of RAS1, RAS2, or RAS3.");

  int nclosed = nclosed_;
  int nvirt = nmobasis - nclosed;
  for (auto& iter : total_active) {
    if (iter < nclosed_) --nclosed;
    else --nvirt;
  }

  auto coeff = coeff_;
  auto tmp_coeff = make_shared<Matrix>(naobasis, nmobasis);

  int iclosed = 0;
  int iras1 = nclosed;
  int iras2 = iras1 + nras1;
  int iras3 = iras2 + nras2;
  int ivirt = nclosed + nactive;

  auto cp = [&tmp_coeff, &naobasis, &coeff] (const int i, int& pos) { copy_n(coeff->element_ptr(0,i), naobasis, tmp_coeff->element_ptr(0, pos)); ++pos; };

  for (int i = 0; i < nmobasis; ++i) {
    if ( total_active.find(i) != total_active.end() ) {
      if (ras1.find(i) != ras1.end()) cp(i, iras1);
      else if (ras2.find(i) != ras2.end()) cp(i, iras2);
      else if (ras3.find(i) != ras3.end()) cp(i, iras3);
      else assert(false);
    }
    else if (i < nclosed_) cp(i, iclosed);
    else cp(i, ivirt);
  }

  return make_shared<Reference>(geom_, make_shared<const Coeff>(*tmp_coeff), nclosed, nactive, nvirt);
}<|MERGE_RESOLUTION|>--- conflicted
+++ resolved
@@ -122,10 +122,7 @@
   for (auto& i : geom_->atoms()) {
     moved |= i->distance(*j) > 1.0e-12;
     newbasis |= i->basis() != (*j)->basis();
-<<<<<<< HEAD
-=======
     ++j;
->>>>>>> 5c75083f
   }
 
   if (moved && newbasis)
@@ -155,13 +152,8 @@
   } else {
     Overlap snew(geomin);
     Overlap sold(geom_);
-<<<<<<< HEAD
-    snew.sqrt();
-    sold.inverse_half();
-=======
     snew.inverse_half();
     sold.sqrt();
->>>>>>> 5c75083f
     auto c = make_shared<Coeff>(snew * sold * *coeff_);
 
     out = make_shared<Reference>(geomin, c, nclosed_, nact_, coeff_->mdim()-nclosed_-nact_, energy_);
