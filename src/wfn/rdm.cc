--- conflicted
+++ resolved
@@ -48,32 +48,19 @@
 
 
 template<>
-<<<<<<< HEAD
-pair<shared_ptr<Matrix>, vector<double>> RDM<1>::generate_natural_orbitals() const {
-=======
 pair<shared_ptr<Matrix>, VectorB> RDM<1>::generate_natural_orbitals() const {
->>>>>>> 2ee5cd9c
   auto buf = make_shared<Matrix>(norb(),norb(),true);
   buf->add_diag(2.0);
   daxpy_(norb()*norb(), -1.0, data(), 1, buf->data(), 1);
 
-<<<<<<< HEAD
-  vector<double> vec(norb());
-  buf->diagonalize(vec.data());
-=======
   VectorB vec(norb());
   buf->diagonalize(vec);
->>>>>>> 2ee5cd9c
 
   for (auto& i : vec) i = 2.0-i;
 
   map<int,int> emap;
   auto buf2 = buf->clone();
-<<<<<<< HEAD
-  vector<double> vec2(norb());
-=======
   VectorB vec2(norb());
->>>>>>> 2ee5cd9c
   // sort eigenvectors so that buf is close to a unit matrix
   // target column
   for (int i = 0; i != norb(); ++i) {
@@ -89,11 +76,7 @@
 
     // copy to the target
     copy_n(buf->element_ptr(0,get<0>(max)), norb(), buf2->element_ptr(0,i));
-<<<<<<< HEAD
-    vec2[i] = vec[get<0>(max)];
-=======
     vec2(i) = vec(get<0>(max));
->>>>>>> 2ee5cd9c
   }
 
   // fix the phase
