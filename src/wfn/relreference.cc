//
// BAGEL - Brilliantly Advanced General Electronic Structure Library
// Filename: relreference.cc
// Copyright (C) 2013 Toru Shiozaki
//
// Author: Toru Shiozaki <shiozaki@northwestern.edu>
// Maintainer: Shiozaki group
//
// This file is part of the BAGEL package.
//
// This program is free software: you can redistribute it and/or modify
// it under the terms of the GNU General Public License as published by
// the Free Software Foundation, either version 3 of the License, or
// (at your option) any later version.
//
// This program is distributed in the hope that it will be useful,
// but WITHOUT ANY WARRANTY; without even the implied warranty of
// MERCHANTABILITY or FITNESS FOR A PARTICULAR PURPOSE.  See the
// GNU General Public License for more details.
//
// You should have received a copy of the GNU General Public License
// along with this program.  If not, see <http://www.gnu.org/licenses/>.
//

#include <src/mat1e/mixedbasis.h>
#include <src/mat1e/rel/reloverlap.h>
#include <src/mat1e/giao/zoverlap.h>
#include <src/mat1e/giao/reloverlap_london.h>
#include <src/wfn/relreference.h>
#include <src/integral/os/overlapbatch.h>
#include <src/integral/compos/complexoverlapbatch.h>
#include <src/integral/os/kineticbatch.h>
#include <src/integral/smallints1e_london.h>
#include <src/ci/zfci/zharrison.h>

BOOST_CLASS_EXPORT_IMPLEMENT(bagel::RelReference)

using namespace std;
using namespace bagel;

shared_ptr<Reference> RelReference::project_coeff(shared_ptr<const Geometry> geomin, const bool check_geom_change) const {
  assert(check_geom_change);

  shared_ptr<Reference> out;
  const bool giao = (geomin->magnetism() || geom_->magnetism());
  if ((geomin->magnetism() && !geom_->magnetism()) || (!geomin->magnetism() && geom_->magnetism()))
    throw std::runtime_error("Projection between GIAO and real basis sets is not implemented.   Use the GIAO code at zero-field or restart.");

  bool moved = false;
  bool newbasis = false;

  if (check_geom_change) {
    auto j = geomin->atoms().begin();
    for (auto& i : geom_->atoms()) {
      moved |= i->distance(*j) > 1.0e-12;
      newbasis |= i->basis() != (*j)->basis();
      ++j;
    }
  } else {
    newbasis = true;
  }

  if (moved && newbasis)
    throw runtime_error("changing geometry and basis set at the same time is not allowed");

  if (newbasis) {
    // 4-component wavefunction, change of basis
    // in this case we first form overlap and S^-1 matrices
    shared_ptr<ZMatrix> sinv;
    if (giao)
      sinv = make_shared<RelOverlap_London>(geomin);
    else
      sinv = make_shared<RelOverlap>(geomin);
    shared_ptr<ZMatrix> overlap = sinv->copy();
    sinv->inverse();

    const int nb = geomin->nbasis();
    const int mb = geom_->nbasis();
    ZMatrix mixed(nb*4, mb*4);

    if (!giao) {

      MixedBasis<OverlapBatch> smixed(geom_, geomin);
      MixedBasis<KineticBatch> tmixed(geom_, geomin);

      const complex<double> one(1.0);
      const complex<double> sca = one * (0.5/(c__*c__));
      mixed.copy_real_block(one,    0,    0, nb, mb, smixed);
      mixed.copy_real_block(one,   nb,   mb, nb, mb, smixed);
      mixed.copy_real_block(sca, 2*nb, 2*mb, nb, mb, tmixed);
      mixed.copy_real_block(sca, 3*nb, 3*mb, nb, mb, tmixed);
    } else {

      shared_ptr<const Geometry> relgeomin = geomin->relativistic(false);
      MixedBasis<ComplexOverlapBatch, ZMatrix> smixed(geom_, relgeomin);
      MixedBasisArray<SmallInts1e_London<ComplexOverlapBatch>, ZMatrix> smallovl(geom_, relgeomin);

      const complex<double> r2 (0.25 / (c__*c__));
      const complex<double> i2 (0.0, r2.real());
      mixed.copy_block(0,    0, nb, mb, smixed);
      mixed.copy_block(nb,  mb, nb, mb, smixed);
      mixed.add_block( r2, 2*nb, 2*mb, nb, mb, *smallovl.data(0));
      mixed.add_block( r2, 3*nb, 3*mb, nb, mb, *smallovl.data(0));
      mixed.add_block( i2, 2*nb, 2*mb, nb, mb, *smallovl.data(1));
      mixed.add_block(-i2, 3*nb, 3*mb, nb, mb, *smallovl.data(1));
      mixed.add_block( i2, 2*nb, 3*mb, nb, mb, *smallovl.data(2));
      mixed.add_block( i2, 3*nb, 2*mb, nb, mb, *smallovl.data(2));
      mixed.add_block( r2, 2*nb, 3*mb, nb, mb, *smallovl.data(3));
      mixed.add_block(-r2, 3*nb, 2*mb, nb, mb, *smallovl.data(3));
    }
    auto c = make_shared<ZMatrix>(*sinv * mixed * *relcoeff_);

    // make coefficient orthogonal
    ZMatrix unit = *c % *overlap * *c;
    unit.inverse_half();
    *c *= unit;

    auto c2 = make_shared<RelCoeff_Striped>(*c, relcoeff_->nclosed(), relcoeff_->nact(), relcoeff_->nvirt_nr(), relcoeff_->nneg());
    out = make_shared<RelReference>(geomin, c2, energy_, nneg(), nclosed(), nact(), nvirt()+2*(geomin->nbasis()-geom_->nbasis()), gaunt_, breit_, kramers_);
  } else {

<<<<<<< HEAD
    // 4-component wavefunction, change of atom positions
    shared_ptr<ZMatrix> snew, sold;
    if (!giao) {
      snew = make_shared<RelOverlap>(geomin);
      sold = make_shared<RelOverlap>(geom_);
    } else {
      snew = make_shared<RelOverlap_London>(geomin);
      sold = make_shared<RelOverlap_London>(geom_);
    }
    snew->inverse_half();
    sold->sqrt();
    auto c = make_shared<ZMatrix>(*snew * *sold * *relcoeff_);
=======
    if (!geomin->magnetism() || !geom_->magnetism())
      throw runtime_error("Projection between GIAO and real basis sets is not implemented.   Use the GIAO code at zero-field or restart.");
    // in this case we first form overlap matrices
    RelOverlap_London overlap(geomin);
    RelOverlap_London sinv = overlap;
    sinv.inverse();

    shared_ptr<const Geometry> relgeomin = geomin->relativistic(false);
    MixedBasis<ComplexOverlapBatch, ZMatrix> smixed(geom_, relgeomin);
    MixedBasisArray<SmallInts1e_London<ComplexOverlapBatch>, ZMatrix> smallovl(geom_, relgeomin);

    const int nb = geomin->nbasis();
    const int mb = geom_->nbasis();
    const complex<double> r2 (0.25 / (c__*c__));
    const complex<double> i2 (0.0, r2.real());

    ZMatrix mixed(nb*4, mb*4);
    mixed.copy_block(0,    0, nb, mb, smixed);
    mixed.copy_block(nb,  mb, nb, mb, smixed);
    mixed.add_block( r2, 2*nb, 2*mb, nb, mb, *smallovl.data(0));
    mixed.add_block( r2, 3*nb, 3*mb, nb, mb, *smallovl.data(0));
    mixed.add_block( i2, 2*nb, 2*mb, nb, mb, *smallovl.data(1));
    mixed.add_block(-i2, 3*nb, 3*mb, nb, mb, *smallovl.data(1));
    mixed.add_block( i2, 2*nb, 3*mb, nb, mb, *smallovl.data(2));
    mixed.add_block( i2, 3*nb, 2*mb, nb, mb, *smallovl.data(2));
    mixed.add_block( r2, 2*nb, 3*mb, nb, mb, *smallovl.data(3));
    mixed.add_block(-r2, 3*nb, 2*mb, nb, mb, *smallovl.data(3));

    auto c = make_shared<ZMatrix>(sinv * mixed * *relcoeff_);

    // make coefficient orthogonal
    ZMatrix unit = *c % overlap * *c;
    unit.inverse_half();
    *c *= unit;
>>>>>>> deeb2721

    auto c2 = make_shared<RelCoeff_Striped>(*c, relcoeff_->nclosed(), relcoeff_->nact(), relcoeff_->nvirt_nr(), relcoeff_->nneg());
    out = make_shared<RelReference>(geomin, c2, energy_, nneg(), nclosed(), nact(), nvirt()+2*(geomin->nbasis()-geom_->nbasis()), gaunt_, breit_, kramers_);
  }
  return out;
}


shared_ptr<const Kramers<2,ZRDM<1>>> RelReference::rdm1(const int ist, const int jst) const {
  assert(ciwfn_);
  ZFCI_bare fci(ciwfn_);
  return fci.rdm1(ist, jst);
}


shared_ptr<const Kramers<4,ZRDM<2>>> RelReference::rdm2(const int ist, const int jst) const {
  assert(ciwfn_);
  ZFCI_bare fci(ciwfn_);
  return fci.rdm2(ist, jst);
}


shared_ptr<const Kramers<6,ZRDM<3>>> RelReference::rdm3(const int ist, const int jst) const {
  assert(ciwfn_);
  ZFCI_bare fci(ciwfn_);
  return fci.rdm3(ist, jst);
}


shared_ptr<const Kramers<8,ZRDM<4>>> RelReference::rdm4(const int ist, const int jst) const {
  assert(ciwfn_);
  ZFCI_bare fci(ciwfn_);
  return fci.rdm4(ist, jst);
}


shared_ptr<Reference> RelReference::extract_state(const vector<int> input, const bool update_rdms) const {
  ZFCI_bare fci(ciwfn_);
  using PairType = pair<shared_ptr<const RelSpace>,shared_ptr<const RelSpace>>;
  cout << " * Extracting CI coefficients from RelReference object for the following states: ";
  for (int i = 0; i != input.size(); ++i)
    cout << input[i] << " ";
  cout << endl;

  vector<double> newenergies(input.size());
  for (int i = 0; i != input.size(); ++i)
    newenergies[i] = energy_[input[i]];

  // Construct a RelCIWfn with only CI coefficients for the desired state
  auto newciwfn = make_shared<RelCIWfn>(geom_, fci.ncore(), fci.norb(), input.size(), newenergies,
                                        ciwfn_->civectors()->extract_state(input),
                                        make_shared<PairType>(make_pair(ciwfn_->det()->first, ciwfn_->det()->second)));

  // Use extract_average_rdm(...) to get desired RDMs and prepare output
  shared_ptr<RelReference> out;
  if (update_rdms) {
    shared_ptr<RelReference> rdmref = dynamic_pointer_cast<RelReference>(extract_average_rdm(input));
    out = make_shared<RelReference>(geom_, relcoeff_, newenergies, nneg_, nclosed_, nact_, nvirt_, gaunt_, breit_,
                                    kramers_, rdmref->rdm1_av(), rdmref->rdm2_av(), newciwfn);
  } else {
    out = make_shared<RelReference>(geom_, relcoeff_, newenergies, nneg_, nclosed_, nact_, nvirt_, gaunt_, breit_,
                                    kramers_, rdm1_av(), rdm2_av(), newciwfn);
  }
  return out;
}


// TODO Cleanup or remove?  Body is mostly the same as ZHarrison::rdm12()
shared_ptr<Reference> RelReference::extract_average_rdm(const vector<int> rdm_state) const {
  ZFCI_bare fci(ciwfn_);
  if (rdm_state.size() == 0 || rdm_state.size() > nstate())
    throw runtime_error("Trying to obtain a state-averaged RDM over some invalid number of states.");

  cout << " * Extracting RDMs for ";
  cout << (rdm_state.size() > 1 ? "the average of the following states: " : "the following state: ");
  for (int i = 0; i != rdm_state.size(); ++i)
    cout << rdm_state[i] << " ";
  cout << endl;

  // for one-body RDM
  vector<shared_ptr<Kramers<2,ZRDM<1>>>> rdm1;
  vector<shared_ptr<Kramers<4,ZRDM<2>>>> rdm2;
  rdm1.resize(rdm_state.size());
  rdm2.resize(rdm_state.size());

  shared_ptr<Kramers<2,ZRDM<1>>> rdm1_av;
  shared_ptr<Kramers<4,ZRDM<2>>> rdm2_av;

  for (int index = 0; index != rdm_state.size(); ++index) {
    const int istate = rdm_state[index];

    // one body RDM
    rdm1[index] = fci.rdm1(istate, istate);

    // if off-diagonals are zero, generate a blank RDM for completeness
    if (!rdm1[index]->exist({1,0}))
      rdm1[index]->add({1,0}, rdm1[index]->at({0,0})->clone());

    // two body RDM
    rdm2[index] = fci.rdm2(istate, istate);

    // append permutation information
    rdm2[index]->emplace_perm({{0,3,2,1}},-1);
    rdm2[index]->emplace_perm({{2,3,0,1}}, 1);
    rdm2[index]->emplace_perm({{2,1,0,3}},-1);
  }

  if (rdm_state.size() > 1) {
    rdm1_av = make_shared<Kramers<2,ZRDM<1>>>();
    rdm2_av = make_shared<Kramers<4,ZRDM<2>>>();
    for (int index = 0; index != rdm_state.size(); ++index) {
      for (auto& i : *rdm1[index])
        rdm1_av->add(i.first, i.second);
      for (auto& i : *rdm2[index])
        rdm2_av->add(i.first, i.second);
    }
    for (auto& i : *rdm1_av) i.second->scale(1.0/rdm_state.size());
    for (auto& i : *rdm2_av) i.second->scale(1.0/rdm_state.size());
    rdm2_av->emplace_perm({{0,3,2,1}},-1);
    rdm2_av->emplace_perm({{2,3,0,1}}, 1);
    rdm2_av->emplace_perm({{2,1,0,3}},-1);
  } else {
    rdm1_av = rdm1.front();
    rdm2_av = rdm2.front();
  }


  auto rdm1_out = make_shared<ZMatrix>(2*fci.norb(), 2*fci.norb());
  auto rdm2_out = make_shared<ZMatrix>(4*fci.norb()*fci.norb(), 4*fci.norb()*fci.norb());
  shared_ptr<const ZRDM<1>> tmp1 = expand_kramers<1,complex<double>>(rdm1_av, fci.norb());
  shared_ptr<const ZRDM<2>> tmp2 = expand_kramers<2,complex<double>>(rdm2_av, fci.norb());
  copy_n(tmp1->data(), tmp1->size(), rdm1_out->data());
  copy_n(tmp2->data(), tmp2->size(), rdm2_out->data());

  return make_shared<RelReference>(geom_, relcoeff_, energy_, nneg_, nclosed_, nact_, nvirt_, gaunt_, breit_,
                                   kramers_, rdm1_out, rdm2_out, ciwfn_);
}<|MERGE_RESOLUTION|>--- conflicted
+++ resolved
@@ -44,7 +44,7 @@
   shared_ptr<Reference> out;
   const bool giao = (geomin->magnetism() || geom_->magnetism());
   if ((geomin->magnetism() && !geom_->magnetism()) || (!geomin->magnetism() && geom_->magnetism()))
-    throw std::runtime_error("Projection between GIAO and real basis sets is not implemented.   Use the GIAO code at zero-field or restart.");
+    throw runtime_error("Projection between GIAO and real basis sets is not implemented.   Use the GIAO code at zero-field or restart.");
 
   bool moved = false;
   bool newbasis = false;
@@ -119,7 +119,6 @@
     out = make_shared<RelReference>(geomin, c2, energy_, nneg(), nclosed(), nact(), nvirt()+2*(geomin->nbasis()-geom_->nbasis()), gaunt_, breit_, kramers_);
   } else {
 
-<<<<<<< HEAD
     // 4-component wavefunction, change of atom positions
     shared_ptr<ZMatrix> snew, sold;
     if (!giao) {
@@ -132,42 +131,6 @@
     snew->inverse_half();
     sold->sqrt();
     auto c = make_shared<ZMatrix>(*snew * *sold * *relcoeff_);
-=======
-    if (!geomin->magnetism() || !geom_->magnetism())
-      throw runtime_error("Projection between GIAO and real basis sets is not implemented.   Use the GIAO code at zero-field or restart.");
-    // in this case we first form overlap matrices
-    RelOverlap_London overlap(geomin);
-    RelOverlap_London sinv = overlap;
-    sinv.inverse();
-
-    shared_ptr<const Geometry> relgeomin = geomin->relativistic(false);
-    MixedBasis<ComplexOverlapBatch, ZMatrix> smixed(geom_, relgeomin);
-    MixedBasisArray<SmallInts1e_London<ComplexOverlapBatch>, ZMatrix> smallovl(geom_, relgeomin);
-
-    const int nb = geomin->nbasis();
-    const int mb = geom_->nbasis();
-    const complex<double> r2 (0.25 / (c__*c__));
-    const complex<double> i2 (0.0, r2.real());
-
-    ZMatrix mixed(nb*4, mb*4);
-    mixed.copy_block(0,    0, nb, mb, smixed);
-    mixed.copy_block(nb,  mb, nb, mb, smixed);
-    mixed.add_block( r2, 2*nb, 2*mb, nb, mb, *smallovl.data(0));
-    mixed.add_block( r2, 3*nb, 3*mb, nb, mb, *smallovl.data(0));
-    mixed.add_block( i2, 2*nb, 2*mb, nb, mb, *smallovl.data(1));
-    mixed.add_block(-i2, 3*nb, 3*mb, nb, mb, *smallovl.data(1));
-    mixed.add_block( i2, 2*nb, 3*mb, nb, mb, *smallovl.data(2));
-    mixed.add_block( i2, 3*nb, 2*mb, nb, mb, *smallovl.data(2));
-    mixed.add_block( r2, 2*nb, 3*mb, nb, mb, *smallovl.data(3));
-    mixed.add_block(-r2, 3*nb, 2*mb, nb, mb, *smallovl.data(3));
-
-    auto c = make_shared<ZMatrix>(sinv * mixed * *relcoeff_);
-
-    // make coefficient orthogonal
-    ZMatrix unit = *c % overlap * *c;
-    unit.inverse_half();
-    *c *= unit;
->>>>>>> deeb2721
 
     auto c2 = make_shared<RelCoeff_Striped>(*c, relcoeff_->nclosed(), relcoeff_->nact(), relcoeff_->nvirt_nr(), relcoeff_->nneg());
     out = make_shared<RelReference>(geomin, c2, energy_, nneg(), nclosed(), nact(), nvirt()+2*(geomin->nbasis()-geom_->nbasis()), gaunt_, breit_, kramers_);
