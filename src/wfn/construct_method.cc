//
// BAGEL - Parallel electron correlation program.
// Filename: construct_method.cc
// Copyright (C) 2013 Toru Shiozaki
//
// Author: Toru Shiozaki <shiozaki@northwestern.edu>
// Maintainer: Shiozaki group
//
// This file is part of the BAGEL package.
//
// The BAGEL package is free software; you can redistribute it and/or modify
// it under the terms of the GNU Library General Public License as published by
// the Free Software Foundation; either version 3, or (at your option)
// any later version.
//
// The BAGEL package is distributed in the hope that it will be useful,
// but WITHOUT ANY WARRANTY; without even the implied warranty of
// MERCHANTABILITY or FITNESS FOR A PARTICULAR PURPOSE.  See the
// GNU Library General Public License for more details.
//
// You should have received a copy of the GNU Library General Public License
// along with the BAGEL package; see COPYING.  If not, write to
// the Free Software Foundation, 675 Mass Ave, Cambridge, MA 02139, USA.
//

#include <src/scf/hf/rohf.h>
#include <src/scf/ks/ks.h>
#include <src/scf/sohf/soscf.h>
#include <src/scf/dhf/dirac.h>
#include <src/scf/giaohf/rhf_london.h>
#include <src/ci/fci/distfci.h>
#include <src/ci/fci/harrison.h>
#include <src/ci/fci/knowles.h>
#include <src/ci/ras/rasci.h>
#include <src/ci/ras/distrasci.h>
#include <src/ci/zfci/zharrison.h>
#include <src/pt2/nevpt2/nevpt2.h>
#include <src/pt2/mp2/mp2.h>
#include <src/pt2/dmp2/dmp2.h>
#include <src/multi/casscf/superci.h>
#include <src/multi/casscf/cashybrid.h>
#include <src/multi/casscf/casbfgs.h>
#include <src/multi/zcasscf/zcasscf.h>
#include <src/multi/zcasscf/zcasbfgs.h>
#include <src/multi/zcasscf/zcashybrid.h>
#include <src/multi/zcasscf/zsuperci.h>
#include <src/smith/smith.h>
#include <src/smith/caspt2grad.h>
<<<<<<< HEAD
#include <src/periodic/pscf.h>
#include <src/london/scf_london.h>
=======
#include <src/prop/current.h>
>>>>>>> 4c61d3d0
#include <src/wfn/construct_method.h>

using namespace std;
using namespace bagel;

namespace bagel {

shared_ptr<Method> construct_method(string title, shared_ptr<const PTree> itree, shared_ptr<const Geometry> geom,
                                                  shared_ptr<const Reference> ref) {

  shared_ptr<Method> out;
  if (!geom->magnetism()) {
    if (title == "hf")          out = make_shared<RHF>(itree, geom, ref);
    else if (title == "ks")     out = make_shared<KS>(itree, geom, ref);
    else if (title == "uhf")    out = make_shared<UHF>(itree, geom, ref);
    else if (title == "rohf")   out = make_shared<ROHF>(itree, geom, ref);
    else if (title == "soscf")  out = make_shared<SOSCF>(itree, geom, ref);
    else if (title == "mp2")    out = make_shared<MP2>(itree, geom, ref);
    else if (title == "dhf")    out = make_shared<Dirac>(itree, geom, ref);
    else if (title == "dmp2")   out = make_shared<DMP2>(itree, geom, ref);
    else if (title == "smith")  out = make_shared<Smith>(itree, geom, ref);
    else if (title == "zfci")   out = make_shared<ZHarrison>(itree, geom, ref);
    else if (title == "ras") {
      const string algorithm = itree->get<string>("algorithm", "");
      if ( algorithm == "local" || algorithm == "" ) {
        out = make_shared<RASCI>(itree, geom, ref);
      }
#ifdef HAVE_MPI_H
      else if ( algorithm == "dist" || algorithm == "parallel" ) {
        out = make_shared<DistRASCI>(itree, geom, ref);
      }
#endif
      else
        throw runtime_error("unknown RASCI algorithm specified. " + algorithm);
    }
    else if (title == "fci") {
      const string algorithm = itree->get<string>("algorithm", "");
      const bool dokh = (algorithm == "" || algorithm == "auto") && geom->nele() > geom->nbasis();
      if (dokh || algorithm == "kh" || algorithm == "knowles" || algorithm == "handy") {
        out = make_shared<KnowlesHandy>(itree, geom, ref);
      } else if (algorithm == "hz" || algorithm == "harrison" || algorithm == "zarrabian" || algorithm == "") {
        out = make_shared<HarrisonZarrabian>(itree, geom, ref);
#ifdef HAVE_MPI_H
      } else if (algorithm == "parallel" || algorithm == "dist") {
        out = make_shared<DistFCI>(itree, geom, ref);
#endif
      } else
        throw runtime_error("unknown FCI algorithm specified. " + algorithm);
    }
    else if (title == "casscf") {
      string algorithm = itree->get<string>("algorithm", "");
      if (algorithm == "superci" || algorithm == "")
        out = make_shared<SuperCI>(itree, geom, ref);
      else if (algorithm == "hybrid")
        out = make_shared<CASHybrid>(itree, geom, ref);
      else if (algorithm == "bfgs")
        out = make_shared<CASBFGS>(itree, geom, ref);
      else
        throw runtime_error("unknown CASSCF algorithm specified: " + algorithm);
    }
    else if (title == "caspt2grad") {
      // TODO to be called from optimizer
      out = make_shared<CASPT2Grad>(itree, geom, ref);
    }
    else if (title == "nevpt2")  out = make_shared<NEVPT2>(itree, geom, ref);
    else if (title == "zcasscf") {
      string algorithm = itree->get<string>("algorithm", "");
      if (algorithm == "superci" || algorithm == "")
        out = make_shared<ZSuperCI>(itree, geom, ref);
      else if (algorithm == "hybrid")
        out = make_shared<ZCASHybrid>(itree, geom, ref);
      else if (algorithm == "bfgs")
        out = make_shared<ZCASBFGS>(itree, geom, ref);
      else
        cout << " Optimization algorithm " << algorithm << " is not compatible with ZCASSCF " << endl;
<<<<<<< HEAD
    }
    else if (title == "pscf") out = make_shared<PSCF>(itree, geom, ref);
=======
    } else if (title == "current")  throw runtime_error("Charge currents are only available when using a GIAO basis set reference.");

  // now the versions to use with magnetic fields
>>>>>>> 4c61d3d0
  } else {
    if (title == "hf")              out = make_shared<RHF_London>(itree, geom, ref);
    else if (title == "dhf")        out = make_shared<Dirac>(itree, geom, ref);
    else if (title == "current")    out = make_shared<Current>(itree, geom, ref);
    else if (title == "zfci")       out = make_shared<ZHarrison>(itree, geom, ref);
    else if (title == "zcasscf") {
      string algorithm = itree->get<string>("algorithm", "");
      if (algorithm == "superci" || algorithm == "")
        out = make_shared<ZSuperCI>(itree, geom, ref);
      else if (algorithm == "hybrid")
        out = make_shared<ZCASHybrid>(itree, geom, ref);
      else if (algorithm == "bfgs")
        out = make_shared<ZCASBFGS>(itree, geom, ref);
      else
        cout << " Optimization algorithm " << algorithm << " is not compatible with ZCASSCF " << endl;
    } else if (title == "molecule") {
    } else
      throw runtime_error(to_upper(title) + " method has not been implemented with an applied magnetic field.");
  }
  return out;
}

}<|MERGE_RESOLUTION|>--- conflicted
+++ resolved
@@ -46,12 +46,8 @@
 #include <src/multi/zcasscf/zsuperci.h>
 #include <src/smith/smith.h>
 #include <src/smith/caspt2grad.h>
-<<<<<<< HEAD
 #include <src/periodic/pscf.h>
-#include <src/london/scf_london.h>
-=======
 #include <src/prop/current.h>
->>>>>>> 4c61d3d0
 #include <src/wfn/construct_method.h>
 
 using namespace std;
@@ -127,14 +123,11 @@
         out = make_shared<ZCASBFGS>(itree, geom, ref);
       else
         cout << " Optimization algorithm " << algorithm << " is not compatible with ZCASSCF " << endl;
-<<<<<<< HEAD
     }
+    else if (title == "current")  throw runtime_error("Charge currents are only available when using a GIAO basis set reference.");
     else if (title == "pscf") out = make_shared<PSCF>(itree, geom, ref);
-=======
-    } else if (title == "current")  throw runtime_error("Charge currents are only available when using a GIAO basis set reference.");
 
   // now the versions to use with magnetic fields
->>>>>>> 4c61d3d0
   } else {
     if (title == "hf")              out = make_shared<RHF_London>(itree, geom, ref);
     else if (title == "dhf")        out = make_shared<Dirac>(itree, geom, ref);
