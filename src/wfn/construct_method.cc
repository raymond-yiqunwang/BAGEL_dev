--- conflicted
+++ resolved
@@ -48,10 +48,6 @@
 #include <src/smith/smith.h>
 #include <src/smith/caspt2grad.h>
 #include <src/london/scf_london.h>
-<<<<<<< HEAD
-#include <src/london/fci_london.h>
-=======
->>>>>>> 2ee5cd9c
 #include <src/london/dirac_london.h>
 #include <src/wfn/construct_method.h>
 
@@ -112,49 +108,6 @@
       else if (algorithm == "werner" || algorithm == "knowles")
         out = make_shared<WernerKnowles>(itree, geom, ref);
 #endif
-<<<<<<< HEAD
-    else if (algorithm == "bfgs")
-      out = make_shared<CASBFGS>(itree, geom, ref);
-    else
-      throw runtime_error("unknown CASSCF algorithm specified: " + algorithm);
-  }
-  else if (title == "caspt2grad") {
-    // TODO to be called from optimizer
-    out = make_shared<CASPT2Grad>(itree, geom, ref);
-  }
-  else if (title == "nevpt2")  out = make_shared<NEVPT2>(itree, geom, ref);
-  else if (title == "zcasscf") {
-    string algorithm = itree->get<string>("algorithm", "");
-    if (algorithm == "superci" || algorithm == "")
-      out = make_shared<ZSuperCI>(itree, geom, ref);
-    else if (algorithm == "bfgs")
-      out = make_shared<ZCASBFGS>(itree, geom, ref);
-    else
-      cout << " Optimization algorithm " << algorithm << " is not compatible with ZCASSCF " << endl;
-  }
-
-  return out;
-}
-
-shared_ptr<Method> construct_method(string title, shared_ptr<const PTree> itree, shared_ptr<const Geometry_London> cgeom,
-                                                  shared_ptr<const Reference> ref) {
-  shared_ptr<Method> out;
-  if (title == "hf")              out = make_shared<SCF_London>(itree, cgeom, ref);
-  else if (title == "fci")        out = make_shared<FCI_London>(itree, cgeom, ref);
-  else if (title == "dhf")        out = make_shared<Dirac_London>(itree, cgeom, ref);
-  else if (title == "ks")         throw runtime_error("KS method has not been implemented with a London orbital basis set.");
-  else if (title == "uhf")        throw runtime_error("UHF method has not been implemented with a London orbital basis set.");
-  else if (title == "rohf")       throw runtime_error("ROHF method has not been implemented with a London orbital basis set.");
-  else if (title == "soscf")      throw runtime_error("SOSCF method has not been implemented with a London orbital basis set.");
-  else if (title == "mp2")        throw runtime_error("MP2 method has not been implemented with a London orbital basis set.");
-  else if (title == "dmp2")       throw runtime_error("DMP2 method has not been implemented with a London orbital basis set.");
-  else if (title == "smith")      throw runtime_error("SMITH method has not been implemented with a London orbital basis set.");
-  else if (title == "zfci")       throw runtime_error("ZFCI method has not been implemented with a London orbital basis set.");
-  else if (title == "nevpt2")     throw runtime_error("NEVPT2 method has not been implemented with a London orbital basis set.");
-  else if (title == "zcasscf")    throw runtime_error("ZCASSCF method has not been implemented with a London orbital basis set.");
-  else if (title == "caspt2grad") throw runtime_error("CASPT2grad method has not been implemented with a London orbital basis set.");
-  else if (title == "casscf")     throw runtime_error("CASSCF method has not been implemented with a London orbital basis set.");
-=======
       else if (algorithm == "bfgs")
         out = make_shared<CASBFGS>(itree, geom, ref);
       else
@@ -191,7 +144,6 @@
     else if (title == "caspt2grad") throw runtime_error("CASPT2grad method has not been implemented with an applied magnetic field.");
     else if (title == "casscf")     throw runtime_error("CASSCF method has not been implemented with an applied magnetic field.");
   }
->>>>>>> 2ee5cd9c
   return out;
 }
 
