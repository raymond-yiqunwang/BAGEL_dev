//
// BAGEL - Parallel electron correlation program.
// Filename: construct_method.cc
// Copyright (C) 2013 Toru Shiozaki
//
// Author: Toru Shiozaki <shiozaki@northwestern.edu>
// Maintainer: Shiozaki group
//
// This file is part of the BAGEL package.
//
// The BAGEL package is free software; you can redistribute it and/or modify
// it under the terms of the GNU Library General Public License as published by
// the Free Software Foundation; either version 3, or (at your option)
// any later version.
//
// The BAGEL package is distributed in the hope that it will be useful,
// but WITHOUT ANY WARRANTY; without even the implied warranty of
// MERCHANTABILITY or FITNESS FOR A PARTICULAR PURPOSE.  See the
// GNU Library General Public License for more details.
//
// You should have received a copy of the GNU Library General Public License
// along with the BAGEL package; see COPYING.  If not, write to
// the Free Software Foundation, 675 Mass Ave, Cambridge, MA 02139, USA.
//

#include <bagel_config.h>
#include <src/scf/rohf.h>
#include <src/ks/ks.h>
#include <src/fci/distfci.h>
#include <src/fci/harrison.h>
#include <src/fci/knowles.h>
#include <src/ras/rasci.h>
#include <src/zfci/zknowles.h>
#include <src/casscf/superci.h>
#include <src/casscf/werner.h>
#include <src/casscf/casbfgs.h>
#include <src/rel/dirac.h>
#include <src/rel/dmp2.h>
#include <src/mp2/mp2.h>
#include <src/smith/smith.h>
#include <src/wfn/construct_method.h>

using namespace std;
using namespace bagel;

namespace bagel {

shared_ptr<Method> construct_method(string title, shared_ptr<const PTree> itree, shared_ptr<const Geometry> geom,
                                                  shared_ptr<const Reference> ref) {
  shared_ptr<Method> out;
  if (title == "hf")          out = make_shared<SCF>(itree, geom, ref);
  else if (title == "ks")     out = make_shared<KS>(itree, geom, ref);
  else if (title == "uhf")    out = make_shared<UHF>(itree, geom, ref);
  else if (title == "rohf")   out = make_shared<ROHF>(itree, geom, ref);
  else if (title == "mp2")    out = make_shared<MP2>(itree, geom, ref);
  else if (title == "dhf")    out = make_shared<Dirac>(itree, geom, ref);
  else if (title == "dmp2")   out = make_shared<DMP2>(itree, geom, ref);
  else if (title == "smith")  out = make_shared<Smith>(itree, geom, ref);
<<<<<<< HEAD
  else if (title == "zfci") {
    const string algorithm = itree->get<string>("algorithm", "");
    const bool dokh = (algorithm == "" || algorithm == "auto") && geom->nele() > geom->nbasis();
    if (dokh || algorithm == "kh" || algorithm == "knowles" || algorithm == "handy") {
      out = make_shared<ZKnowlesHandy>(itree, geom, ref, false);
    } else if (algorithm == "relkh" || algorithm == "relknowles" || algorithm == "relhandy" || algorithm == "") {
      out = make_shared<ZKnowlesHandy>(itree, geom, ref, true);
    } else
      throw runtime_error("unknown ZFCI algorithm specified." + algorithm);
  }
=======
  else if (title == "zfci")   out = make_shared<ZKnowlesHandy>(itree, geom, ref);
  else if (title == "ras")    out = make_shared<RASCI>(itree, geom, ref);
>>>>>>> 3ac494df
  else if (title == "fci") {
    const string algorithm = itree->get<string>("algorithm", "");
    const bool dokh = (algorithm == "" || algorithm == "auto") && geom->nele() > geom->nbasis();
    if (dokh || algorithm == "kh" || algorithm == "knowles" || algorithm == "handy") {
      out = make_shared<KnowlesHandy>(itree, geom, ref);
    } else if (algorithm == "hz" || algorithm == "harrison" || algorithm == "zarrabian" || algorithm == "") {
      out = make_shared<HarrisonZarrabian>(itree, geom, ref);
#ifdef HAVE_MPI_H
    } else if (algorithm == "parallel" || algorithm == "dist") {
      out = make_shared<DistFCI>(itree, geom, ref);
#endif
    } else
      throw runtime_error("unknown FCI algorithm specified." + algorithm);
  }
  else if (title == "casscf") {
    string algorithm = itree->get<string>("algorithm", "");
    if (algorithm == "superci" || algorithm == "")
      out = make_shared<SuperCI>(itree, geom, ref);
    else if (algorithm == "werner" || algorithm == "knowles")
      out = make_shared<WernerKnowles>(itree, geom, ref);
    else if (algorithm == "bfgs")
      out = make_shared<CASBFGS>(itree, geom, ref);
    else
      throw runtime_error("unknown CASSCF algorithm specified: " + algorithm);
  }

  return out;
}

}<|MERGE_RESOLUTION|>--- conflicted
+++ resolved
@@ -56,7 +56,6 @@
   else if (title == "dhf")    out = make_shared<Dirac>(itree, geom, ref);
   else if (title == "dmp2")   out = make_shared<DMP2>(itree, geom, ref);
   else if (title == "smith")  out = make_shared<Smith>(itree, geom, ref);
-<<<<<<< HEAD
   else if (title == "zfci") {
     const string algorithm = itree->get<string>("algorithm", "");
     const bool dokh = (algorithm == "" || algorithm == "auto") && geom->nele() > geom->nbasis();
@@ -67,10 +66,7 @@
     } else
       throw runtime_error("unknown ZFCI algorithm specified." + algorithm);
   }
-=======
-  else if (title == "zfci")   out = make_shared<ZKnowlesHandy>(itree, geom, ref);
   else if (title == "ras")    out = make_shared<RASCI>(itree, geom, ref);
->>>>>>> 3ac494df
   else if (title == "fci") {
     const string algorithm = itree->get<string>("algorithm", "");
     const bool dokh = (algorithm == "" || algorithm == "auto") && geom->nele() > geom->nbasis();
