//
// BAGEL - Parallel electron correlation program.
// Filename: construct_method.cc
// Copyright (C) 2013 Toru Shiozaki
//
// Author: Toru Shiozaki <shiozaki@northwestern.edu>
// Maintainer: Shiozaki group
//
// This file is part of the BAGEL package.
//
// The BAGEL package is free software; you can redistribute it and/or modify
// it under the terms of the GNU Library General Public License as published by
// the Free Software Foundation; either version 3, or (at your option)
// any later version.
//
// The BAGEL package is distributed in the hope that it will be useful,
// but WITHOUT ANY WARRANTY; without even the implied warranty of
// MERCHANTABILITY or FITNESS FOR A PARTICULAR PURPOSE.  See the
// GNU Library General Public License for more details.
//
// You should have received a copy of the GNU Library General Public License
// along with the BAGEL package; see COPYING.  If not, write to
// the Free Software Foundation, 675 Mass Ave, Cambridge, MA 02139, USA.
//

#include <src/scf/rohf.h>
#include <src/ks/ks.h>
#include <src/scf/soscf.h>
#include <src/fci/distfci.h>
#include <src/fci/harrison.h>
#include <src/fci/knowles.h>
#include <src/ras/rasci.h>
#include <src/ras/distrasci.h>
#include <src/zfci/zharrison.h>
#include <src/casscf/superci.h>
#if 0
#include <src/casscf/werner.h>
#endif
#include <src/casscf/cashybrid.h>
#include <src/casscf/casbfgs.h>
#include <src/nevpt2/nevpt2.h>
#include <src/zcasscf/zcasscf.h>
#include <src/zcasscf/zcasbfgs.h>
#include <src/zcasscf/zsuperci.h>
#include <src/rel/dirac.h>
#include <src/rel/dmp2.h>
#include <src/mp2/mp2.h>
#include <src/smith/smith.h>
#include <src/smith/caspt2grad.h>
#include <src/london/scf_london.h>
#include <src/london/fci_london.h>
<<<<<<< HEAD
#include <src/london/zharrison_london.h>
//#include <src/london/debug_london.h>
=======
>>>>>>> 3dfbb927
#include <src/london/dirac_london.h>
#include <src/wfn/construct_method.h>

using namespace std;
using namespace bagel;

namespace bagel {

shared_ptr<Method> construct_method(string title, shared_ptr<const PTree> itree, shared_ptr<const Geometry> geom,
                                                  shared_ptr<const Reference> ref) {
  shared_ptr<Method> out;
  if (title == "hf")          out = make_shared<SCF>(itree, geom, ref);
  else if (title == "ks")     out = make_shared<KS>(itree, geom, ref);
  else if (title == "uhf")    out = make_shared<UHF>(itree, geom, ref);
  else if (title == "rohf")   out = make_shared<ROHF>(itree, geom, ref);
  else if (title == "soscf")  out = make_shared<SOSCF>(itree, geom, ref);
  else if (title == "mp2")    out = make_shared<MP2>(itree, geom, ref);
  else if (title == "dhf")    out = make_shared<Dirac>(itree, geom, ref);
  else if (title == "dmp2")   out = make_shared<DMP2>(itree, geom, ref);
  else if (title == "smith")  out = make_shared<Smith>(itree, geom, ref);
  else if (title == "zfci")   out = make_shared<ZHarrison>(itree, geom, ref);
  else if (title == "ras") {
    const string algorithm = itree->get<string>("algorithm", "");
    if ( algorithm == "local" || algorithm == "" ) {
      out = make_shared<RASCI>(itree, geom, ref);
    }
#ifdef HAVE_MPI_H
    else if ( algorithm == "dist" || algorithm == "parallel" ) {
      out = make_shared<DistRASCI>(itree, geom, ref);
    }
#endif
    else
      throw runtime_error("unknown RASCI algorithm specified. " + algorithm);
  }
  else if (title == "fci") {
    const string algorithm = itree->get<string>("algorithm", "");
    const bool dokh = (algorithm == "" || algorithm == "auto") && geom->nele() > geom->nbasis();
    if (dokh || algorithm == "kh" || algorithm == "knowles" || algorithm == "handy") {
      out = make_shared<KnowlesHandy>(itree, geom, ref);
    } else if (algorithm == "hz" || algorithm == "harrison" || algorithm == "zarrabian" || algorithm == "") {
      out = make_shared<HarrisonZarrabian>(itree, geom, ref);
#ifdef HAVE_MPI_H
    } else if (algorithm == "parallel" || algorithm == "dist") {
      out = make_shared<DistFCI>(itree, geom, ref);
#endif
    } else
      throw runtime_error("unknown FCI algorithm specified. " + algorithm);
  }
  else if (title == "casscf") {
    string algorithm = itree->get<string>("algorithm", "");
    if (algorithm == "superci" || algorithm == "")
      out = make_shared<SuperCI>(itree, geom, ref);
    else if (algorithm == "hybrid")
      out = make_shared<CASHYBRID>(itree, geom, ref);
#if 0
    else if (algorithm == "werner" || algorithm == "knowles")
      out = make_shared<WernerKnowles>(itree, geom, ref);
#endif
    else if (algorithm == "bfgs")
      out = make_shared<CASBFGS>(itree, geom, ref);
    else
      throw runtime_error("unknown CASSCF algorithm specified: " + algorithm);
  }
  else if (title == "caspt2grad") {
    // TODO to be called from optimizer
    out = make_shared<CASPT2Grad>(itree, geom, ref);
  }
  else if (title == "nevpt2")  out = make_shared<NEVPT2>(itree, geom, ref);
  else if (title == "zcasscf") {
    string algorithm = itree->get<string>("algorithm", "");
    if (algorithm == "bfgs" || algorithm == "")
      out = make_shared<ZCASBFGS>(itree, geom, ref);
    else if (algorithm == "superci")
      out = make_shared<ZSuperCI>(itree, geom, ref);
    else
      cout << " Optimization algorithm " << algorithm << " is not compatible with ZCASSCF " << endl;
  }

  return out;
}

shared_ptr<Method> construct_method(string title, shared_ptr<const PTree> itree, shared_ptr<const Geometry_London> cgeom,
                                                  shared_ptr<const Reference> ref) {
  shared_ptr<Method> out;
  if (title == "hf")              out = make_shared<SCF_London>(itree, cgeom, ref);
  else if (title == "dhf")        out = make_shared<Dirac_London>(itree, cgeom, ref);
<<<<<<< HEAD
  else if (title == "fci")        out = make_shared<FCI_London>(itree, cgeom, ref);
  else if (title == "zfci")       out = make_shared<ZHarrison_London>(itree, cgeom, ref);
//  else if (title == "debug")      out = make_shared<Debug_London>(itree, cgeom, ref);
=======
>>>>>>> 3dfbb927
  else if (title == "ks")         throw runtime_error("KS method has not been implemented with a London orbital basis set.");
  else if (title == "uhf")        throw runtime_error("UHF method has not been implemented with a London orbital basis set.");
  else if (title == "rohf")       throw runtime_error("ROHF method has not been implemented with a London orbital basis set.");
  else if (title == "soscf")      throw runtime_error("SOSCF method has not been implemented with a London orbital basis set.");
  else if (title == "mp2")        throw runtime_error("MP2 method has not been implemented with a London orbital basis set.");
  else if (title == "dmp2")       throw runtime_error("DMP2 method has not been implemented with a London orbital basis set.");
  else if (title == "smith")      throw runtime_error("SMITH method has not been implemented with a London orbital basis set.");
  else if (title == "nevpt2")     throw runtime_error("NEVPT2 method has not been implemented with a London orbital basis set.");
  else if (title == "zcasscf")    throw runtime_error("ZCASSCF method has not been implemented with a London orbital basis set.");
  else if (title == "caspt2grad") throw runtime_error("CASPT2grad method has not been implemented with a London orbital basis set.");
  else if (title == "casscf")     throw runtime_error("CASSCF method has not been implemented with a London orbital basis set.");
  return out;
}

}<|MERGE_RESOLUTION|>--- conflicted
+++ resolved
@@ -48,12 +48,6 @@
 #include <src/smith/smith.h>
 #include <src/smith/caspt2grad.h>
 #include <src/london/scf_london.h>
-#include <src/london/fci_london.h>
-<<<<<<< HEAD
-#include <src/london/zharrison_london.h>
-//#include <src/london/debug_london.h>
-=======
->>>>>>> 3dfbb927
 #include <src/london/dirac_london.h>
 #include <src/wfn/construct_method.h>
 
@@ -140,12 +134,7 @@
   shared_ptr<Method> out;
   if (title == "hf")              out = make_shared<SCF_London>(itree, cgeom, ref);
   else if (title == "dhf")        out = make_shared<Dirac_London>(itree, cgeom, ref);
-<<<<<<< HEAD
-  else if (title == "fci")        out = make_shared<FCI_London>(itree, cgeom, ref);
-  else if (title == "zfci")       out = make_shared<ZHarrison_London>(itree, cgeom, ref);
-//  else if (title == "debug")      out = make_shared<Debug_London>(itree, cgeom, ref);
-=======
->>>>>>> 3dfbb927
+  else if (title == "fci")        throw runtime_error("FCI method has not been implemented with a London orbital basis set.");
   else if (title == "ks")         throw runtime_error("KS method has not been implemented with a London orbital basis set.");
   else if (title == "uhf")        throw runtime_error("UHF method has not been implemented with a London orbital basis set.");
   else if (title == "rohf")       throw runtime_error("ROHF method has not been implemented with a London orbital basis set.");
@@ -153,6 +142,7 @@
   else if (title == "mp2")        throw runtime_error("MP2 method has not been implemented with a London orbital basis set.");
   else if (title == "dmp2")       throw runtime_error("DMP2 method has not been implemented with a London orbital basis set.");
   else if (title == "smith")      throw runtime_error("SMITH method has not been implemented with a London orbital basis set.");
+  else if (title == "zfci")       throw runtime_error("ZFCI method has not been implemented with a London orbital basis set.");
   else if (title == "nevpt2")     throw runtime_error("NEVPT2 method has not been implemented with a London orbital basis set.");
   else if (title == "zcasscf")    throw runtime_error("ZCASSCF method has not been implemented with a London orbital basis set.");
   else if (title == "caspt2grad") throw runtime_error("CASPT2grad method has not been implemented with a London orbital basis set.");
