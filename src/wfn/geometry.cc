--- conflicted
+++ resolved
@@ -178,23 +178,6 @@
 
 
 // suitable for geometry updates in optimization
-<<<<<<< HEAD
-=======
-Geometry::Geometry(const Geometry& o, shared_ptr<const Matrix> displ, shared_ptr<const PTree> geominfo, const bool rotate, const bool nodf)
-  : schwarz_thresh_(o.schwarz_thresh_), dkh_(o.dkh_), magnetism_(false), london_(o.london_), use_finite_(o.use_finite_), use_ecp_basis_(o.use_ecp_basis_),
-    do_periodic_df_(o.do_periodic_df_) {
-
-  // Members of Molecule
-  spherical_ = o.spherical_;
-  aux_merged_ = o.aux_merged_;
-  basisfile_ = o.basisfile_;
-  auxfile_ = o.auxfile_;
-  external_ = o.external_;
-  magnetic_field_ = o.magnetic_field_;
-  dofmm_ = o.dofmm_;
-  skip_self_interaction_ = o.skip_self_interaction_;
->>>>>>> 7fb950f1
-
 Geometry::Geometry(const Geometry& o, shared_ptr<const Matrix> displ, shared_ptr<const PTree> geominfo, const bool rotate, const bool nodf)
   : Molecule(o, displ, rotate), schwarz_thresh_(o.schwarz_thresh_), dkh_(o.dkh_), dkh_dx_(o.dkh_dx_), magnetism_(false), london_(o.london_), use_finite_(o.use_finite_), use_ecp_basis_(o.use_ecp_basis_), do_periodic_df_(o.do_periodic_df_) {
 
