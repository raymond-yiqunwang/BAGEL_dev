--- conflicted
+++ resolved
@@ -70,12 +70,7 @@
     for (auto& ivec : *vectors) {
       string id = "a" + to_string(dim+1);
       array<double, 3> vec = ivec->get_array<double, 3>(id);
-<<<<<<< HEAD
-      const double norm = sqrt(vec[0] * vec[0] + vec[1] * vec[1] + vec[2] * vec[2]);
-      for (int i = 1; i != 3; ++i) vec[i] /= norm;
-=======
       if (angstrom) for (auto& i : vec) i /= angstrom ? au2angstrom__ : 1.0;
->>>>>>> 33deb32a
       primitive_vectors_.push_back(vec);
       ++dim;
     }
