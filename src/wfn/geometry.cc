--- conflicted
+++ resolved
@@ -179,11 +179,8 @@
 
 // suitable for geometry updates in optimization
 Geometry::Geometry(const Geometry& o, shared_ptr<const Matrix> displ, shared_ptr<const PTree> geominfo, const bool rotate, const bool nodf)
-<<<<<<< HEAD
-  : schwarz_thresh_(o.schwarz_thresh_), magnetism_(false), london_(o.london_), do_periodic_df_(o.do_periodic_df_) {
-=======
-  : schwarz_thresh_(o.schwarz_thresh_), magnetism_(false), london_(o.london_), use_finite_(o.use_finite_), use_ecp_basis_(o.use_ecp_basis_) {
->>>>>>> 0829a093
+  : schwarz_thresh_(o.schwarz_thresh_), magnetism_(false), london_(o.london_), use_finite_(o.use_finite_), use_ecp_basis_(o.use_ecp_basis_),
+    do_periodic_df_(o.do_periodic_df_) {
 
   // Members of Molecule
   spherical_ = o.spherical_;
@@ -281,13 +278,8 @@
 
 
 Geometry::Geometry(const Geometry& o, const array<double,3> displ)
-<<<<<<< HEAD
-  : schwarz_thresh_(o.schwarz_thresh_), overlap_thresh_(o.overlap_thresh_), magnetism_(false), london_(o.london_),
-    do_periodic_df_(o.do_periodic_df_) {
-=======
   : schwarz_thresh_(o.schwarz_thresh_), overlap_thresh_(o.overlap_thresh_), magnetism_(false),
-    london_(o.london_), use_finite_(o.use_finite_), use_ecp_basis_(o.use_ecp_basis_) {
->>>>>>> 0829a093
+    london_(o.london_), use_finite_(o.use_finite_), use_ecp_basis_(o.use_ecp_basis_), do_periodic_df_(o.do_periodic_df_) {
 
   // members of Molecule
   spherical_ = o.spherical_;
@@ -317,13 +309,8 @@
 
 // used when a new Geometry block is provided in input
 Geometry::Geometry(const Geometry& o, shared_ptr<const PTree> geominfo, const bool discard)
-<<<<<<< HEAD
-  : schwarz_thresh_(o.schwarz_thresh_), overlap_thresh_(o.overlap_thresh_), magnetism_(false), london_(o.london_),
-    do_periodic_df_(o.do_periodic_df_) {
-=======
   : schwarz_thresh_(o.schwarz_thresh_), overlap_thresh_(o.overlap_thresh_), magnetism_(false),
-    london_(o.london_), use_finite_(o.use_finite_), use_ecp_basis_(o.use_ecp_basis_) {
->>>>>>> 0829a093
+    london_(o.london_), use_finite_(o.use_finite_), use_ecp_basis_(o.use_ecp_basis_), do_periodic_df_(o.do_periodic_df_) {
 
   // members of Molecule
   spherical_ = o.spherical_;
