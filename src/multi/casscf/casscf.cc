--- conflicted
+++ resolved
@@ -339,11 +339,7 @@
 shared_ptr<const Reference> CASSCF::conv_to_ref() const {
   shared_ptr<Reference> out;
   if (nact_) {
-<<<<<<< HEAD
     out = make_shared<Reference>(geom_, coeff_, nclosed_, nact_, nvirt_, energy_,
-=======
-    out = make_shared<Reference>(geom_, coeff_, nclosed_, nact_, nvirt_, energy(target_state()),
->>>>>>> 5e605802
                                  fci_->rdm1(), fci_->rdm2(), fci_->rdm1_av(), fci_->rdm2_av(), fci_->conv_to_ciwfn());
     // TODO
     // compute one-body operators
@@ -371,11 +367,7 @@
 
     out->set_erdm1(erdm);
   } else {
-<<<<<<< HEAD
     out = make_shared<Reference>(geom_, coeff_, nclosed_, nact_, nvirt_, energy_);
-=======
-    out = make_shared<Reference>(geom_, coeff_, nclosed_, nact_, nvirt_, energy(target_state()));
->>>>>>> 5e605802
   }
   return out;
 }
