//
// BAGEL - Brilliantly Advanced General Electronic Structure Library
// Filename: casscf.cc
// Copyright (C) 2011 Toru Shiozaki
//
// Author: Toru Shiozaki <shiozaki@northwestern.edu>
// Maintainer: Shiozaki group
//
// This file is part of the BAGEL package.
//
// This program is free software: you can redistribute it and/or modify
// it under the terms of the GNU General Public License as published by
// the Free Software Foundation, either version 3 of the License, or
// (at your option) any later version.
//
// This program is distributed in the hope that it will be useful,
// but WITHOUT ANY WARRANTY; without even the implied warranty of
// MERCHANTABILITY or FITNESS FOR A PARTICULAR PURPOSE.  See the
// GNU General Public License for more details.
//
// You should have received a copy of the GNU General Public License
// along with this program.  If not, see <http://www.gnu.org/licenses/>.
//


#include <fstream>
#include <src/scf/hf/fock.h>
#include <src/multi/casscf/casscf.h>
#include <src/multi/casscf/qvec.h>

using namespace std;
using namespace bagel;


CASSCF::CASSCF(shared_ptr<const PTree> idat, const shared_ptr<const Geometry> geom, const shared_ptr<const Reference> re)
  : Method(idat, geom, re), hcore_(make_shared<Hcore>(geom)) {

  // check if RDMs are supplied externally
  external_rdm_ = idata_->get<string>("external_rdm", "");
  if (!external_rdm_.empty()) {
    IArchive ar("ref");
    ar >> ref_;
  }

  // drop the reference if restart is requested
  if (idata_->get<bool>("restart", false))
    ref_ = nullptr;

  if (!ref_) {
    auto scf = make_shared<RHF>(idat, geom);
    scf->compute();
    ref_ = scf->conv_to_ref();
  }

  common_init();

}


void CASSCF::common_init() {
  // at the moment I only care about C1 symmetry, with dynamics in mind
  if (geom_->nirrep() > 1) throw runtime_error("CASSCF: C1 only at the moment.");
  print_header();

  const shared_ptr<const PTree> iactive = idata_->get_child_optional("active");
  if (iactive) {
    set<int> active_indices;
    // Subtracting one so that orbitals are input in 1-based format but are stored in C format (0-based)
    for (auto& i : *iactive) active_indices.insert(lexical_cast<int>(i->data()) - 1);
    ref_ = ref_->set_active(active_indices);
    cout << " " << endl;
    cout << "    ==== Active orbitals : ===== " << endl;
    for (auto& i : active_indices) cout << "         Orbital " << i+1 << endl;
    cout << "    ============================ " << endl << endl;
  }

  // first set coefficient
  coeff_ = ref_->coeff();
  if (geom_->nbasis() != coeff_->mdim()) {
    Overlap ovl(geom_);
    shared_ptr<const Matrix> tildex = ovl.tildex();

    Matrix c(coeff_->ndim(), tildex->mdim());
    c.copy_block(0, 0, coeff_->ndim(), coeff_->mdim(), coeff_);

    shared_ptr<const Matrix> trans = get<0>((*tildex % ovl * *coeff_).svd());
    c.copy_block(0, coeff_->mdim(), coeff_->ndim(), tildex->mdim()-coeff_->mdim(), *tildex * trans->slice(coeff_->mdim(), tildex->mdim()));
    coeff_ = make_shared<Coeff>(move(c));

#ifndef NDEBUG
    Matrix unit(coeff_->mdim(), coeff_->mdim()); unit.unit();
    assert((*coeff_ % ovl * *coeff_ - unit).rms() < 1.0e-10);
#endif
  }

  // get maxiter from the input
  max_iter_ = idata_->get<int>("maxiter", 50);
  // get maxiter from the input
  max_micro_iter_ = idata_->get<int>("maxiter_micro", 100);
  // get nstate from the input
  nstate_ = idata_->get<int>("nstate", 1);
  // get thresh (for macro iteration) from the input
  thresh_ = idata_->get<double>("thresh", 1.0e-8);
  // get thresh (for micro iteration) from the input
  thresh_micro_ = idata_->get<double>("thresh_micro", 5.0e-6);
  // whether or not to throw if the calculation does not converge
  conv_ignore_ = idata_->get<bool>("conv_ignore", false);
  // option for printing natural orbitals
  natocc_ = idata_->get<bool>("natocc", false);
<<<<<<< HEAD
  // FCI algorithm
  fci_algorithm_ = idata_->get<string>("fci_algorithm", "knowles");
=======
  // sorting algorithm used for natural orbitals (The alternative is to sort by occupation number)
  sort_by_coeff_ = idata_->get<bool>("sort_by_coeff", true);
>>>>>>> 07fcd942

  // nocc from the input. If not present, full valence active space is generated.
  nact_ = idata_->get<int>("nact", 0);
  nact_ = idata_->get<int>("nact_cas", nact_);

  // nclosed from the input. If not present, full core space is generated.
  nclosed_ = idata_->get<int>("nclosed", -1);
  if (nclosed_ < -1) {
    throw runtime_error("It appears that nclosed < 0. Check nocc value.");
  } else if (nclosed_ == -1) {
    cout << "    * full core space generated for nclosed." << endl;
    nclosed_ = geom_->num_count_ncore_only() / 2;
  }
  nocc_ = nclosed_ + nact_;

  nmo_ = coeff_->mdim();
  nvirt_ = nmo_ - nocc_;
  if (nvirt_ < 0) throw runtime_error("It appears that nvirt < 0. Check the nocc value");

  cout << "    * nstate   : " << setw(6) << nstate_ << endl;
  cout << "    * nclosed  : " << setw(6) << nclosed_ << endl;
  cout << "    * nact     : " << setw(6) << nact_ << endl;
  cout << "    * nvirt    : " << setw(6) << nvirt_ << endl;

  const int idel = geom_->nbasis() - nmo_;
  if (idel)
    cout << "      Due to linear dependency, " << idel << (idel==1 ? " function is" : " functions are") << " omitted" << endl;


  // CASSCF methods should have FCI member. Inserting "ncore" and "norb" keyword for closed and total orbitals.
  muffle_ = make_shared<Muffle>("casscf.log");
  if (nact_) {
    auto idata = make_shared<PTree>(*idata_);
    idata->erase("active");
    if (fci_algorithm_ == "knowles" || fci_algorithm_ == "kh" || fci_algorithm_ == "handy") {
      cout << "    * Using serial Knowles-Handy algorithm in FCI." << endl;
      fci_ = make_shared<KnowlesHandy>(idata, geom_, ref_, nclosed_, nact_, /*nstates to be read from idata*/-1, /*store*/true);
    } else if (fci_algorithm_ == "harrison" || fci_algorithm_ == "zarrabian" || fci_algorithm_ == "hz") {
      cout << "    * Using serial Harrison-Zarrabian algorithm in FCI." << endl;
      fci_ = make_shared<HarrisonZarrabian>(idata, geom_, ref_, nclosed_, nact_, /*nstates to be read from idata*/-1, /*store*/true);
#ifdef HAVE_MPI_H
    } else if (fci_algorithm_ == "parallel" || fci_algorithm_ == "dist") {
      cout << "    * Using parallel algorithm in FCI." << endl;
      fci_ = make_shared<DistFCI>(idata, geom_, ref_, nclosed_, nact_, /*nstates to be read from idata*/-1, /*store*/true);
#endif
    } else
      throw runtime_error("Unknown FCI algorithm specified. " + fci_algorithm_);
  }
  muffle_->unmute();

  do_hyperfine_ = idata_->get<bool>("hyperfine", false);

  cout <<  "  === CASSCF iteration (" + geom_->basisfile() + ") ===" << endl << endl;

}


CASSCF::~CASSCF() {

}


void CASSCF::print_header() const {
  cout << "  ---------------------------" << endl;
  cout << "      CASSCF calculation     " << endl;
  cout << "  ---------------------------" << endl << endl;
}

void CASSCF::print_iteration(const int iter, const vector<double>& energy, const double error, const double time) const {
  muffle_->unmute();
  if (energy.size() != 1 && iter) cout << endl;

  int i = 0;
  for (auto& e : energy) {
    cout << "  " << setw(5) << iter << setw(3) << i << setw(19) << fixed << setprecision(8) << e << "   "
                 << setw(10) << scientific << setprecision(2) << (i==0 ? error : 0.0) << fixed << setw(10) << setprecision(2) << time << endl;
    ++i;
  }
  muffle_->mute();
}


shared_ptr<Matrix> CASSCF::ao_rdm1(shared_ptr<const RDM<1>> rdm1, const bool inactive_only) const {
  // first make 1RDM in MO
  const size_t nmobasis = coeff_->mdim();
  auto mo_rdm1 = make_shared<Matrix>(nmobasis, nmobasis);
  for (int i = 0; i != nclosed_; ++i) mo_rdm1->element(i,i) = 2.0;
  if (!inactive_only) {
    for (int i = 0; i != nact_; ++i) {
      for (int j = 0; j != nact_; ++j) {
        mo_rdm1->element(nclosed_+j, nclosed_+i) = rdm1->element(j,i);
      }
    }
  }
  // transform into AO basis
  return make_shared<Matrix>(*coeff_ * *mo_rdm1 ^ *coeff_);
}


std::shared_ptr<Matrix> CASSCF::compute_active_fock(const MatView acoeff, shared_ptr<const RDM<1>> rdm1) const {
  Matrix dkl(nact_, nact_);
  copy_n(rdm1->data(), nact_*nact_, dkl.data());
  dkl.sqrt();
  dkl.scale(1.0/sqrt(2.0));
  return make_shared<Fock<1>>(geom_, hcore_->clone(), nullptr, acoeff * dkl, /*store*/false, /*rhf*/true);
}


shared_ptr<const Coeff> CASSCF::update_coeff(const shared_ptr<const Matrix> cold, shared_ptr<const Matrix> mat) const {
  auto cnew = make_shared<Coeff>(*cold);
  int nbas = cold->ndim();
  assert(nbas == geom_->nbasis());
  dgemm_("N", "N", nbas, nact_, nact_, 1.0, cold->data()+nbas*nclosed_, nbas, mat->data(), nact_,
                   0.0, cnew->data()+nbas*nclosed_, nbas);
  return cnew;
}


shared_ptr<const Coeff> CASSCF::semi_canonical_orb() const {
  auto rdm1mat = make_shared<Matrix>(nact_, nact_);
  if (nact_) {
    copy_n(fci_->rdm1_av()->data(), rdm1mat->size(), rdm1mat->data());
    rdm1mat->sqrt();
    rdm1mat->scale(1.0/sqrt(2.0));
  }
  auto ocoeff = coeff_->slice(0, nclosed_);
  auto acoeff = coeff_->slice(nclosed_, nocc_);
  auto vcoeff = coeff_->slice(nocc_, nmo_);

  VectorB eig(coeff_->mdim());
  Fock<1> fock;
  if (nact_)
    fock = Fock<1>(geom_, fci_->jop()->core_fock(), nullptr, acoeff * *rdm1mat, false, /*rhf*/true);
  else
    fock = Fock<1>(geom_, ref_->hcore(), nullptr, coeff_->slice_copy(0, nclosed_), false, /*rhf*/true);

  Matrix trans(nmo_, nmo_);
  trans.unit();
  if (nclosed_) {
    Matrix ofock = ocoeff % fock * ocoeff;
    ofock.diagonalize(eig);
    trans.copy_block(0, 0, nclosed_, nclosed_, ofock);
  }
  Matrix vfock = vcoeff % fock * vcoeff;
  vfock.diagonalize(eig);
  trans.copy_block(nocc_, nocc_, nvirt_, nvirt_, vfock);
  return make_shared<Coeff>(*coeff_ * trans);
}


shared_ptr<const Matrix> CASSCF::spin_density() const {
  Matrix den(nact_, nact_);
  shared_ptr<const RDM<1>> rdm1 = fci_->rdm1(0);
  copy_n(rdm1->data(), nact_*nact_, den.data());
  den.scale((4.0 - fci_->det()->nelea() - fci_->det()->neleb()) * 0.5);

  shared_ptr<RDM<2>> rdm2 = fci_->rdm2(0);
  for (int i = 0; i != nact_; ++i)
    for (int j = 0; j != nact_; ++j)
      for (int k = 0; k != nact_; ++k)
        den(j,i) -= rdm2->element(j,k,k,i);

  den.scale(1.0 / (fci_->det()->nspin()*0.5 + 1.0));
  auto acoeff = coeff_->slice(nclosed_, nclosed_+nact_);
  return make_shared<Matrix>(acoeff * den ^ acoeff);
}


shared_ptr<const Reference> CASSCF::conv_to_ref() const {
  return nact_ ? make_shared<Reference>(geom_, coeff_, nclosed_, nact_, nvirt_, energy_,
                                        fci_->rdm1(), fci_->rdm2(), fci_->rdm1_av(), fci_->rdm2_av(), fci_->conv_to_ciwfn())
               : make_shared<Reference>(geom_, coeff_, nclosed_, nact_, nvirt_, energy_);
}


void CASSCF::print_natocc(const VectorB& occup) const {
  assert(occup.size() > 0);
  cout << " " << endl;
  cout << "  ========       state-averaged       ======== " << endl;
  cout << "  ======== natural occupation numbers ======== " << endl;
  for (int i=0; i!=occup.size(); ++i)
    cout << setprecision(4) << "   Orbital " << i << " : " << occup[i] << endl;
  cout << "  ============================================ " << endl;
}<|MERGE_RESOLUTION|>--- conflicted
+++ resolved
@@ -107,13 +107,10 @@
   conv_ignore_ = idata_->get<bool>("conv_ignore", false);
   // option for printing natural orbitals
   natocc_ = idata_->get<bool>("natocc", false);
-<<<<<<< HEAD
   // FCI algorithm
   fci_algorithm_ = idata_->get<string>("fci_algorithm", "knowles");
-=======
   // sorting algorithm used for natural orbitals (The alternative is to sort by occupation number)
   sort_by_coeff_ = idata_->get<bool>("sort_by_coeff", true);
->>>>>>> 07fcd942
 
   // nocc from the input. If not present, full valence active space is generated.
   nact_ = idata_->get<int>("nact", 0);
