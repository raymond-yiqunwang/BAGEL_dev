--- conflicted
+++ resolved
@@ -240,11 +240,7 @@
   if (energy.size() != 1 && iter) cout << endl;
   int i = 0;
   for (auto& e : energy) {
-<<<<<<< HEAD
     cout << "Cycle" << setw(5) << iter << setw(4) << i << " " << setw(4) << miter << setw(4) << tcount
-=======
-    cout << "Cycle" << setw(5) << iter << setw(4) << i << setw(4) << miter << setw(4) << tcount
->>>>>>> cfd5064f
                << setw(20) << fixed << setprecision(12) << e << "   "
                << setw(10) << scientific << setprecision(4) << (i==0 ? error : 0.0) << fixed << setw(10) << setprecision(2)
                << time << endl;
@@ -335,44 +331,61 @@
     VectorB vec(rdm1->ndim());
     tmp->diagonalize(vec);
 
-<<<<<<< HEAD
     if (!tsymm_)
       RelMOFile::rearrange_eig(vec, tmp, false);
 
     map<int,int> emap;
     out = tmp->clone();
 
-    // sort eigenvectors so that buf is close to a unit matrix
     if (tsymm_) {
-      // assumes quaternion symmetry - only the top-left quarter is checked
-      // target column
-      for (int i = 0; i != tmp->ndim()/2; ++i) {
-        // first find the source column
-        tuple<int, double> max = make_tuple(-1, 0.0);
-        for (int j = 0; j != tmp->ndim()/2; ++j)
-          if (std::abs(tmp->element(i,j)) > get<1>(max))
-            max = make_tuple(j, std::abs(tmp->element(i,j)));
-
-        // register to emap
-        if (emap.find(get<0>(max)) != emap.end()) throw logic_error("In ZCASSCF::make_natural_orbitals(), two columns had max values in the same positions.  This should not happen.");
-        assert(get<0>(max) != -1); // can happen if all checked elements are zero, for example
-        emap.emplace(get<0>(max), i);
-
-        // copy to the target
-        copy_n(tmp->element_ptr(0,get<0>(max)), tmp->ndim(), out->element_ptr(0,i));
-        copy_n(tmp->element_ptr(0,get<0>(max)+tmp->ndim()/2), tmp->ndim(), out->element_ptr(0,i+tmp->ndim()/2));
-        vec2[i] = vec[get<0>(max)];
-        vec2[i+tmp->ndim()/2] = vec[get<0>(max)];
-      }
-
-      // fix the phase
-      for (int i = 0; i != tmp->ndim(); ++i) {
-        if (real(out->element(i,i)) < 0.0)
-        blas::scale_n(-1.0, out->element_ptr(0,i), tmp->ndim());
-      }
-
+      // TODO Implement occ_sort for Kramers-unrestricted calculations as well.
+      const bool occ_sort = idata_->get<bool>("occ_sort",false);
+      vector<double> vec2(tmp->ndim());
+      if (occ_sort) {
+        // sort by natural orbital occupation numbers
+        int b2n = out->ndim();
+        for (int i=0; i!=out->mdim()/2; ++i) {
+          copy_n(tmp->element_ptr(0, out->mdim()/2-1-i), b2n, out->element_ptr(0, i));
+          copy_n(tmp->element_ptr(0, out->mdim()-1-i), b2n, out->element_ptr(0, i+b2n/2));
+          vec2[b2n/2-i-1] = vec[i] > 0.0 ? vec[i] : 0.0;
+          vec2[b2n-1-i] = vec[i] > 0.0 ? vec[i] : 0.0;;
+        }
+        // fix the phase
+        for (int i = 0; i != tmp->ndim(); ++i) {
+          if (real(out->element(i,i)) < 0.0)
+            blas::scale_n(-1.0, out->element_ptr(0,i), tmp->ndim());
+        }
+      } else {
+        // sort eigenvectors so that buf is close to a unit matrix
+        // assumes quaternion symmetry - only the top-left quarter is checked
+        // target column
+        for (int i = 0; i != tmp->ndim()/2; ++i) {
+          // first find the source column
+          tuple<int, double> max = make_tuple(-1, 0.0);
+          for (int j = 0; j != tmp->ndim()/2; ++j)
+            if (std::abs(tmp->element(i,j)) > get<1>(max))
+              max = make_tuple(j, std::abs(tmp->element(i,j)));
+
+          // register to emap
+          if (emap.find(get<0>(max)) != emap.end()) throw logic_error("In ZCASSCF::make_natural_orbitals(), two columns had max values in the same positions.  This should not happen.");
+          assert(get<0>(max) != -1); // can happen if all checked elements are zero, for example
+          emap.emplace(get<0>(max), i);
+
+          // copy to the target
+          copy_n(tmp->element_ptr(0,get<0>(max)), tmp->ndim(), out->element_ptr(0,i));
+          copy_n(tmp->element_ptr(0,get<0>(max)+tmp->ndim()/2), tmp->ndim(), out->element_ptr(0,i+tmp->ndim()/2));
+          vec2[i] = vec[get<0>(max)];
+          vec2[i+tmp->ndim()/2] = vec[get<0>(max)];
+        }
+
+        // fix the phase
+        for (int i = 0; i != tmp->ndim(); ++i) {
+          if (real(out->element(i,i)) < 0.0)
+          blas::scale_n(-1.0, out->element_ptr(0,i), tmp->ndim());
+        }
+      }
     } else {
-      // assumes no particular symmetry - only the top-left quarter is checked
+      // assumes no particular symmetry - the full matrix is checked
       // target column
       for (int i = 0; i != tmp->ndim(); ++i) {
         // first find the source column
@@ -389,56 +402,12 @@
         // copy to the target
         copy_n(tmp->element_ptr(0,get<0>(max)), tmp->ndim(), out->element_ptr(0,i));
         vec2[i] = vec[get<0>(max)];
-=======
-    const bool occ_sort = idata_->get<bool>("occ_sort",false);
-    vector<double> vec2(tmp->ndim());
-    auto buf2 = tmp->clone();
-    if (occ_sort) {
-      // sort by natural orbital occupation numbers
-      int b2n = buf2->ndim();
-      for (int i=0; i!=buf2->mdim()/2; ++i) {
-        copy_n(tmp->element_ptr(0, buf2->mdim()/2-1-i), b2n, buf2->element_ptr(0, i));
-        copy_n(tmp->element_ptr(0, buf2->mdim()-1-i), b2n, buf2->element_ptr(0, i+b2n/2));
-        vec2[b2n/2-i-1] = vec[i] > 0.0 ? vec[i] : 0.0;
-        vec2[b2n-1-i] = vec[i] > 0.0 ? vec[i] : 0.0;;
-      }
+      }
+
       // fix the phase
       for (int i = 0; i != tmp->ndim(); ++i) {
-        if (real(buf2->element(i,i)) < 0.0)
-          blas::scale_n(-1.0, buf2->element_ptr(0,i), tmp->ndim());
-      }
-    } else {
-      map<int,int> emap;
-      // sort eigenvectors so that buf2 is close to a unit matrix
-      // target column
-      for (int i = 0; i != tmp->ndim()/2; ++i) {
-        // first find the source column
-        tuple<int, double> max = make_tuple(-1, 0.0);
-        for (int j = 0; j != tmp->ndim()/2; ++j)
-          if (sqrt(real(tmp->element(i,j)*tmp->get_conjg()->element(i,j))) > get<1>(max))
-            max = make_tuple(j, sqrt(real(tmp->element(i,j)*tmp->get_conjg()->element(i,j))));
-
-        // register to emap
-        if (emap.find(get<0>(max)) != emap.end()) throw logic_error("this should not happen. make_natural_orbitals()");
-        emap.emplace(get<0>(max), i);
-
-        // copy to the target
-        copy_n(tmp->element_ptr(0,get<0>(max)), tmp->ndim(), buf2->element_ptr(0,i));
-        copy_n(tmp->element_ptr(0,get<0>(max)+tmp->ndim()/2), tmp->ndim(), buf2->element_ptr(0,i+tmp->ndim()/2));
-        vec2[i] = vec[get<0>(max)];
-        vec2[i+tmp->ndim()/2] = vec[get<0>(max)];
->>>>>>> cfd5064f
-      }
-
-      // fix the phase
-      for (int i = 0; i != tmp->ndim(); ++i) {
-<<<<<<< HEAD
         const double phase = std::arg(out->element(i,i));
         blas::scale_n(polar(1.0, -phase), out->element_ptr(0,i), tmp->ndim());
-=======
-        if (real(buf2->element(i,i)) < 0.0)
-          blas::scale_n(-1.0, buf2->element_ptr(0,i), tmp->ndim());
->>>>>>> cfd5064f
       }
     }
 
@@ -516,15 +485,10 @@
   // store both pos and neg energy states, only thing saved thus far
   // TODO : modify to be more like CASSCF than dirac, will need to add FCI stuff
   shared_ptr<ZMatrix> ctmp = format_coeff(nclosed_, nact_, nvirt_, coeff_, /*striped*/false); // transform coefficient to striped structure
-<<<<<<< HEAD
   assert(ctmp->mdim() == 2*nneg_);
   auto coeff = make_shared<const ZMatrix>(*ctmp);
 
   auto out = make_shared<RelReference>(geom_, coeff, energy_.back(), 0, nocc_, nvirt_, gaunt_, breit_, /*rel*/true, /*kramers*/true);
-=======
-  auto coeff = make_shared<const ZMatrix>(*ctmp);
-  auto out =  make_shared<RelReference>(geom_, coeff, energy_.back(), 0, nocc_, nvirt_, gaunt_, breit_);
->>>>>>> cfd5064f
   return out;
 }
 
