--- conflicted
+++ resolved
@@ -27,10 +27,7 @@
 #include <src/multi/zcasscf/zqvec.h>
 #include <src/multi/zcasscf/zcassecond.h>
 #include <src/scf/dhf/population_analysis.h>
-<<<<<<< HEAD
 #include <src/prop/pseudospin/pseudospin.h>
-=======
->>>>>>> ec5e3bbe
 
 using namespace std;
 using namespace bagel;
@@ -197,18 +194,6 @@
     muffle_->unmute();
     pop_timer.tick_print("population analysis");
   }
-<<<<<<< HEAD
-  resume_stdcout();
-  // print out orbital populations, if needed
-  if (idata_->get<bool>("pop", false)) {
-    Timer pop_timer;
-    cout << " " << endl;
-    cout << "    * Printing out population analysis of optimized orbitals to casscf.log" << endl;
-    mute_stdcout();
-    population_analysis(geom_, coeff_->striped_format()->slice(0, 2*(nclosed_+nact_+nvirtnr_)), overlap_, tsymm_);
-    resume_stdcout();
-    pop_timer.tick_print("population analysis");
-  }
 
   // TODO When the Property class is implemented, this should be one
   shared_ptr<const PTree> aniso_data = idata_->get_child_optional("aniso");
@@ -222,8 +207,6 @@
 
     }
   }
-=======
->>>>>>> ec5e3bbe
 }
 
 
