//
// BAGEL - Parallel electron correlation program.
// Filename: coeff.h
// Copyright (C) 2009 Toru Shiozaki
//
// Author: Toru Shiozaki <shiozaki@northwestern.edu>
// Maintainer: Shiozaki group
//
// This file is part of the BAGEL package.
//
// The BAGEL package is free software; you can redistribute it and/or modify
// it under the terms of the GNU Library General Public License as published by
// the Free Software Foundation; either version 3, or (at your option)
// any later version.
//
// The BAGEL package is distributed in the hope that it will be useful,
// but WITHOUT ANY WARRANTY; without even the implied warranty of
// MERCHANTABILITY or FITNESS FOR A PARTICULAR PURPOSE.  See the
// GNU Library General Public License for more details.
//
// You should have received a copy of the GNU Library General Public License
// along with the BAGEL package; see COPYING.  If not, write to
// the Free Software Foundation, 675 Mass Ave, Cambridge, MA 02139, USA.
//


#ifndef __SRC_SCF_COEFF_H
#define __SRC_SCF_COEFF_H

#include <src/wfn/geometry.h>

namespace bagel {

template <typename MatType = Matrix, class Enable = typename std::enable_if<(std::is_same<MatType, Matrix>::value || std::is_same<MatType, ZMatrix>::value)>::type>
class Coeff_ : public MatType {
  private:
    using DataType = typename MatType::value_type;

    int num_basis(std::vector<std::shared_ptr<const Coeff_<MatType>>> coeff_vec) const;

    // serialization
    friend class boost::serialization::access;

    template<class Archive>
    void serialize(Archive& ar, const unsigned int) {
      ar & boost::serialization::base_object<MatType>(*this);
    }

  public:
<<<<<<< HEAD
    Coeff_() { }
    Coeff_(const MatType&);
    Coeff_(MatType&&);
    Coeff_(std::vector<std::shared_ptr<const Coeff_<MatType>>> coeff_vec);
    Coeff_(std::shared_ptr<const Geometry> g) : MatType(g->nbasis(), g->nbasis()) {}

    std::shared_ptr<MatType> form_weighted_density_rhf(const int n, const std::vector<double>& e) const;
    std::pair<std::shared_ptr<MatType>, std::shared_ptr<MatType>> split(const int, const int) const;

  public:
    using MatType::data;
    using MatType::mdim;
    using MatType::ndim;
    using MatType::size;
    using MatType::slice;
=======
    Coeff() { }
    Coeff(const Matrix&);
    Coeff(Matrix&&);
    Coeff(std::vector<std::shared_ptr<const Coeff>> coeff_vec);
    Coeff(std::shared_ptr<const Geometry> g) : Matrix(g->nbasis(), g->nbasis()) {}

    std::shared_ptr<Matrix> form_weighted_density_rhf(const int n, const VecView e) const;
    std::pair<std::shared_ptr<Matrix>, std::shared_ptr<Matrix>> split(const int, const int) const;
>>>>>>> e69c92c6
};

using Coeff = Coeff_<Matrix>;
using ZCoeff = Coeff_<ZMatrix>;

}

extern template class bagel::Coeff_<bagel::Matrix>;
extern template class bagel::Coeff_<bagel::ZMatrix>;

#include <src/util/archive.h>
BOOST_CLASS_EXPORT_KEY(bagel::Coeff)
BOOST_CLASS_EXPORT_KEY(bagel::ZCoeff)

#endif<|MERGE_RESOLUTION|>--- conflicted
+++ resolved
@@ -47,14 +47,13 @@
     }
 
   public:
-<<<<<<< HEAD
     Coeff_() { }
     Coeff_(const MatType&);
     Coeff_(MatType&&);
     Coeff_(std::vector<std::shared_ptr<const Coeff_<MatType>>> coeff_vec);
     Coeff_(std::shared_ptr<const Geometry> g) : MatType(g->nbasis(), g->nbasis()) {}
 
-    std::shared_ptr<MatType> form_weighted_density_rhf(const int n, const std::vector<double>& e) const;
+    std::shared_ptr<MatType> form_weighted_density_rhf(const int n, const VecView e) const;
     std::pair<std::shared_ptr<MatType>, std::shared_ptr<MatType>> split(const int, const int) const;
 
   public:
@@ -63,16 +62,6 @@
     using MatType::ndim;
     using MatType::size;
     using MatType::slice;
-=======
-    Coeff() { }
-    Coeff(const Matrix&);
-    Coeff(Matrix&&);
-    Coeff(std::vector<std::shared_ptr<const Coeff>> coeff_vec);
-    Coeff(std::shared_ptr<const Geometry> g) : Matrix(g->nbasis(), g->nbasis()) {}
-
-    std::shared_ptr<Matrix> form_weighted_density_rhf(const int n, const VecView e) const;
-    std::pair<std::shared_ptr<Matrix>, std::shared_ptr<Matrix>> split(const int, const int) const;
->>>>>>> e69c92c6
 };
 
 using Coeff = Coeff_<Matrix>;
