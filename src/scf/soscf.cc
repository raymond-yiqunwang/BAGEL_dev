//
// BAGEL - Parallel electron correlation program.
// Filename: soscf.cc
// Copyright (C) 2013 Toru Shiozaki
//
// Author: Hai-Anh Le <anh@u.northwestern.edu>
// Maintainer: Shiozaki group
//
// This file is part of the BAGEL package.
//
// The BAGEL package is free software; you can redistribute it and/or modify
// it under the terms of the GNU Library General Public License as published by
// the Free Software Foundation; either version 3, or (at your option)
// any later version.
//
// The BAGEL package is distributed in the hope that it will be useful,
// but WITHOUT ANY WARRANTY; without even the implied warranty of
// MERCHANTABILITY or FITNESS FOR A PARTICULAR PURPOSE.  See the
// GNU Library General Public License for more details.
//
// You should have received a copy of the GNU Library General Public License
// along with the BAGEL package; see COPYING.  If not, write to
// the Free Software Foundation, 675 Mass Ave, Cambridge, MA 02139, USA.
//

#include <src/scf/soscf.h>
#include <src/scf/sofock.h>
#include <src/math/diis.h>
#include <src/scf/atomicdensities.h>

using namespace std;
using namespace bagel;

BOOST_CLASS_EXPORT_IMPLEMENT(SOSCF)

SOSCF::SOSCF(const shared_ptr<const PTree> idata, const shared_ptr<const Geometry> geom, const shared_ptr<const Reference> re)
 : SCF_base(idata, geom, re), dodf_(idata->get<bool>("df",true)) {
  cout << indent << "*** Two-component ECP-SCF ***" << endl << endl;
<<<<<<< HEAD
  if (!dodf_)
    throw runtime_error("SOSCF requires density fitting!");
  soeig_ = unique_ptr<double[]> (new double[geom_->nbasis() * 2]);
=======
  soeig_ = VectorB(geom_->nbasis() * 2);
>>>>>>> b82c1af7
  sohcore_base_ = make_shared<const SOHcore_base>(geom);

  sohcore_ = make_shared<SOHcore>(geom_, sohcore_base_);

}

void SOSCF::initial_guess() {
<<<<<<< HEAD
  sooverlap_ = sooverlap();
  sotildex_ = sotildex();

  if (socoeff_ == nullptr) {
    shared_ptr<const ZMatrix> sofock = sohcore_;
    shared_ptr<ZMatrix> intermediate = make_shared<ZMatrix>(*sotildex_ % *sofock * *sotildex_);
    intermediate->diagonalize(soeig_.get());
    socoeff_ = make_shared<ZMatrix>(*sotildex_ * *intermediate);
  } else {
    aodensity_ = aodensity();
    auto sofock = make_shared<const SOFock>(geom_, sohcore_, socoeff_->slice(0, nocc_ * 2));
    shared_ptr<ZMatrix> intermediate = make_shared<ZMatrix>(*sotildex_ % *sofock * *sotildex_);
    intermediate->diagonalize(soeig_.get());
    socoeff_ = make_shared<ZMatrix>(*sotildex_ * *intermediate);
  }
  aodensity_ = aodensity();
=======
  sooverlap_ = SOSCF::sooverlap();
  sotildex_ = SOSCF::sotildex();

  shared_ptr<const Matrix> sofock = sohcore_;
  shared_ptr<Matrix> intermediate = make_shared<Matrix>(*sotildex_ % *sofock * *sotildex_);
  intermediate->diagonalize(soeig_);
  socoeff_ = make_shared<Coeff>(*sotildex_ * *intermediate);
  aodensity_ = socoeff_->form_density_rhf(nocc_ * 2);
>>>>>>> b82c1af7
}

void SOSCF::compute() {
  Timer scftime;
  initial_guess();

  cout << indent << "=== Nuclear Repulsion ===" << endl << indent << endl;
  cout << indent << fixed << setprecision(10) << setw(15) << geom_->nuclear_repulsion() << endl << endl;
  scftime.tick_print("SOSCF startup");
  cout << endl;
  cout << indent << "=== SOSCF iteration (" + geom_->basisfile() + ") ===" << endl << indent << endl;

  DIIS<DistZMatrix, ZMatrix> diis(diis_size_);

  for (int iter = 0; iter != max_iter_; ++iter) {
<<<<<<< HEAD
    shared_ptr<const ZMatrix> sofock = make_shared<const SOFock> (geom_, sohcore_, socoeff_->slice(0, nocc_ * 2));
    const complex<double> energy = 0.5 * ((*sohcore_ + *sofock) * *aodensity_).trace() + geom_->nuclear_repulsion();
    assert(energy.imag() < 1e-8);
    energy_ = energy.real();
    auto error_vector = make_shared<const ZMatrix>(*sofock * *aodensity_ * *sooverlap_ - *sooverlap_ * *aodensity_ * *sofock);
    auto real_error_vector = error_vector->get_real_part();
    const double error = real_error_vector->rms();
=======
    shared_ptr<const Matrix> sofock = make_shared<const SOFock> (geom_, sohcore_, socoeff_->slice_copy(0, nocc_ * 2));
    energy_ = 0.25 * ((*sohcore_ + *sofock) * *aodensity_).trace() + geom_->nuclear_repulsion();
    auto error_vector = make_shared<const Matrix>(*sofock * *aodensity_ * *sooverlap_ -
                                                  *sooverlap_ * *aodensity_ * *sofock);
    const double error = error_vector->rms();
>>>>>>> b82c1af7

    cout << indent << setw(5) << iter << setw(20) << fixed << setprecision(8) << energy_ << "   "
                                      << setw(17) << error << setw(15) << setprecision(2) << scftime.tick();
    if (abs(energy.imag()) > 1e-12) {
      cout << "  *** Warning *** Im(E) = " << setw(15) << fixed << setprecision(12) << energy.imag() << endl;
    } else {
      cout << endl;
    }

    if (error < thresh_scf_) {
      cout << indent << endl << indent << "  * SOSCF iteration converged." << endl << endl;
      const double onee_energy = ((*sohcore_ * *aodensity_).trace()).real();
      const double twoe_energy = energy_ - onee_energy;
      cout << indent << "    - One-electron energy" << setw(20) << fixed << setprecision(8) << onee_energy << endl;
      cout << indent << "    - Two-electron energy" << setw(20) << fixed << setprecision(8) << twoe_energy << endl;
      break;
    } else if (iter == max_iter_-1) {
      cout << indent << endl << indent << "  * Max iteration reached in SOSCF." << endl << endl;
      break;
    }

<<<<<<< HEAD
    if (iter >= diis_start_) sofock = diis.extrapolate(make_pair(sofock, error_vector));

    shared_ptr<ZMatrix> intermediate = make_shared<ZMatrix>(*sotildex_ % *sofock * *sotildex_);
    intermediate->diagonalize(soeig_.get());
    socoeff_ = make_shared<ZMatrix>(*sotildex_ * *intermediate);
    aodensity_ = aodensity();
=======
    if (iter >= diis_start_) {
      sofock = diis.extrapolate({sofock, error_vector});
    }

    shared_ptr<Matrix> intermediate = make_shared<Matrix>(*sotildex_ % *sofock * *sotildex_);
    intermediate->diagonalize(soeig_);
    socoeff_ = make_shared<Coeff>(*sotildex_ * *intermediate);
    aodensity_ = socoeff_->form_density_rhf(nocc_ * 2);
>>>>>>> b82c1af7
  }
}

shared_ptr<const ZMatrix> SOSCF::sotildex() {
  shared_ptr<ZMatrix> out = make_shared<ZMatrix>(2 * tildex_->ndim(), 2 * tildex_->mdim());
  out->zero();
  out->add_real_block(complex<double>(1.0, 0.0), 0, 0, tildex_->ndim(), tildex_->mdim(), tildex_);
  out->add_real_block(complex<double>(1.0, 0.0), tildex_->ndim(), tildex_->mdim(), tildex_->ndim(), tildex_->mdim(), tildex_);
  return out;
}

shared_ptr<const ZMatrix> SOSCF::sooverlap() {
  shared_ptr<ZMatrix> out = make_shared<ZMatrix>(2 * overlap_->ndim(), 2 * overlap_->mdim());
  out->zero();
  out->add_real_block(complex<double>(1.0, 0.0), 0, 0, overlap_->ndim(), overlap_->mdim(), overlap_);
  out->add_real_block(complex<double>(1.0, 0.0), overlap_->ndim(), overlap_->mdim(), overlap_->ndim(), overlap_->mdim(), overlap_);
  return out;
}

std::shared_ptr<const ZMatrix> SOSCF::aodensity() {
  const int n = geom_->nbasis();
  shared_ptr<ZMatrix> out = make_shared<ZMatrix>(2*n, 2*n);
  out->zero();

  shared_ptr<const ZMatrix> coeffa = socoeff_->get_submatrix(0, 0, n, nocc_*2);
  shared_ptr<const ZMatrix> coeffb = socoeff_->get_submatrix(n, 0, n, nocc_*2);

  shared_ptr<const Matrix> rcoeffa = coeffa->get_real_part();
  shared_ptr<const Matrix> icoeffa = coeffa->get_imag_part();
  shared_ptr<const Matrix> rcoeffb = coeffb->get_real_part();
  shared_ptr<const Matrix> icoeffb = coeffb->get_imag_part();

  shared_ptr<const Matrix> reDaa = make_shared<const Matrix>((*rcoeffa ^ *rcoeffa) + (*icoeffa ^ *icoeffa));
  shared_ptr<const Matrix> imDaa = make_shared<const Matrix>(((*rcoeffa ^ *icoeffa) * (-1.0)) + (*icoeffa ^ *rcoeffa));
  out->add_real_block(complex<double>(1.0, 0.0), 0, 0, n , n, reDaa);
  out->add_real_block(complex<double>(0.0, 1.0), 0, 0, n , n, imDaa);

  shared_ptr<const Matrix> reDbb = make_shared<const Matrix>((*rcoeffb ^ *rcoeffb) + (*icoeffb ^ *icoeffb));
  shared_ptr<const Matrix> imDbb = make_shared<const Matrix>(((*rcoeffb ^ *icoeffb) * (-1.0)) + (*icoeffb ^ *rcoeffb));
  out->add_real_block(complex<double>(1.0, 0.0), n, n, n , n, reDbb);
  out->add_real_block(complex<double>(0.0, 1.0), n, n, n , n, imDbb);

  shared_ptr<const Matrix> reDab = make_shared<const Matrix>((*rcoeffa ^ *rcoeffb) + (*icoeffa ^ *icoeffb));
  shared_ptr<const Matrix> imDab = make_shared<const Matrix>(((*rcoeffa ^ *icoeffb) * (-1.0)) + (*icoeffa ^ *rcoeffb));
  out->add_real_block(complex<double>(1.0, 0.0), 0, n, n , n, reDab);
  out->add_real_block(complex<double>(0.0, 1.0), 0, n, n , n, imDab);

  shared_ptr<const Matrix> reDba = make_shared<const Matrix>((*rcoeffb ^ *rcoeffa) + (*icoeffb ^ *icoeffa));
  shared_ptr<const Matrix> imDba = make_shared<const Matrix>(((*rcoeffb ^ *icoeffa) * (-1.0)) + (*icoeffb ^ *rcoeffa));
  out->add_real_block(complex<double>(1.0, 0.0), n, 0, n , n, reDba);
  out->add_real_block(complex<double>(0.0, 1.0), n, 0, n , n, imDba);

  return out;
}
<|MERGE_RESOLUTION|>--- conflicted
+++ resolved
@@ -36,47 +36,31 @@
 SOSCF::SOSCF(const shared_ptr<const PTree> idata, const shared_ptr<const Geometry> geom, const shared_ptr<const Reference> re)
  : SCF_base(idata, geom, re), dodf_(idata->get<bool>("df",true)) {
   cout << indent << "*** Two-component ECP-SCF ***" << endl << endl;
-<<<<<<< HEAD
   if (!dodf_)
     throw runtime_error("SOSCF requires density fitting!");
-  soeig_ = unique_ptr<double[]> (new double[geom_->nbasis() * 2]);
-=======
+
   soeig_ = VectorB(geom_->nbasis() * 2);
->>>>>>> b82c1af7
   sohcore_base_ = make_shared<const SOHcore_base>(geom);
-
   sohcore_ = make_shared<SOHcore>(geom_, sohcore_base_);
-
 }
 
 void SOSCF::initial_guess() {
-<<<<<<< HEAD
   sooverlap_ = sooverlap();
   sotildex_ = sotildex();
 
   if (socoeff_ == nullptr) {
     shared_ptr<const ZMatrix> sofock = sohcore_;
     shared_ptr<ZMatrix> intermediate = make_shared<ZMatrix>(*sotildex_ % *sofock * *sotildex_);
-    intermediate->diagonalize(soeig_.get());
+    intermediate->diagonalize(soeig());
     socoeff_ = make_shared<ZMatrix>(*sotildex_ * *intermediate);
   } else {
     aodensity_ = aodensity();
-    auto sofock = make_shared<const SOFock>(geom_, sohcore_, socoeff_->slice(0, nocc_ * 2));
+    auto sofock = make_shared<const SOFock>(geom_, sohcore_, make_shared<ZMatrix>(socoeff_->slice(0, nocc_ * 2)));
     shared_ptr<ZMatrix> intermediate = make_shared<ZMatrix>(*sotildex_ % *sofock * *sotildex_);
-    intermediate->diagonalize(soeig_.get());
+    intermediate->diagonalize(soeig());
     socoeff_ = make_shared<ZMatrix>(*sotildex_ * *intermediate);
   }
   aodensity_ = aodensity();
-=======
-  sooverlap_ = SOSCF::sooverlap();
-  sotildex_ = SOSCF::sotildex();
-
-  shared_ptr<const Matrix> sofock = sohcore_;
-  shared_ptr<Matrix> intermediate = make_shared<Matrix>(*sotildex_ % *sofock * *sotildex_);
-  intermediate->diagonalize(soeig_);
-  socoeff_ = make_shared<Coeff>(*sotildex_ * *intermediate);
-  aodensity_ = socoeff_->form_density_rhf(nocc_ * 2);
->>>>>>> b82c1af7
 }
 
 void SOSCF::compute() {
@@ -92,21 +76,13 @@
   DIIS<DistZMatrix, ZMatrix> diis(diis_size_);
 
   for (int iter = 0; iter != max_iter_; ++iter) {
-<<<<<<< HEAD
-    shared_ptr<const ZMatrix> sofock = make_shared<const SOFock> (geom_, sohcore_, socoeff_->slice(0, nocc_ * 2));
+    shared_ptr<const ZMatrix> sofock = make_shared<const SOFock> (geom_, sohcore_, make_shared<ZMatrix>(socoeff_->slice(0, nocc_ * 2)));
     const complex<double> energy = 0.5 * ((*sohcore_ + *sofock) * *aodensity_).trace() + geom_->nuclear_repulsion();
     assert(energy.imag() < 1e-8);
     energy_ = energy.real();
     auto error_vector = make_shared<const ZMatrix>(*sofock * *aodensity_ * *sooverlap_ - *sooverlap_ * *aodensity_ * *sofock);
     auto real_error_vector = error_vector->get_real_part();
     const double error = real_error_vector->rms();
-=======
-    shared_ptr<const Matrix> sofock = make_shared<const SOFock> (geom_, sohcore_, socoeff_->slice_copy(0, nocc_ * 2));
-    energy_ = 0.25 * ((*sohcore_ + *sofock) * *aodensity_).trace() + geom_->nuclear_repulsion();
-    auto error_vector = make_shared<const Matrix>(*sofock * *aodensity_ * *sooverlap_ -
-                                                  *sooverlap_ * *aodensity_ * *sofock);
-    const double error = error_vector->rms();
->>>>>>> b82c1af7
 
     cout << indent << setw(5) << iter << setw(20) << fixed << setprecision(8) << energy_ << "   "
                                       << setw(17) << error << setw(15) << setprecision(2) << scftime.tick();
@@ -128,39 +104,30 @@
       break;
     }
 
-<<<<<<< HEAD
-    if (iter >= diis_start_) sofock = diis.extrapolate(make_pair(sofock, error_vector));
-
-    shared_ptr<ZMatrix> intermediate = make_shared<ZMatrix>(*sotildex_ % *sofock * *sotildex_);
-    intermediate->diagonalize(soeig_.get());
-    socoeff_ = make_shared<ZMatrix>(*sotildex_ * *intermediate);
-    aodensity_ = aodensity();
-=======
     if (iter >= diis_start_) {
       sofock = diis.extrapolate({sofock, error_vector});
     }
 
-    shared_ptr<Matrix> intermediate = make_shared<Matrix>(*sotildex_ % *sofock * *sotildex_);
-    intermediate->diagonalize(soeig_);
-    socoeff_ = make_shared<Coeff>(*sotildex_ * *intermediate);
-    aodensity_ = socoeff_->form_density_rhf(nocc_ * 2);
->>>>>>> b82c1af7
+    shared_ptr<ZMatrix> intermediate = make_shared<ZMatrix>(*sotildex_ % *sofock * *sotildex_);
+    intermediate->diagonalize(soeig());
+    socoeff_ = make_shared<ZMatrix>(*sotildex_ * *intermediate);
+    aodensity_ = aodensity();
   }
 }
 
 shared_ptr<const ZMatrix> SOSCF::sotildex() {
   shared_ptr<ZMatrix> out = make_shared<ZMatrix>(2 * tildex_->ndim(), 2 * tildex_->mdim());
   out->zero();
-  out->add_real_block(complex<double>(1.0, 0.0), 0, 0, tildex_->ndim(), tildex_->mdim(), tildex_);
-  out->add_real_block(complex<double>(1.0, 0.0), tildex_->ndim(), tildex_->mdim(), tildex_->ndim(), tildex_->mdim(), tildex_);
+  out->add_real_block(complex<double>(1.0, 0.0), 0, 0, tildex_->ndim(), tildex_->mdim(), *tildex_);
+  out->add_real_block(complex<double>(1.0, 0.0), tildex_->ndim(), tildex_->mdim(), tildex_->ndim(), tildex_->mdim(), *tildex_);
   return out;
 }
 
 shared_ptr<const ZMatrix> SOSCF::sooverlap() {
   shared_ptr<ZMatrix> out = make_shared<ZMatrix>(2 * overlap_->ndim(), 2 * overlap_->mdim());
   out->zero();
-  out->add_real_block(complex<double>(1.0, 0.0), 0, 0, overlap_->ndim(), overlap_->mdim(), overlap_);
-  out->add_real_block(complex<double>(1.0, 0.0), overlap_->ndim(), overlap_->mdim(), overlap_->ndim(), overlap_->mdim(), overlap_);
+  out->add_real_block(complex<double>(1.0, 0.0), 0, 0, overlap_->ndim(), overlap_->mdim(), *overlap_);
+  out->add_real_block(complex<double>(1.0, 0.0), overlap_->ndim(), overlap_->mdim(), overlap_->ndim(), overlap_->mdim(), *overlap_);
   return out;
 }
 
@@ -179,23 +146,23 @@
 
   shared_ptr<const Matrix> reDaa = make_shared<const Matrix>((*rcoeffa ^ *rcoeffa) + (*icoeffa ^ *icoeffa));
   shared_ptr<const Matrix> imDaa = make_shared<const Matrix>(((*rcoeffa ^ *icoeffa) * (-1.0)) + (*icoeffa ^ *rcoeffa));
-  out->add_real_block(complex<double>(1.0, 0.0), 0, 0, n , n, reDaa);
-  out->add_real_block(complex<double>(0.0, 1.0), 0, 0, n , n, imDaa);
+  out->add_real_block(complex<double>(1.0, 0.0), 0, 0, n , n, *reDaa);
+  out->add_real_block(complex<double>(0.0, 1.0), 0, 0, n , n, *imDaa);
 
   shared_ptr<const Matrix> reDbb = make_shared<const Matrix>((*rcoeffb ^ *rcoeffb) + (*icoeffb ^ *icoeffb));
   shared_ptr<const Matrix> imDbb = make_shared<const Matrix>(((*rcoeffb ^ *icoeffb) * (-1.0)) + (*icoeffb ^ *rcoeffb));
-  out->add_real_block(complex<double>(1.0, 0.0), n, n, n , n, reDbb);
-  out->add_real_block(complex<double>(0.0, 1.0), n, n, n , n, imDbb);
+  out->add_real_block(complex<double>(1.0, 0.0), n, n, n , n, *reDbb);
+  out->add_real_block(complex<double>(0.0, 1.0), n, n, n , n, *imDbb);
 
   shared_ptr<const Matrix> reDab = make_shared<const Matrix>((*rcoeffa ^ *rcoeffb) + (*icoeffa ^ *icoeffb));
   shared_ptr<const Matrix> imDab = make_shared<const Matrix>(((*rcoeffa ^ *icoeffb) * (-1.0)) + (*icoeffa ^ *rcoeffb));
-  out->add_real_block(complex<double>(1.0, 0.0), 0, n, n , n, reDab);
-  out->add_real_block(complex<double>(0.0, 1.0), 0, n, n , n, imDab);
+  out->add_real_block(complex<double>(1.0, 0.0), 0, n, n , n, *reDab);
+  out->add_real_block(complex<double>(0.0, 1.0), 0, n, n , n, *imDab);
 
   shared_ptr<const Matrix> reDba = make_shared<const Matrix>((*rcoeffb ^ *rcoeffa) + (*icoeffb ^ *icoeffa));
   shared_ptr<const Matrix> imDba = make_shared<const Matrix>(((*rcoeffb ^ *icoeffa) * (-1.0)) + (*icoeffb ^ *rcoeffa));
-  out->add_real_block(complex<double>(1.0, 0.0), n, 0, n , n, reDba);
-  out->add_real_block(complex<double>(0.0, 1.0), n, 0, n , n, imDba);
+  out->add_real_block(complex<double>(1.0, 0.0), n, 0, n , n, *reDba);
+  out->add_real_block(complex<double>(0.0, 1.0), n, 0, n , n, *imDba);
 
   return out;
 }
