//
// BAGEL - Parallel electron correlation program.
// Filename: dirac.cc
// Copyright (C) 2012 Toru Shiozaki
//
// Author: Toru Shiozaki <shiozaki@northwestern.edu>
// Maintainer: Shiozaki group
//
// This file is part of the BAGEL package.
//
// The BAGEL package is free software; you can redistribute it and/or modify
// it under the terms of the GNU Library General Public License as published by
// the Free Software Foundation; either version 3, or (at your option)
// any later version.
//
// The BAGEL package is distributed in the hope that it will be useful,
// but WITHOUT ANY WARRANTY; without even the implied warranty of
// MERCHANTABILITY or FITNESS FOR A PARTICULAR PURPOSE.  See the
// GNU Library General Public License for more details.
//
// You should have received a copy of the GNU Library General Public License
// along with the BAGEL package; see COPYING.  If not, write to
// the Free Software Foundation, 675 Mass Ave, Cambridge, MA 02139, USA.
//


#include <src/scf/dhf/dirac.h>
#include <src/scf/dhf/dfock.h>
#include <src/mat1e/rel/relhcore.h>
#include <src/mat1e/rel/reloverlap.h>
#include <src/mat1e/giao/relhcore_london.h>
#include <src/mat1e/giao/reloverlap_london.h>
#include <src/wfn/relreference.h>
#include <src/util/constants.h>
#include <src/util/math/zmatrix.h>
#include <src/util/math/matrix.h>
#include <src/util/math/diis.h>
#include <src/util/muffle.h>
#include <src/scf/dhf/population_analysis.h>

using namespace std;
using namespace bagel;

Dirac::Dirac(const shared_ptr<const PTree> idata, const shared_ptr<const Geometry> geom,
             const shared_ptr<const Reference> re) : Method(idata, geom, re) {
  gaunt_ = idata->get<bool>("gaunt", false);
  breit_ = idata->get<bool>("breit", gaunt_);
  robust_ = idata->get<bool>("robust", false);

  // when computing gradient, we store half-transform integrals
  do_grad_ = idata->get<bool>("gradient", false);
  if (do_grad_ && geom_->magnetism()) throw runtime_error("Gradient integrals have not been implemented for a GIAO basis.");

  geom_ = geom->relativistic(gaunt_);
  common_init(idata);
}


void Dirac::common_init(const shared_ptr<const PTree> idata) {
  Timer init_time;
  cout << "  *** Dirac HF ***" << endl << endl;

  // reading input keywords
  max_iter_ = idata->get<int>("maxiter", 100);
  max_iter_ = idata->get<int>("maxiter_scf", max_iter_);
  diis_start_ = idata->get<int>("diis_start", 1);
  thresh_scf_ = idata->get<double>("thresh", 1.0e-8);
  thresh_scf_ = idata->get<double>("thresh_scf", thresh_scf_);
  thresh_overlap_ = idata_->get<double>("thresh_overlap", 1.0e-8);
  ncharge_ = idata->get<int>("charge", 0);
  nele_ = geom_->nele()-ncharge_;

  if (!geom_->magnetism()) {
    hcore_ = make_shared<const RelHcore>(geom_);
    overlap_ = make_shared<const RelOverlap>(geom_);
  } else {
    hcore_ = make_shared<const RelHcore_London>(geom_);
    overlap_ = make_shared<const RelOverlap_London>(geom_);
  }
  init_time.tick_print("1-electron integrals");

  s12_ = overlap_->tildex(thresh_overlap_);

  nneg_ = s12_->mdim()/2;
  assert(s12_->mdim() % 2 == 0);

  if (breit_ && !gaunt_) throw runtime_error("Breit cannot be turned on if Gaunt is off");
}


void Dirac::compute() {
  Timer scftime;
  string indent = "  ";

  shared_ptr<const DistZMatrix> hcore = hcore_->distmatrix();
  shared_ptr<const DistZMatrix> distovl = overlap_->distmatrix();
  shared_ptr<const DistZMatrix> s12 = s12_->distmatrix();
  eig_ = VectorB(hcore->ndim());

  // making initial guess
  shared_ptr<const DistZMatrix> coeff = initial_guess(s12, hcore);
  shared_ptr<const DistZMatrix> aodensity = coeff->form_density_rhf(nele_, nneg_);

  cout << indent << "=== Nuclear Repulsion ===" << endl << indent << endl;
  cout << indent << fixed << setprecision(10) << setw(15) << geom_->nuclear_repulsion() << endl << endl;
  cout << indent << "    * DIIS with orbital gradients will be used." << endl << endl;
  scftime.tick_print("SCF startup");
  cout << endl;
  cout << indent << "=== Dirac RHF iteration (" + geom_->basisfile() + ", " << (geom_->magnetism() ? "RMB" : "RKB") << ") ===" << endl << indent << endl;

  DIIS<DistZMatrix, ZMatrix> diis(5);

  for (int iter = 0; iter != max_iter_; ++iter) {
    Timer ptime(1);

    auto fock = make_shared<DFock>(geom_, hcore_, coeff->matrix()->slice_copy(nneg_, nele_+nneg_), gaunt_, breit_, do_grad_, robust_);

// TODO I have a feeling that the code should not need this, but sometimes there are slight errors. still looking on it.
#if 0
    assert(fock->is_hermitian());
    fock->hermite();
#endif
    // distribute
    shared_ptr<const DistZMatrix> distfock = fock->distmatrix();

    // compute energy here
    const complex<double> prod = aodensity->dot_product(*hcore+*distfock); // identical to Tr(D^+ F)
    if (fabs(prod.imag()) > 1.0e-12) {
      stringstream ss; ss << "imaginary part of energy is nonzero!! Perhaps Fock is not Hermite for some reasons " << setprecision(10) << prod.imag();
//    throw runtime_error(ss.str());
      cout << ss.str() << endl;
    }
    energy_ = 0.5*prod.real() + geom_->nuclear_repulsion();

    auto error_vector = make_shared<const DistZMatrix>(*distfock**aodensity**distovl - *distovl**aodensity**distfock);
    const double error = error_vector->rms();

    ptime.tick_print("Fock build");
    cout << indent << setw(5) << iter << setw(20) << fixed << setprecision(8) << energy_
         << "   " << setw(17) << error << setw(15) << setprecision(2) << scftime.tick() << endl;

    if (error < thresh_scf_ && iter > 0) {
      cout << indent << endl << indent << "  * SCF iteration converged." << endl << endl;
      // when computing gradient, we store half-transform integrals to avoid recomputation
      if (do_grad_) half_ = fock->half();
      break;
    } else if (iter == max_iter_-1) {
      cout << indent << endl << indent << "  * Max iteration reached in SCF." << endl << endl;
      throw runtime_error("Max iteration reached in Dirac--Fock SCF");
    }

    if (iter >= diis_start_) {
      distfock = diis.extrapolate({distfock, error_vector});
      ptime.tick_print("DIIS");
    }

    DistZMatrix intermediate(*coeff % *distfock * *coeff);
    intermediate.diagonalize(eig_);
    coeff = make_shared<DistZMatrix>(*coeff * intermediate);

    aodensity = coeff->form_density_rhf(nele_, nneg_);

  }

  coeff_ = coeff->matrix();

  // print out orbital populations, if needed
  if (idata_->get<bool>("pop", false)) {
    cout << "    * Printing out population analysis to dhf.log" << endl;
    Muffle muf ("dhf.log");
    population_analysis(geom_, coeff_->slice(nneg_, nneg_*2), overlap_, (geom_->magnetism() ? 0 : 1));
  }

}


//Print non dirac sea eigenvalues
void Dirac::print_eig() const {
  const int n = geom_->nbasis();
  for (int i = 0*n; i != 4*n; ++i) cout << setprecision(10) << setw(15) << eig_[i] <<  endl;
}


shared_ptr<const Reference> Dirac::conv_to_ref() const {
  // we store only positive state coefficients
  const size_t npos = coeff_->mdim() - nneg_;
  // coeff is occ, virt, nneg
  shared_ptr<ZMatrix> c = coeff_->clone();
<<<<<<< HEAD
  c->copy_block(0, 0, c->ndim(), npos, coeff_->slice(nneg_, npos));
=======
  c->copy_block(0, 0, c->ndim(), npos, coeff_->slice(nneg_, nneg_+npos));
>>>>>>> fd64f43c
  c->copy_block(0, npos, c->ndim(), nneg_, coeff_->slice(0, nneg_));
  auto out = make_shared<RelReference>(geom_, c, energy_, nneg_, nele_, 0, npos-nele_, gaunt_, breit_);
  vector<double> eigp(eig_.begin()+nneg_, eig_.end());
  vector<double> eigm(eig_.begin(), eig_.begin()+nneg_);
  VectorB eig(eig_.size());
  copy(eigp.begin(), eigp.end(), eig.begin());
  copy(eigm.begin(), eigm.end(), eig.begin()+eigp.size());
  out->set_eig(eig);
  return out;
}


shared_ptr<const DistZMatrix> Dirac::initial_guess(const shared_ptr<const DistZMatrix> s12, const shared_ptr<const DistZMatrix> hcore) const {
  const int n = geom_->nbasis();
  VectorB eig(hcore->ndim());

  shared_ptr<const DistZMatrix> coeff;
  if (!ref_) {
    // No reference; starting from hcore
    DistZMatrix interm = *s12 % *hcore * *s12;
    interm.diagonalize(eig);
    coeff = make_shared<const DistZMatrix>(*s12 * interm);

  } else if (dynamic_pointer_cast<const RelReference>(ref_)) {
    auto relref = dynamic_pointer_cast<const RelReference>(ref_);

    if (relref->rel()) {
      // Relativistic (4-component) reference
      shared_ptr<ZMatrix> fock = make_shared<DFock>(geom_, hcore_, relref->relcoeff()->slice_copy(0, nele_), gaunt_, breit_, /*store_half*/false, robust_);
      DistZMatrix interm = *s12 % *fock->distmatrix() * *s12;
      interm.diagonalize(eig);
      coeff = make_shared<const DistZMatrix>(*s12 * interm);
    } else {
      // Non-relativistic, GIAO-based reference
      const string typeinfo = geom_->london() ? "GIAO" : "(common origin)";
      assert(geom_->magnetism());
      const int nocc = ref_->nocc();
      shared_ptr<ZMatrix> fock;
      assert(nocc*2 == nele_);
      auto ocoeff = make_shared<ZMatrix>(n*4, 2*nocc);
      ocoeff->add_block(1.0, 0,    0, n, nocc, relref->relcoeff()->slice(0,nocc));
      ocoeff->add_block(1.0, n, nocc, n, nocc, relref->relcoeff()->slice(0,nocc));
      fock = make_shared<DFock>(geom_, hcore_, ocoeff, gaunt_, breit_, /*store_half*/false, robust_);
      DistZMatrix interm = *s12 % *fock->distmatrix() * *s12;
      interm.diagonalize(eig);
      coeff = make_shared<const DistZMatrix>(*s12 * interm);
    }
  } else if (ref_->coeff()->ndim() == n) {
    // Non-relativistic, real reference
    assert(!geom_->magnetism());
    const int nocc = ref_->nocc();
    shared_ptr<ZMatrix> fock;
    if (nocc*2 == nele_) {
      // RHF
      auto ocoeff = make_shared<ZMatrix>(n*4, 2*nocc);
      ocoeff->add_real_block(1.0, 0,    0, n, nocc, ref_->coeff()->slice(0,nocc));
      ocoeff->add_real_block(1.0, n, nocc, n, nocc, ref_->coeff()->slice(0,nocc));
      fock = make_shared<DFock>(geom_, hcore_, ocoeff, gaunt_, breit_, /*store_half*/false, robust_);
    } else if (ref_->noccB() != 0) {
      // UHF & ROHF
      const int nocca = ref_->noccA();
      const int noccb = ref_->noccB();
      assert(nocca+noccb == nele_);
      auto ocoeff = make_shared<ZMatrix>(n*4, nocca+noccb);
      ocoeff->add_real_block(1.0, 0,     0, n, nocca, ref_->coeffA()->slice(0,nocca));
      ocoeff->add_real_block(1.0, n, nocca, n, noccb, ref_->coeffB()->slice(0,noccb));
      fock = make_shared<DFock>(geom_, hcore_, ocoeff, gaunt_, breit_, /*store_half*/false, robust_);
    } else {
      // CASSCF
      auto ocoeff = make_shared<ZMatrix>(n*4, 2*nele_);
      ocoeff->add_real_block(1.0, 0,     0, n, nele_, ref_->coeff()->slice(0,nele_));
      ocoeff->add_real_block(1.0, n, nele_, n, nele_, ref_->coeff()->slice(0,nele_));
      fock = make_shared<DFock>(geom_, hcore_, ocoeff, gaunt_, breit_, /*store_half*/false, robust_);
    }
    DistZMatrix interm = *s12 % *fock->distmatrix() * *s12;
    interm.diagonalize(eig);
    coeff = make_shared<const DistZMatrix>(*s12 * interm);
  } else {
    assert(ref_->coeff()->ndim() == n*4);
    throw logic_error("Invalid Reference provided for Dirac.  (Initial guess not implemented.)");
  }
  return coeff;
}
<|MERGE_RESOLUTION|>--- conflicted
+++ resolved
@@ -186,11 +186,7 @@
   const size_t npos = coeff_->mdim() - nneg_;
   // coeff is occ, virt, nneg
   shared_ptr<ZMatrix> c = coeff_->clone();
-<<<<<<< HEAD
-  c->copy_block(0, 0, c->ndim(), npos, coeff_->slice(nneg_, npos));
-=======
   c->copy_block(0, 0, c->ndim(), npos, coeff_->slice(nneg_, nneg_+npos));
->>>>>>> fd64f43c
   c->copy_block(0, npos, c->ndim(), nneg_, coeff_->slice(0, nneg_));
   auto out = make_shared<RelReference>(geom_, c, energy_, nneg_, nele_, 0, npos-nele_, gaunt_, breit_);
   vector<double> eigp(eig_.begin()+nneg_, eig_.end());
