//
// BAGEL - Parallel electron correlation program.
// Filename: fock.h
// Copyright (C) 2012 Toru Shiozaki
//
// Author: Toru Shiozaki <shiozaki@northwestern.edu>
// Maintainer: Shiozaki group
//
// This file is part of the BAGEL package.
//
// The BAGEL package is free software; you can redistribute it and/or modify
// it under the terms of the GNU Library General Public License as published by
// the Free Software Foundation; either version 3, or (at your option)
// any later version.
//
// The BAGEL package is distributed in the hope that it will be useful,
// but WITHOUT ANY WARRANTY; without even the implied warranty of
// MERCHANTABILITY or FITNESS FOR A PARTICULAR PURPOSE.  See the
// GNU Library General Public License for more details.
//
// You should have received a copy of the GNU Library General Public License
// along with the BAGEL package; see COPYING.  If not, write to
// the Free Software Foundation, 675 Mass Ave, Cambridge, MA 02139, USA.
//


#ifndef __BAGEL_SRC_SCF_FOCK_H
#define __BAGEL_SRC_SCF_FOCK_H

#include <src/df/df.h>
#include <src/integral/libint/libint.h>
#include <src/integral/rys/eribatch.h>
#include <src/scf/fock_base.h>

namespace bagel {

template<int DF>
class Fock : public Fock_base {
  protected:
    void fock_two_electron_part(std::shared_ptr<const Matrix> den = nullptr);
<<<<<<< HEAD
    void fock_two_electron_part_with_coeff(const std::shared_ptr<const MatView> coeff, const bool rhf, const double scale_ex);
=======
    void fock_two_electron_part_with_coeff(const MatView coeff, const bool rhf, const double scale_ex);
>>>>>>> 2ee5cd9c

    // when DF gradients are requested
    bool store_half_;
    std::shared_ptr<DFHalfDist> half_;

  private:
    // serialization
    friend class boost::serialization::access;
    template<class Archive>
    void serialize(Archive& ar, const unsigned int) {
      ar & boost::serialization::base_object<Fock_base>(*this) & store_half_;
    }

  public:
    Fock() { }
    // Fock operator for DF cases
    template<int DF1 = DF, class = typename std::enable_if<DF1==1>::type>
    Fock(const std::shared_ptr<const Geometry> a, const std::shared_ptr<const Matrix> b, const std::shared_ptr<const Matrix> c,
<<<<<<< HEAD
         const std::shared_ptr<const MatView> ocoeff, const bool store = false, const bool rhf = false, const double scale_ex = 1.0)
=======
         const MatView ocoeff, const bool store = false, const bool rhf = false, const double scale_ex = 1.0)
>>>>>>> 2ee5cd9c
     : Fock_base(a,b,c), store_half_(store) {
      fock_two_electron_part_with_coeff(ocoeff, rhf, scale_ex);
      fock_one_electron_part();
    }
    // the same is above.
    template<typename T, class = typename std::enable_if<btas::is_boxtensor<T>::value>::type>
    Fock(const std::shared_ptr<const Geometry> a, const std::shared_ptr<const Matrix> b, const std::shared_ptr<const Matrix> c,
         std::shared_ptr<T> o, const bool store = false, const bool rhf = false, const double scale_ex = 1.0) : Fock(a,b,c,*o,store,rhf,scale_ex) { }

    // TODO will be deprecated
    template<int DF1 = DF, class = typename std::enable_if<DF1==1>::type>
    Fock(const std::shared_ptr<const Geometry> a, const std::shared_ptr<const Matrix> b, const std::shared_ptr<const Matrix> c,
         const std::shared_ptr<const Matrix> ocoeff, const bool store = false, const bool rhf = false, const double scale_ex = 1.0)
     : Fock(a,b,c,std::make_shared<MatView>(ocoeff->range(),ocoeff->storage(),ocoeff->localized()),store,rhf,scale_ex) {
    }


    // Fock operator
    template<int DF1 = DF, class = typename std::enable_if<DF1==1 or DF1==0>::type>
    Fock(const std::shared_ptr<const Geometry> a, const std::shared_ptr<const Matrix> b, const std::shared_ptr<const Matrix> c, const std::vector<double>& d) : Fock(a,b,c,c,d) {}

    // Fock operator with a different density matrix for exchange
    template<int DF1 = DF, class = typename std::enable_if<DF1==1 or DF1==0>::type>
    Fock(const std::shared_ptr<const Geometry> a, const std::shared_ptr<const Matrix> b, const std::shared_ptr<const Matrix> c, std::shared_ptr<const Matrix> ex,
         const std::vector<double>& d)
     : Fock_base(a,b,c,d), store_half_(false) {
      fock_two_electron_part(ex);
      fock_one_electron_part();
    }

    std::shared_ptr<DFHalfDist> half() const { return half_; }
};


template<int DF>
void Fock<DF>::fock_two_electron_part(std::shared_ptr<const Matrix> den_ex) {

  const std::vector<std::shared_ptr<const Atom>> atoms = geom_->atoms();
  std::vector<std::shared_ptr<const Shell>> basis;
  std::vector<int> offset;
  int cnt = 0;
  for (auto aiter = atoms.begin(); aiter != atoms.end(); ++aiter, ++cnt) {
    const std::vector<std::shared_ptr<const Shell>> tmp = (*aiter)->shells();
    basis.insert(basis.end(), tmp.begin(), tmp.end());
    const std::vector<int> tmpoff = geom_->offset(cnt);
    offset.insert(offset.end(), tmpoff.begin(), tmpoff.end());
  }

  const int shift = sizeof(int) * 4;
  const int size = basis.size();

  // first make max_density_change std::vector for each batch pair.
  const double* density_data = density_->data();

  std::vector<double> max_density_change(size * size);
  for (int i = 0; i != size; ++i) {
    const int ioffset = offset[i];
    const int isize = basis[i]->nbasis();
    for (int j = i; j != size; ++j) {
      const int joffset = offset[j];
      const int jsize = basis[j]->nbasis();

      double cmax = 0.0;
      for (int ii = ioffset; ii != ioffset + isize; ++ii) {
        const int iin = ii * ndim();
        for (int jj = joffset; jj != joffset + jsize; ++jj) {
          cmax = std::max(cmax, ::fabs(density_data[iin + jj]));
        }
      }
      const int ij = i * size + j;
      const int ji = j * size + i;
      max_density_change[ij] = cmax;
      max_density_change[ji] = cmax;
    }
  }

  ////////////////////////////////////////////
  // starting 2-e Fock matrix evaluation!
  ////////////////////////////////////////////
  if (DF == 0) {
    //////////////// ONLY FOR REFERENCES. //////////////////
    std::shared_ptr<Petite> plist = geom_->plist();;

    for (int i0 = 0; i0 != size; ++i0) {
      if (!plist->in_p1(i0)) continue;

      const std::shared_ptr<const Shell>  b0 = basis[i0];
      const int b0offset = offset[i0];
      const int b0size = b0->nbasis();
      for (int i1 = i0; i1 != size; ++i1) {
        const unsigned int i01 = i0 *size + i1;
        if (!plist->in_p2(i01)) continue;

        const std::shared_ptr<const Shell>  b1 = basis[i1];
        const int b1offset = offset[i1];
        const int b1size = b1->nbasis();

        const double density_change_01 = max_density_change[i01] * 4.0;

        for (int i2 = i0; i2 != size; ++i2) {
          const std::shared_ptr<const Shell>  b2 = basis[i2];
          const int b2offset = offset[i2];
          const int b2size = b2->nbasis();

          const double density_change_02 = max_density_change[i0 * size + i2];
          const double density_change_12 = max_density_change[i1 * size + i2];

          for (int i3 = i2; i3 != size; ++i3) {
            const unsigned int i23 = i2 * size + i3;
            if (i23 < i01) continue;
            int ijkl = plist->in_p4(i01, i23, i0, i1, i2, i3);
            if (ijkl == 0) continue;

            const double density_change_23 = max_density_change[i2 * size + i3] * 4.0;
            const double density_change_03 = max_density_change[i0 * size + i2];
            const double density_change_13 = max_density_change[i0 * size + i2];

            const bool eqli01i23 = (i01 == i23);

            const std::shared_ptr<const Shell>  b3 = basis[i3];
            const int b3offset = offset[i3];
            const int b3size = b3->nbasis();

            const double mulfactor = std::max(std::max(std::max(density_change_01, density_change_02),
                                             std::max(density_change_12, density_change_23)),
                                             std::max(density_change_03, density_change_13));
            const double integral_bound = mulfactor * schwarz_[i01] * schwarz_[i23];
            const bool skip_schwarz = integral_bound < schwarz_thresh_;
            if (skip_schwarz) continue;

            std::array<std::shared_ptr<const Shell>,4> input = {{b3, b2, b1, b0}};
#ifdef LIBINT_INTERFACE
            Libint eribatch(input);
#else
            ERIBatch eribatch(input, mulfactor);
#endif
            eribatch.compute();
            const double* eridata = eribatch.data();
            for (int j0 = b0offset; j0 != b0offset + b0size; ++j0) {
              const int j0n = j0 * ndim();

              for (int j1 = b1offset; j1 != b1offset + b1size; ++j1) {
                const unsigned int nj01 = (j0 << shift) + j1;
                const bool skipj0j1 = (j0 > j1);
                if (skipj0j1) {
                  eridata += b2size * b3size;
                  continue;
                }

                const bool eqlj0j1 = (j0 == j1);
                const double scal01 = (eqlj0j1 ? 0.5 : 1.0) * static_cast<double>(ijkl);
                const int j1n = j1 * ndim();

                for (int j2 = b2offset; j2 != b2offset + b2size; ++j2) {
                  const int maxj1j2 = std::max(j1, j2);
                  const int minj1j2 = std::min(j1, j2);

                  const int maxj0j2 = std::max(j0, j2);
                  const int minj0j2 = std::min(j0, j2);
                  const int j2n = j2 * ndim();

                  for (int j3 = b3offset; j3 != b3offset + b3size; ++j3, ++eridata) {
                    const bool skipj2j3 = (j2 > j3);
                    const unsigned int nj23 = (j2 << shift) + j3;
                    const bool skipj01j23 = (nj01 > nj23) && eqli01i23;

                    if (skipj2j3 || skipj01j23) continue;

                    const int maxj1j3 = std::max(j1, j3);
                    const int minj1j3 = std::min(j1, j3);

                    double intval = *eridata * scal01 * (j2 == j3 ? 0.5 : 1.0) * (nj01 == nj23 ? 0.25 : 0.5); // 1/2 in the Hamiltonian absorbed here
                    const double intval4 = 4.0 * intval;

                    element(j1, j0) += density_data[j2n + j3] * intval4;
                    element(j3, j2) += density_data[j0n + j1] * intval4;
                    element(j3, j0) -= density_data[j1n + j2] * intval;
                    element(maxj1j2, minj1j2) -= density_data[j0n + j3] * intval;
                    element(maxj0j2, minj0j2) -= density_data[j1n + j3] * intval;
                    element(maxj1j3, minj1j3) -= density_data[j0n + j2] * intval;
                  }
                }
              }
            }

          }
        }
      }
    }
    for (int i = 0; i != ndim(); ++i) element(i, i) *= 2.0;
    fill_upper();

  //////////////////////////////////////////////////////////////////////////////////////////////////
  } else if (DF == 1) {

#ifndef NDEBUG
    std::cout << "    .. warning .. use a new Fock builder if possible (coeff_ required)" << std::endl;
#endif

    std::shared_ptr<const DFDist> df = geom_->df();

    // some constants
    assert(ndim() == df->nbasis0());

    Timer pdebug(3);

    std::shared_ptr<Matrix> coeff = den_ex->copy();
    *coeff *= -1.0;
    int nocc = 0;
    {
<<<<<<< HEAD
      std::unique_ptr<double[]> vec(new double[ndim()]);
      coeff->diagonalize(vec.get());
=======
      VectorB vec(ndim());
      coeff->diagonalize(vec);
>>>>>>> 2ee5cd9c
      for (int i = 0; i != ndim(); ++i) {
        if (vec[i] < -1.0e-8) {
          ++nocc;
          const double fac = std::sqrt(-vec(i));
          std::for_each(coeff->element_ptr(0,i), coeff->element_ptr(0,i+1), [&fac](double& i) { i *= fac; });
        } else { break; }
      }
    }
    if (nocc == 0) return;
    pdebug.tick_print("Compute coeff (redundant)");

    std::shared_ptr<DFHalfDist> halfbj = df->compute_half_transform(coeff->slice(0,nocc));
    pdebug.tick_print("First index transform");

    std::shared_ptr<DFHalfDist> half = halfbj->apply_J();
    pdebug.tick_print("Metric multiply");

    *this += *half->form_2index(half, -0.5);
    pdebug.tick_print("Exchange build");

    *this += *df->compute_Jop(density_);
    pdebug.tick_print("Coulomb build");
  }

}

template<int DF>
<<<<<<< HEAD
void Fock<DF>::fock_two_electron_part_with_coeff(const std::shared_ptr<const MatView> ocoeff, const bool rhf, const double scale_exchange) {
=======
void Fock<DF>::fock_two_electron_part_with_coeff(const MatView ocoeff, const bool rhf, const double scale_exchange) {
>>>>>>> 2ee5cd9c
  if (DF == 0) throw std::logic_error("Fock<DF>::fock_two_electron_part_with_coeff() is only for DF cases");

  Timer pdebug(3);

  std::shared_ptr<const DFDist> df = geom_->df();

  if (scale_exchange != 0.0) {
    std::shared_ptr<DFHalfDist> halfbj = df->compute_half_transform(ocoeff);
    pdebug.tick_print("First index transform");

    std::shared_ptr<DFHalfDist> half = halfbj->apply_J();
    pdebug.tick_print("Metric multiply");

    *this += *half->form_2index(half, -1.0*scale_exchange);
    pdebug.tick_print("Exchange build");

    if (rhf) {
<<<<<<< HEAD
      Matrix oc(*ocoeff);
=======
      Matrix oc(ocoeff);
>>>>>>> 2ee5cd9c
      auto coeff = std::make_shared<const Matrix>(*oc.transpose()*2.0);
      *this += *df->compute_Jop(half, coeff, true);
    } else {
      *this += *df->compute_Jop(density_);
    }
    // when gradient is requested..
    if (store_half_)
      half_ = half;
  } else {
    *this += *df->compute_Jop(density_);
  }
  pdebug.tick_print("Coulomb build");

}

}

extern template class bagel::Fock<0>;
extern template class bagel::Fock<1>;

#include <src/util/archive.h>
BOOST_CLASS_EXPORT_KEY(bagel::Fock<0>)
BOOST_CLASS_EXPORT_KEY(bagel::Fock<1>)

#endif<|MERGE_RESOLUTION|>--- conflicted
+++ resolved
@@ -38,11 +38,7 @@
 class Fock : public Fock_base {
   protected:
     void fock_two_electron_part(std::shared_ptr<const Matrix> den = nullptr);
-<<<<<<< HEAD
-    void fock_two_electron_part_with_coeff(const std::shared_ptr<const MatView> coeff, const bool rhf, const double scale_ex);
-=======
     void fock_two_electron_part_with_coeff(const MatView coeff, const bool rhf, const double scale_ex);
->>>>>>> 2ee5cd9c
 
     // when DF gradients are requested
     bool store_half_;
@@ -61,11 +57,7 @@
     // Fock operator for DF cases
     template<int DF1 = DF, class = typename std::enable_if<DF1==1>::type>
     Fock(const std::shared_ptr<const Geometry> a, const std::shared_ptr<const Matrix> b, const std::shared_ptr<const Matrix> c,
-<<<<<<< HEAD
-         const std::shared_ptr<const MatView> ocoeff, const bool store = false, const bool rhf = false, const double scale_ex = 1.0)
-=======
          const MatView ocoeff, const bool store = false, const bool rhf = false, const double scale_ex = 1.0)
->>>>>>> 2ee5cd9c
      : Fock_base(a,b,c), store_half_(store) {
       fock_two_electron_part_with_coeff(ocoeff, rhf, scale_ex);
       fock_one_electron_part();
@@ -74,14 +66,6 @@
     template<typename T, class = typename std::enable_if<btas::is_boxtensor<T>::value>::type>
     Fock(const std::shared_ptr<const Geometry> a, const std::shared_ptr<const Matrix> b, const std::shared_ptr<const Matrix> c,
          std::shared_ptr<T> o, const bool store = false, const bool rhf = false, const double scale_ex = 1.0) : Fock(a,b,c,*o,store,rhf,scale_ex) { }
-
-    // TODO will be deprecated
-    template<int DF1 = DF, class = typename std::enable_if<DF1==1>::type>
-    Fock(const std::shared_ptr<const Geometry> a, const std::shared_ptr<const Matrix> b, const std::shared_ptr<const Matrix> c,
-         const std::shared_ptr<const Matrix> ocoeff, const bool store = false, const bool rhf = false, const double scale_ex = 1.0)
-     : Fock(a,b,c,std::make_shared<MatView>(ocoeff->range(),ocoeff->storage(),ocoeff->localized()),store,rhf,scale_ex) {
-    }
-
 
     // Fock operator
     template<int DF1 = DF, class = typename std::enable_if<DF1==1 or DF1==0>::type>
@@ -276,13 +260,8 @@
     *coeff *= -1.0;
     int nocc = 0;
     {
-<<<<<<< HEAD
-      std::unique_ptr<double[]> vec(new double[ndim()]);
-      coeff->diagonalize(vec.get());
-=======
       VectorB vec(ndim());
       coeff->diagonalize(vec);
->>>>>>> 2ee5cd9c
       for (int i = 0; i != ndim(); ++i) {
         if (vec[i] < -1.0e-8) {
           ++nocc;
@@ -310,11 +289,7 @@
 }
 
 template<int DF>
-<<<<<<< HEAD
-void Fock<DF>::fock_two_electron_part_with_coeff(const std::shared_ptr<const MatView> ocoeff, const bool rhf, const double scale_exchange) {
-=======
 void Fock<DF>::fock_two_electron_part_with_coeff(const MatView ocoeff, const bool rhf, const double scale_exchange) {
->>>>>>> 2ee5cd9c
   if (DF == 0) throw std::logic_error("Fock<DF>::fock_two_electron_part_with_coeff() is only for DF cases");
 
   Timer pdebug(3);
@@ -332,11 +307,7 @@
     pdebug.tick_print("Exchange build");
 
     if (rhf) {
-<<<<<<< HEAD
-      Matrix oc(*ocoeff);
-=======
       Matrix oc(ocoeff);
->>>>>>> 2ee5cd9c
       auto coeff = std::make_shared<const Matrix>(*oc.transpose()*2.0);
       *this += *df->compute_Jop(half, coeff, true);
     } else {
