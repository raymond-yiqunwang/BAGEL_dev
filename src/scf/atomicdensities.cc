--- conflicted
+++ resolved
@@ -144,11 +144,7 @@
   for (; iter != maxiter; ++iter) {
     shared_ptr<Matrix> fock = sclosed ? make_shared<Fock<1>>(ga, hcore, nullptr, ocoeff->slice(0,sclosed/2), false/*store*/, true/*rhf*/)
                                       : hcore->copy();
-<<<<<<< HEAD
-    shared_ptr<Matrix> fock2 = make_shared<Fock<1>>(ga, hcore, vden, shared_ptr<MatView>(), false/*store*/, false/*rhf*/, 0.0/*exch*/);
-=======
     shared_ptr<Matrix> fock2 = make_shared<Fock<1>>(ga, hcore, vden, ocoeff /*unused*/, false/*store*/, false/*rhf*/, 0.0/*exch*/);
->>>>>>> 2ee5cd9c
     *fock += *fock2 - *hcore;
 
     auto aodensity = make_shared<const Matrix>((*ocoeff^*ocoeff)*2.0 + *vden);
