//
// BAGEL - Parallel electron correlation program.
// Filename: zmatrix.cc
// Copyright (C) 2012 Toru Shiozaki
//
// Author: Matthew Kelley <matthewkelley2017@u.northwestern.edu>
// Maintainer: Shiozaki group
//
// This file is part of the BAGEL package.
//
// The BAGEL package is free software; you can redistribute it and\/or modify
// it under the terms of the GNU Library General Public License as published by
// the Free Software Foundation; either version 2, or (at your option)
// any later version.
//
// The BAGEL package is distributed in the hope that it will be useful,
// but WITHOUT ANY WARRANTY; without even the implied warranty of
// MERCHANTABILITY or FITNESS FOR A PARTICULAR PURPOSE.  See the
// GNU Library General Public License for more details.
//
// You should have received a copy of the GNU Library General Public License
// along with the BAGEL package; see COPYING.  If not, write to
// the Free Software Foundation, 675 Mass Ave, Cambridge, MA 02139, USA.
//


#include <algorithm>
#include <iostream>
#include <iomanip>
#include <src/util/f77.h>
#include <src/math/zmatrix.h>
#include <src/math/algo.h>
#include <cassert>
#include <cmath>
#include <stdexcept>
#include <src/parallel/mpi_interface.h>

using namespace std;
using namespace bagel;

ZMatrix::ZMatrix(const int n, const int m, const bool loc) : Matrix_base<complex<double>>(n, m, loc) {
}


ZMatrix::ZMatrix(const ZMatrix& o) : Matrix_base<complex<double>>(o) {
}


ZMatrix::ZMatrix(const Matrix& r, const Matrix& i) : Matrix_base<complex<double>>(r.ndim(), r.mdim()) {
  assert(r.ndim() == i.ndim() && r.mdim() == i.mdim());
  add_real_block(complex<double>(1.0, 0.0), 0, 0, ndim_, mdim_, r.data());
  add_real_block(complex<double>(0.0, 1.0), 0, 0, ndim_, mdim_, i.data());
}


ZMatrix::ZMatrix(const Matrix& r, const complex<double> factor) : Matrix_base<complex<double>>(r.ndim(), r.mdim()) {
  add_real_block(factor, 0, 0, ndim_, mdim_, r.data());
}


#ifdef HAVE_SCALAPACK
ZMatrix::ZMatrix(const DistZMatrix& o) : Matrix_base<complex<double>>(o.ndim(), o.mdim()) {
  setlocal_(o.local());
}
#endif


shared_ptr<ZMatrix> ZMatrix::cut(const int n) const {
  assert(n <= ndim_);
  auto out = make_shared<ZMatrix>(n, mdim_);
  for (int i = 0; i != mdim_; ++i)
    for (int j = 0; j != n; ++j)
      out->data_[j+i*n] = data_[j+i*ndim_];
  return out;
}


shared_ptr<ZMatrix> ZMatrix::resize(const int n, const int m) const {
  assert(n >= ndim_ && m >= mdim_);
  auto out = make_shared<ZMatrix>(n, m);
  for (int i = 0; i != mdim_; ++i) {
    for (int j = 0; j != ndim_; ++j) {
      out->data_[j+i*n] = data_[j+i*ndim_];
    }
  }
  return out;
}


shared_ptr<ZMatrix> ZMatrix::slice(const int start, const int fence) const {
  auto out = make_shared<ZMatrix>(ndim_, fence - start, localized_);
  assert(fence <= ndim_);

  std::copy(element_ptr(0, start), element_ptr(0, fence), out->data());
  return out;
}


shared_ptr<ZMatrix> ZMatrix::merge(const shared_ptr<const ZMatrix> o) const {
  assert(ndim_ == o->ndim_);

  auto out = make_shared<ZMatrix>(ndim_, mdim_ + o->mdim_, localized_);

  copy_n(data_.get(), ndim_*mdim_, out->data_.get());
  copy_n(o->data_.get(), o->ndim_*o->mdim_, out->data_.get()+ndim_*mdim_);
  return out;
}


ZMatrix ZMatrix::operator+(const ZMatrix& o) const {
  ZMatrix out(*this);
  out.zaxpy(complex<double>(1.0,0.0), o);
  return out;
}


ZMatrix& ZMatrix::operator+=(const ZMatrix& o) {
  zaxpy(complex<double>(1.0,0.0), o);
  return *this;
}


ZMatrix& ZMatrix::operator-=(const ZMatrix& o) {
  zaxpy(complex<double>(-1.0,0.0), o);
  return *this;
}


ZMatrix& ZMatrix::operator=(const ZMatrix& o) {
  assert(ndim_ == o.ndim_ && mdim_ == o.mdim_);
  copy_n(o.data(), ndim_*mdim_, data());
  return *this;
}


ZMatrix ZMatrix::operator-(const ZMatrix& o) const {
  ZMatrix out(*this);
  out.zaxpy(complex<double>(-1.0,0.0), o);
  return out;
}


ZMatrix ZMatrix::operator*(const ZMatrix& o) const {
  const int l = ndim_;
  const int m = mdim_;
  assert(mdim_ == o.ndim());
  const int n = o.mdim();
  ZMatrix out(l, n, localized_);

#ifdef HAVE_SCALAPACK
  assert(localized_ == o.localized_);
  if (localized_) {
#endif
    zgemm3m_("N", "N", l, n, m, 1.0, data(), l, o.data(), o.ndim_, 0.0, out.data(), l);
#ifdef HAVE_SCALAPACK
  } else {
    unique_ptr<complex<double>[]> locala = getlocal();
    unique_ptr<complex<double>[]> localb = o.getlocal();
    unique_ptr<complex<double>[]> localc = out.getlocal();
    pzgemm_("N", "N", l, n, m, 1.0, locala.get(), desc_.get(), localb.get(), o.desc_.get(), 0.0, localc.get(), out.desc_.get());
    out.setlocal_(localc);
  }
#endif

  return out;
}


ZMatrix& ZMatrix::operator*=(const ZMatrix& o) {
  *this = *this * o;
  return *this;
}


ZMatrix ZMatrix::operator*(const complex<double>& a) const {
  ZMatrix out(*this);
  out *= a;
  return out;
}


ZMatrix ZMatrix::operator/(const complex<double>& a) const {
  ZMatrix out(*this);
  out /= a;
  return out;
}


ZMatrix& ZMatrix::operator*=(const complex<double>& a) {
  zscal_(ndim_*mdim_, a, data_, 1);
  return *this;
}
ZMatrix& ZMatrix::operator/=(const complex<double>& a) {
  *this *= 1.0/a;
  return *this;
}


ZMatrix ZMatrix::operator%(const ZMatrix& o) const {
  const int l = mdim_;
  const int m = ndim_;
  assert(ndim_ == o.ndim());
  const int n = o.mdim();
  ZMatrix out(l, n, localized_);

#ifdef HAVE_SCALAPACK
  assert(localized_ == o.localized_);
  if (localized_) {
#endif
    zgemm3m_("C", "N", l, n, m, 1.0, data(), m, o.data(), o.ndim_, 0.0, out.data(), l);
#ifdef HAVE_SCALAPACK
  } else {
    unique_ptr<complex<double>[]> locala = getlocal();
    unique_ptr<complex<double>[]> localb = o.getlocal();
    unique_ptr<complex<double>[]> localc = out.getlocal();
    pzgemm_("C", "N", l, n, m, 1.0, locala.get(), desc_.get(), localb.get(), o.desc_.get(), 0.0, localc.get(), out.desc_.get());
    out.setlocal_(localc);
  }
#endif

  return out;
}


ZMatrix ZMatrix::operator^(const ZMatrix& o) const {
  const int l = ndim_;
  const int m = mdim_;
  assert(mdim_ == o.mdim());
  const int n = o.ndim();
  ZMatrix out(l, n, localized_);

#ifdef HAVE_SCALAPACK
  assert(localized_ == o.localized_);
  if (localized_) {
#endif
    zgemm3m_("N", "C", l, n, m, 1.0, data(), ndim_, o.data(), o.ndim_, 0.0, out.data(), l);
#ifdef HAVE_SCALAPACK
  } else {
    unique_ptr<complex<double>[]> locala = getlocal();
    unique_ptr<complex<double>[]> localb = o.getlocal();
    unique_ptr<complex<double>[]> localc = out.getlocal();
    pzgemm_("N", "C", l, n, m, 1.0, locala.get(), desc_.get(), localb.get(), o.desc_.get(), 0.0, localc.get(), out.desc_.get());
    out.setlocal_(localc);
  }
#endif

  return out;
}


ZMatrix ZMatrix::operator/(const ZMatrix& o) const {
  ZMatrix out(*this);
  out /= o;
  return out;
}


ZMatrix& ZMatrix::operator/=(const ZMatrix& o) {
  assert(ndim_ == o.ndim_); assert(mdim_ == o.mdim_);
  for (int i = 0; i != size(); ++i) {
    data(i) /= o.data(i);
  }
  return *this;
}


void ZMatrix::diagonalize(double* eig) {
  if (ndim_ != mdim_) throw logic_error("illegal call of ZMatrix::diagonalize(complex<double>*)");

  //assert that matrix is hermitian to ensure real eigenvalues
<<<<<<< HEAD
  assert(  abs(this->norm() - (this->transpose_conjg())->norm()) <1e-10 );
  //TODO does this really ensure hermite matrix
=======
  assert((*this - *(this->transpose_conjg())).norm()/size() < 1e-10);
>>>>>>> d4a86b01

  const int n = ndim_;
  int info;
#ifdef HAVE_SCALAPACK
  if (localized_) {
#endif
    unique_ptr<complex<double>[]> work(new complex<double>[n*6]);
    unique_ptr<double[]> rwork(new double[3*ndim_]);
    zheev_("V", "L", n, data(), n, eig, work.get(), n*6, rwork.get(), info);
    mpi__->broadcast(data(), n*n, 0);
#ifdef HAVE_SCALAPACK
  } else {
    const int localrow = get<0>(localsize_);
    const int localcol = get<1>(localsize_);

    unique_ptr<complex<double>[]> coeff(new complex<double>[localrow*localcol]);
    unique_ptr<complex<double>[]> local = getlocal();

    // first compute worksize
    complex<double> wsize;
    const int lrwork = 1 + 9*n + 3*localrow*localcol;
    const int liwork = 7*n + 8*mpi__->npcol() + 2;
    unique_ptr<double[]> rwork(new double[lrwork]);
    unique_ptr<int[]> iwork(new int[liwork]);

    pzheevd_("V", "U", n, local.get(), desc_.get(), eig, coeff.get(), desc_.get(), &wsize, -1, rwork.get(), lrwork, iwork.get(), liwork, info);

    const int lwork = round(max(131072.0, wsize.real()*2.0));
    unique_ptr<complex<double>[]> work(new complex<double>[lwork]);
    pzheevd_("V", "U", n, local.get(), desc_.get(), eig, coeff.get(), desc_.get(), work.get(), lwork, rwork.get(), lrwork, iwork.get(), liwork, info);
    if(info) throw runtime_error("diagonalize failed");

    setlocal_(coeff);
  }
#endif

}


void ZMatrix::diagonalize_skew(double* eig) {
  if (ndim_ != mdim_) throw logic_error("illegal call of ZMatrix::diagonalize(complex<double>*)");
  antisymmetrize();
  const int n = ndim_;
  unique_ptr<complex<double>[]> vr(new complex<double>[n*n]);
  unique_ptr<complex<double>[]> w(new complex<double>[n]);
  const int lwork = n*3;
  unique_ptr<complex<double>[]> work(new complex<double>[lwork]);
  unique_ptr<double[]> rwork(new double[lwork]);
  int info;
  zgeev_("N", "V", n, data(), n, w.get(), vr.get(), n, vr.get(), n, work.get(), lwork, rwork.get(), info);
  for (int i = 0; i != n; ++i) {
    if (fabs(w[i].imag()) > 1.0e-8) {
      stringstream ss; ss << "eigenvalue is found complex in ZMatrix::diagonalize_skew " << setprecision(10) << w[i];
      throw runtime_error(ss.str());
    }
    eig[i] = w[i].real();
  }
  copy_n(vr.get(), n*n, data());
}


void ZMatrix::svd(shared_ptr<ZMatrix> U, shared_ptr<ZMatrix> V) {
  assert(U->ndim() == ndim_ && U->mdim() == ndim_);
  assert(V->ndim() == mdim_ && V->mdim() == mdim_);
  const int lwork = 10*max(ndim_, mdim_);
  unique_ptr<double[]> rwork(new double[5*max(ndim_, mdim_)]);
  unique_ptr<complex<double>[]> work(new complex<double>[lwork]);
  unique_ptr<double[]> S(new double[min(ndim_, mdim_)]);
/*
  SUBROUTINE ZGESVD( JOBU, JOBVT, M, N, A, LDA, S, U, LDU, VT, LDVT,
 $                   WORK, LWORK, RWORK, INFO )
 */
  complex<double>* cblock = data();
  complex<double>* ublock = U->data();
  complex<double>* vblock = V->data();
  int info = 0;
  zgesvd_("A", "A", ndim_, mdim_, cblock, ndim_, S.get(), ublock, ndim_, vblock, mdim_, work.get(), lwork, rwork.get(), info);
  if (info != 0) throw runtime_error("zgesvd failed in ZMatrix::svd");
}


// this is a vector B, and solve AC = B, returns C
shared_ptr<ZMatrix> ZMatrix::solve(shared_ptr<const ZMatrix> A, const int n) const {
  ZMatrix As = *A;
  auto out = make_shared<ZMatrix>(*this);
  assert(n <= out->ndim() && n <= A->ndim() && n <= A->mdim());

  unique_ptr<int[]> ipiv(new int[n]);
  int info;
  zgesv_(n, out->mdim(), As.data(), As.ndim(), ipiv.get(), out->data(), out->ndim(), info);
  if (info) throw runtime_error("ZGESV failed");

  return out;
}


void ZMatrix::zaxpy(const complex<double> a, const ZMatrix& o) {
  zaxpy_(ndim_*mdim_, a, o.data(), 1, data(), 1);
}


void ZMatrix::zaxpy(const complex<double> a, const shared_ptr<const ZMatrix> o) {
  zaxpy(a, *o);
}


complex<double> ZMatrix::zdotc(const ZMatrix& o) const {
  return zdotc_(ndim_*mdim_, data(), 1, o.data(), 1);
}


complex<double> ZMatrix::zdotc(const shared_ptr<const ZMatrix> o) const {
  return zdotc(*o);
}


double ZMatrix::norm() const {
  complex<double> n = zdotc(*this);
  assert(fabs(n.imag()) < 1.0e-10);
  return std::sqrt(n.real());
}


double ZMatrix::rms() const {
  return norm()/sqrt(ndim_ * mdim_);
}


complex<double> ZMatrix::trace() const {
  complex<double> out = 0.0;
  assert(ndim_ == mdim_);
  for (int i = 0; i != ndim_; ++i) out += data_[i * ndim_ + i];
  return out;
}


shared_ptr<ZMatrix> ZMatrix::exp(const int deg) const {
  auto out = make_shared<ZMatrix>(ndim_, mdim_, localized_);
  ZMatrix buf(*this);
  assert(ndim_ == mdim_);

  for (int i = deg; i != 1; --i) {
    const complex<double> inv = 1.0/static_cast<complex<double>>(i);
    buf *= inv;
    for (int j = 0; j != ndim_; ++j) buf.element(j,j) += 1.0;
    *out = (*this)*buf;
    if (i != 1) buf = *out;
  }
  for (int j = 0; j != ndim_; ++j) out->element(j,j) += 1.0;
  return out;
}


shared_ptr<ZMatrix> ZMatrix::log(const int deg) const {
  auto out = make_shared<ZMatrix>(ndim_, mdim_, localized_);
  ZMatrix buf(*this);
  for (int j = 0; j != ndim_; ++j) buf.element(j,j) -= 1.0;
  assert(ndim_ == mdim_);

  for (int i = deg; i != 1; --i) {
    const complex<double> inv = -static_cast<complex<double>>(i-1)/static_cast<complex<double>>(i);
    buf *= inv;
    for (int j = 0; j != ndim_; ++j) buf.element(j,j) += 1.0;
    *out = (*this)*buf - buf;
    if (i != 1) buf = *out;
  }
  return out;
}


unique_ptr<complex<double>[]> ZMatrix::diag() const {
  if (ndim_ != mdim_) throw logic_error("illegal call of ZMatrix::diag()");
  unique_ptr<complex<double>[]> out(new complex<double>[ndim_]);
  for (int i = 0; i != ndim_; ++i) {
    out[i] = element(i,i);
  }
  return move(out);
}


shared_ptr<ZMatrix> ZMatrix::transpose() const {
  auto out = make_shared<ZMatrix>(mdim_, ndim_, localized_);
  mytranspose_complex_(data_.get(), ndim_, mdim_, out->data());
  return out;
}


shared_ptr<ZMatrix> ZMatrix::transpose_conjg() const {
  auto out = make_shared<ZMatrix>(mdim_, ndim_, localized_);
  mytranspose_complex_conjg_(data_.get(), ndim_, mdim_, out->data());
  return out;
}

void ZMatrix::antisymmetrize() {
  assert(ndim_ == mdim_);

  shared_ptr<ZMatrix> trans = transpose();
  *this -= *trans;
  *this *= 0.5;
}


void ZMatrix::hermite() {
  assert(ndim_ == mdim_);

  shared_ptr<ZMatrix> trans = transpose_conjg();
  *this += *trans;
  *this *= 0.5;
}


void ZMatrix::purify_unitary() {
  assert(ndim_ == mdim_);
#if 0
  ZMatrix buf(*this ^ *this);
  const int lwork = 5*ndim_;
  unique_ptr<complex<double>[]> work(new complex<double>[lwork]);
  unique_ptr<complex<double>[]> vec(new complex<double>[ndim_]);
  int info;
  dsyev_("V", "U", ndim_, buf.data(), ndim_, vec.get(), work.get(), lwork, info);
  if (info) throw runtime_error("dsyev failed in ZMatrix::purify_unitary");
  if (vec[0] < 0.95)        cout << "   --- smallest eigenvalue in purify_unitary() " << vec[0] << endl;
  if (vec[ndim_-1] > 1.05)  cout << "   --- largest eigenvalue in purify_unitary() " << vec[ndim_-1] << endl;
  for (int i = 0; i != ndim_; ++i) {
    for (int j = 0; j != ndim_; ++j) {
      buf.element(j,i) /= sqrt(sqrt(vec[i]));
    }
  }
  *this = ((buf ^ buf) * *this);
#else
  // Schmidt orthogonalization
  for (int i = 0; i != ndim_; ++i) {
    for (int j = 0; j != i; ++j) {
      const complex<double> a = zdotc_(ndim_, &data_[i*ndim_], 1, &data_[j*ndim_], 1);
      zaxpy_(ndim_, -a, &data_[j*ndim_], 1, &data_[i*ndim_], 1);
    }
    const complex<double> b = 1.0/sqrt(zdotc_(ndim_, &data_[i*ndim_], 1, &data_[i*ndim_], 1));
    zscal_(ndim_, b, &data_[i*ndim_], 1);
  }
#endif

}


void ZMatrix::purify_redrotation(const int nclosed, const int nact, const int nvirt) {

#if 1
  for (int g = 0; g != nclosed; ++g)
    for (int h = 0; h != nclosed; ++h)
      element(h,g)=0.0;
  for (int g = 0; g != nact; ++g)
    for (int h = 0; h != nact; ++h)
      element(h+nclosed,g+nclosed)=0.0;
  for (int g = 0; g != nvirt; ++g)
    for (int h = 0; h != nvirt; ++h)
      element(h+nclosed+nact,g+nclosed+nact)=0.0;
  for (int i = 0; i != ndim_; ++i) {
    for (int j = 0; j != i; ++j) {
      const complex<double> ele = (element(j,i) - element(i,j)) * 0.5;
      element(j,i) = ele;
      element(i,j) = -ele;
    }
  }
#endif

}


void ZMatrix::purify_idempotent(const ZMatrix& s) {
  *this = *this * s * *this * 3.0 - *this * s * *this * s * *this * 2.0;
}


complex<double> ZMatrix::orthog(const list<shared_ptr<const ZMatrix>> o) {
  for (auto& it : o) {
    const complex<double> m = this->zdotc(it);
    this->zaxpy(-m, it);
  }
  const complex<double> n = norm();
  *this /= n;
  return n;
}


// in-place matrix inverse (practically we use buffer area)
void ZMatrix::inverse() {
  assert(ndim_ == mdim_);
  const int n = ndim_;
  shared_ptr<ZMatrix> buf = this->clone();
  buf->unit();

  int info;
  unique_ptr<int[]> ipiv(new int[n]);
  zgesv_(n, n, data(), n, ipiv.get(), buf->data(), n, info);
  if (info) throw runtime_error("dsysv failed in ZMatrix::inverse()");

  copy_n(buf->data(), n*n, data());
}


// compute S^{-1/2}
void ZMatrix::inverse_half(const double thresh) {
  assert(ndim_ == mdim_);
  const int n = ndim_;
  unique_ptr<double[]> vec(new double[n]);
  diagonalize(vec.get());

  for (int i = 0; i != n; ++i) {
    double s = vec[i] > thresh ? 1.0/sqrt(sqrt(vec[i])) : 0.0;
    zscal_(n, s, data_.get()+i*n, 1);
  }

#ifndef NDEBUG
  for (int i = 0; i != n; ++i)
    if (vec[i] < thresh) cout << " throwing out " << setprecision(20) << vec[i] << endl;
#endif

  *this = *this ^ *this;

}


void ZMatrix::print(const string component, const string name, const size_t size) const {

  cout << "++++ " + name + " ++++" << endl;
  if (component == "R")  {
    for (int i = 0; i != min(size,ndim_); ++i) {
      for (int j = 0; j != min(size,mdim_); ++j) {
        cout << fixed << setw(2) << setprecision(2) << real(data_[j * ndim_ + i])  << " ";
      }
      cout << endl;
    }
  } else if (component == "I") {
    for (int i = 0; i != min(size,ndim_); ++i) {
      for (int j = 0; j != min(size,mdim_); ++j) {
        cout << fixed << setw(12) << setprecision(9) << imag(data_[j * ndim_ + i])  << " ";
      }
      cout << endl;
    }
  } else if (component == "T") {
    for (int i = 0; i != min(size,ndim_); ++i) {
      for (int j = 0; j != min(size,mdim_); ++j) {
        cout << fixed << setw(12) << setprecision(9) << data_[j * ndim_ + i]  << " ";
      }
      cout << endl;
    }
  } else cout << "First argument of print is illegal." << endl;

}

void ZMatrix::print_row(const string component, const string name, const size_t size, const int row_num) const {

  cout << "++++ " + name + " ++++" << endl;
  if (component == "R")  {
    for (int i = 0; i != min(size,mdim_); ++i) {
      cout << fixed << setw(12) << setprecision(9) << real(data_[i * ndim_ + row_num]) << " ";
    }
    cout << endl;
  } else if (component == "I") {
    for (int i = 0; i != min(size,mdim_); ++i) {
      cout << fixed << setw(12) << setprecision(9) << imag(data_[i * ndim_ + row_num]) << " ";
    }
    cout << endl;
  } else if (component == "T") {
    for (int i = 0; i != min(size,mdim_); ++i) {
      cout << fixed << setw(12) << setprecision(9) << data_[i * ndim_ + row_num] << " ";
    }
    cout << endl;
  } else cout << "First argument of print is illegal." << endl;

}

void ZMatrix::print_col(const string component, const string name, const size_t size, const int col_num) const {

  cout << "++++ " + name + " ++++" << endl;
  if (component == "R")  {
    for (int i = 0; i != min(size,ndim_); ++i) {
      cout << fixed << setw(12) << setprecision(9) << real(data_[col_num * ndim_ + i]) << " ";
      cout << endl;
    }
  } else if (component == "I") {
    for (int i = 0; i != min(size,ndim_); ++i) {
      cout << fixed << setw(12) << setprecision(9) << imag(data_[(1+col_num) * ndim_ + i]) << " ";
      cout << endl;
    }
  } else if (component == "T") {
    for (int i = 0; i != min(size,ndim_); ++i) {
      cout << fixed << setw(12) << setprecision(9) << data_[(col_num) * ndim_ + i] << " ";
      cout << fixed << setw(12) << setprecision(9) << data_[(1+col_num) * ndim_ + i] << " ";
      cout << endl;
    }
  } else cout << "First argument of print is illegal." << endl;

}

void ZMatrix::copy_block(const int nstart, const int mstart, const int nsize, const int msize, const shared_ptr<const ZMatrix> data) {
  assert(data->ndim() == nsize && data->mdim() == msize);
  copy_block(nstart, mstart, nsize, msize, data->data());
}

void ZMatrix::copy_block(const int nstart, const int mstart, const shared_ptr<const ZMatrix> data) {
  copy_block(nstart, mstart, data->ndim(), data->mdim(), data->data());
}

void ZMatrix::copy_real_block(const complex<double> a, const int ndim_i, const int mdim_i, const int ndim, const int mdim, const double* data) {
  for (int i = mdim_i, j = 0; i != mdim_i + mdim ; ++i, ++j) {
    for (int k = ndim_i, l = 0; k != ndim_i + ndim ; ++k, ++l) {
      element(k,i) = a * *(data + j*ndim + l);
    }
  }
}


void ZMatrix::copy_real_block(const complex<double> a, const int ndim_i, const int mdim_i, const int ndim, const int mdim, const unique_ptr<double[]> data) {
  copy_real_block(a, ndim_i, mdim_i, ndim, mdim, data.get());
}


void ZMatrix::copy_real_block(const complex<double> a, const int ndim_i, const int mdim_i, const int ndim, const int mdim, const shared_ptr<const Matrix> data) {
  assert(ndim == data->ndim() && mdim == data->mdim());
  copy_real_block(a, ndim_i, mdim_i, ndim, mdim, data->data());
}


void ZMatrix::add_real_block(const complex<double> a, const int ndim_i, const int mdim_i, const int ndim, const int mdim, const double* data) {
  for (int i = mdim_i, j = 0; i != mdim_i + mdim ; ++i, ++j) {
    for (int k = ndim_i, l = 0; k != ndim_i + ndim ; ++k, ++l) {
      element(k,i) += a * *(data + j*ndim + l);
    }
  }
}


void ZMatrix::add_real_block(const complex<double> a, const int ndim_i, const int mdim_i, const int ndim, const int mdim, const unique_ptr<double[]> data) {
  add_real_block(a, ndim_i, mdim_i, ndim, mdim, data.get());
}


void ZMatrix::add_real_block(const complex<double> a, const int ndim_i, const int mdim_i, const int ndim, const int mdim, const shared_ptr<const Matrix> data) {
  assert(ndim == data->ndim() && mdim == data->mdim());
  add_real_block(a, ndim_i, mdim_i, ndim, mdim, data->data());
}


void ZMatrix::add_block(const complex<double> a, const int ndim_i, const int mdim_i, const int ndim, const int mdim, const complex<double>* data) {
  for (int i = mdim_i, j = 0; i != mdim_i + mdim ; ++i, ++j)
    zaxpy_(ndim, a, data + j*ndim, 1, element_ptr(ndim_i, i), 1);
}


void ZMatrix::add_block(const complex<double> a, const int ndim_i, const int mdim_i, const int ndim, const int mdim, const unique_ptr<complex<double>[]> data) {
  add_block(a, ndim_i, mdim_i, ndim, mdim, data.get());
}


void ZMatrix::add_block(const complex<double> a, const int ndim_i, const int mdim_i, const int ndim, const int mdim, const shared_ptr<const ZMatrix> data) {
  assert(ndim == data->ndim() && mdim == data->mdim());
  add_block(a, ndim_i, mdim_i, ndim, mdim, data->data());
}


shared_ptr<Matrix> ZMatrix::get_real_part() const {
  auto out = make_shared<Matrix>(ndim_, mdim_, localized_);
  for (int i = 0; i != size(); ++i) {
    out->data(i) = real(data(i));
  }
  return out;
}


shared_ptr<Matrix> ZMatrix::get_imag_part() const {
  auto out = make_shared<Matrix>(ndim_, mdim_, localized_);
  for (int i = 0; i != size(); ++i) {
    out->data(i) = imag(data(i));
  }
  return out;
}


shared_ptr<ZMatrix> ZMatrix::get_conjg() const {
  auto out = make_shared<ZMatrix>(ndim_, mdim_, localized_);
  for (int i = 0; i != size(); ++i) {
    out->data(i) = conj(data(i));
  }
  return out;
}


shared_ptr<ZMatrix> ZMatrix::get_submatrix(const int nstart, const int mstart, const int nsize, const int msize) const {
  auto out = make_shared<ZMatrix>(nsize, msize, localized_);
  for (int i = mstart, j = 0; i != mstart + msize ; ++i, ++j)
    copy_n(element_ptr(nstart, i), nsize, out->element_ptr(0, j));
  return out;
}


#ifdef HAVE_SCALAPACK
shared_ptr<DistZMatrix> ZMatrix::distmatrix() const {
  return make_shared<DistZMatrix>(*this);
}
#else
shared_ptr<const ZMatrix> ZMatrix::distmatrix() const {
  shared_ptr<const ZMatrix> out = shared_from_this();
  return out;
}
#endif


#ifndef HAVE_SCALAPACK
shared_ptr<const ZMatrix> ZMatrix::form_density_rhf(const int n, const int offset) const {
  shared_ptr<const ZMatrix> tmp = this->slice(offset, offset+n);
  auto out = make_shared<const ZMatrix>(*tmp ^ *tmp);
  return out;
}
#endif<|MERGE_RESOLUTION|>--- conflicted
+++ resolved
@@ -268,12 +268,7 @@
   if (ndim_ != mdim_) throw logic_error("illegal call of ZMatrix::diagonalize(complex<double>*)");
 
   //assert that matrix is hermitian to ensure real eigenvalues
-<<<<<<< HEAD
-  assert(  abs(this->norm() - (this->transpose_conjg())->norm()) <1e-10 );
-  //TODO does this really ensure hermite matrix
-=======
   assert((*this - *(this->transpose_conjg())).norm()/size() < 1e-10);
->>>>>>> d4a86b01
 
   const int n = ndim_;
   int info;
