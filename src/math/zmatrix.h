//
// BAGEL - Parallel electron correlation program.
// Filename: zmatrix.h
// Copyright (C) 2012 Toru Shiozaki
//
// Author: Matthew Kelley <matthewkelley2017@u.northwestern.edu>
// Maintainer: Shiozaki group
//
// This file is part of the BAGEL package.
//
// The BAGEL package is free software; you can redistribute it and/or modify
// it under the terms of the GNU Library General Public License as published by
// the Free Software Foundation; either version 3, or (at your option)
// any later version.
//
// The BAGEL package is distributed in the hope that it will be useful,
// but WITHOUT ANY WARRANTY; without even the implied warranty of
// MERCHANTABILITY or FITNESS FOR A PARTICULAR PURPOSE.  See the
// GNU Library General Public License for more details.
//
// You should have received a copy of the GNU Library General Public License
// along with the BAGEL package; see COPYING.  If not, write to
// the Free Software Foundation, 675 Mass Ave, Cambridge, MA 02139, USA.
//


#ifndef __SRC_UTIL_ZMATRIX_H
#define __SRC_UTIL_ZMATRIX_H

#include <complex>
#include <src/math/matrix.h>

namespace bagel {

#ifdef HAVE_SCALAPACK
class DistZMatrix;
#else
class ZMatrix;
using DistZMatrix = ZMatrix;
#endif

class ZMatrix : public Matrix_base<std::complex<double>>, public std::enable_shared_from_this<ZMatrix> {
  private:
    // serialization
    friend class boost::serialization::access;
    template<class Archive>
    void serialize(Archive& ar, const unsigned int) {
      ar & boost::serialization::base_object<Matrix_base<std::complex<double>>>(*this);
    }

  public:
#ifdef HAVE_SCALAPACK
    ZMatrix(const int n, const int m, const bool localized = false);
#else
    ZMatrix(const int n, const int m, const bool localized = true);
#endif
    ZMatrix(const ZMatrix&);
    ZMatrix(const ZMatView& o);
    ZMatrix(ZMatrix&&);
    ZMatrix(const Matrix& real, const Matrix& imag);
    ZMatrix(const Matrix& real, const std::complex<double> factor);
    ZMatrix() { }
    virtual ~ZMatrix() { }

    void antisymmetrize();
    void hermite();
    std::shared_ptr<ZMatrix> cut(const int nstart, const int nend) const { return get_submatrix(nstart, 0, nend-nstart, mdim()); }
    std::shared_ptr<ZMatrix> slice_copy(const int mstart, const int mend) const { return get_submatrix(0, mstart, ndim(), mend-mstart); }
    std::shared_ptr<ZMatrix> resize(const int n, const int m) const { return this->resize_impl<ZMatrix>(n, m); }
    std::shared_ptr<ZMatrix> merge(const std::shared_ptr<const ZMatrix> o) const { return this->merge_impl<ZMatrix>(o); }

<<<<<<< HEAD
    std::shared_ptr<ZMatView> slice(const int mstart, const int mend) const {
      auto low = {0, mstart};
      auto up  = {ndim(), mend};
      return std::make_shared<ZMatView>(this->range().slice(low, up), this->storage(), localized_);
=======
    ZMatView slice(const int mstart, const int mend) {
      auto low = {0, mstart};
      auto up  = {ndim(), mend};
      return ZMatView(btas::make_rwview(this->range().slice(low, up), this->storage()), localized_);
    }

    const ZMatView slice(const int mstart, const int mend) const {
      auto low = {0, mstart};
      auto up  = {ndim(), mend};
      return ZMatView(btas::make_rwview(this->range().slice(low, up), this->storage()), localized_);
>>>>>>> 2ee5cd9c
    }

    // diagonalize this matrix (overwritten by a coefficient matrix)
    virtual void diagonalize(VecView vec);

    std::shared_ptr<ZMatrix> diagonalize_blocks(VectorB& eig, std::vector<int> blocks) { return diagonalize_blocks_impl<ZMatrix>(eig, blocks); }

    std::tuple<std::shared_ptr<ZMatrix>, std::shared_ptr<ZMatrix>> svd(double* sing = nullptr);
    // compute S^-1. Assumes positive definite matrix
    void inverse();
    // compute S^-1/2. If an eigenvalue of S is smaller than thresh, the root will be discarded.
    bool inverse_half(const double thresh = 1.0e-8);
    std::shared_ptr<ZMatrix> tildex(const double thresh = 1.0e-8) const;

    using Matrix_base<std::complex<double>>::copy_block;
    using Matrix_base<std::complex<double>>::add_block;

<<<<<<< HEAD
    void copy_real_block(const std::complex<double> a, const int nstart, const int mstart, const int ndim, const int mdim, const double* data);
    void copy_real_block(const std::complex<double> a, const int nstart, const int mstart, const int ndim, const int mdim, const std::unique_ptr<double[]> o);
    void copy_real_block(const std::complex<double> a, const int nstart, const int mstart, const int ndim, const int mdim, const std::shared_ptr<const Matrix> o);
    void copy_real_block(const std::complex<double> a, const int nstart, const int mstart, const int ndim, const int mdim, const std::shared_ptr<const MatView> o);
    void copy_real_block(const std::complex<double> a, const int nstart, const int mstart, const int ndim, const int mdim, const Matrix& o);

    void add_real_block(const std::complex<double> a, const int nstart, const int mstart, const int ndim, const int mdim, const double* data);
    void add_real_block(const std::complex<double> a, const int nstart, const int mstart, const int ndim, const int mdim, const std::unique_ptr<double[]> o);
    void add_real_block(const std::complex<double> a, const int nstart, const int mstart, const int ndim, const int mdim, const std::shared_ptr<const Matrix> o);
    void add_real_block(const std::complex<double> a, const int nstart, const int mstart, const int ndim, const int mdim, const std::shared_ptr<const MatView> o);
    void add_real_block(const std::complex<double> a, const int nstart, const int mstart, const int ndim, const int mdim, const Matrix& o);
=======
    void copy_real_block(const std::complex<double> a, const int nstart, const int mstart, const int ndim, const int mdim, const MatView o);
    void add_real_block(const std::complex<double> a, const int nstart, const int mstart, const int ndim, const int mdim, const MatView o);
>>>>>>> 2ee5cd9c

    std::shared_ptr<Matrix> get_real_part() const;
    std::shared_ptr<Matrix> get_imag_part() const;

    std::shared_ptr<ZMatrix> get_conjg() const;

    std::shared_ptr<ZMatrix> get_submatrix(const int nstart, const int mstart, const int ndim, const int mdim) const {
      return this->get_submatrix_impl<ZMatrix>(nstart, mstart, ndim, mdim);
    }

    ZMatrix& operator=(const ZMatrix& o) { Matrix_base<std::complex<double>>::operator=(o); return *this; }
    ZMatrix& operator=(ZMatrix&& o)      { Matrix_base<std::complex<double>>::operator=(o); return *this; }

    ZMatrix& operator/=(const ZMatrix&);
    ZMatrix operator/(const ZMatrix&) const;

    std::shared_ptr<ZMatrix> clone() const { return std::make_shared<ZMatrix>(ndim(), mdim()); }
    std::shared_ptr<ZMatrix> copy() const { return std::make_shared<ZMatrix>(*this); }

    // returns exp(*this)
    std::shared_ptr<ZMatrix> exp(const int deg = 6) const;
    // returns log(*this)
    std::shared_ptr<ZMatrix> log(const int deg = 6) const;
    // returns transpose(*this)
    std::shared_ptr<ZMatrix> transpose() const;
    // returns hermite-conjugate(*this)
    std::shared_ptr<ZMatrix> transpose_conjg() const;

    using Matrix_base<std::complex<double>>::ax_plus_y;
    using Matrix_base<std::complex<double>>::dot_product;
    void ax_plus_y(const std::complex<double> a, const ZMatrix& o) { this->ax_plus_y_impl(a, o); }
    std::complex<double> dot_product(const ZMatrix& o) const { return this->dot_product_impl(o); }

    double orthog(const std::list<std::shared_ptr<const ZMatrix>> o) { return this->orthog_impl(o); }

    void add_diag(const std::complex<double> a, const int i, const int j) {
      assert(ndim() == mdim());
      for (int ii = i; ii != j; ++ii) element(ii,ii) += a;
    }
    void add_diag(const std::complex<double> a) { add_diag(a,0,ndim()); }
    // returns diagonal elements
    std::unique_ptr<std::complex<double>[]> diag() const;

    // purify a (near unitary) matrix to be unitary
    void purify_unitary();
    void purify_idempotent(const ZMatrix& s);
    void purify_redrotation(const int nclosed, const int nact, const int nvirt);

    std::shared_ptr<ZMatrix> solve(std::shared_ptr<const ZMatrix> A, const int n) const;

<<<<<<< HEAD
    void print(const std::string in = "", const int size = 10) const;

=======
>>>>>>> 2ee5cd9c
#ifdef HAVE_SCALAPACK
    std::shared_ptr<DistZMatrix> distmatrix() const;
    ZMatrix(const DistZMatrix&);
#else
    std::shared_ptr<const ZMatrix> distmatrix() const;
    std::shared_ptr<const ZMatrix> matrix() const { return shared_from_this(); }
#endif
    std::shared_ptr<const ZMatrix> form_density_rhf(const int n, const int off = 0, const std::complex<double> scale = 1.0) const;
};


#ifdef HAVE_SCALAPACK
// Not to be confused with Matrix. DistMatrix is distributed and only supported when SCALAPACK is turned on. Limited functionality
class DistZMatrix : public DistMatrix_base<std::complex<double>> {
  private:
    friend class boost::serialization::access;
    template<class Archive>
    void serialize(Archive& ar, const unsigned int file_version) {
      boost::serialization::split_member(ar, *this, file_version);
    }
    template<class Archive>
    void save(Archive& ar, const unsigned int) const {
      std::shared_ptr<ZMatrix> mat = matrix();
      ar << mat;
    }
    template<class Archive>
    void load(Archive& ar, const unsigned int) {
      std::shared_ptr<ZMatrix> mat;
      ar >> mat;
      DistZMatrix tmp(*mat);
      ndim_ = tmp.ndim_;
      mdim_ = tmp.mdim_;
      desc_ = tmp.desc_;
      localsize_ = tmp.localsize_;
      local_ = std::unique_ptr<std::complex<double>[]>(new std::complex<double>[tmp.size()]);
      *this = tmp;
    }

  public:
    DistZMatrix() { }
    DistZMatrix(const int n, const int m);
    DistZMatrix(const DistZMatrix&);
    DistZMatrix(DistZMatrix&&);
    DistZMatrix(const ZMatrix&);

    void diagonalize(VecView vec) override;

    DistZMatrix operator*(const DistZMatrix&) const;
    DistZMatrix& operator*=(const DistZMatrix&);
    DistZMatrix operator%(const DistZMatrix&) const; // caution
    DistZMatrix operator^(const DistZMatrix&) const; // caution
    DistZMatrix operator+(const DistZMatrix& o) const { DistZMatrix out(*this); out.ax_plus_y(1.0, o); return out; }
    DistZMatrix operator-(const DistZMatrix& o) const { DistZMatrix out(*this); out.ax_plus_y(-1.0, o); return out; }
    DistZMatrix& operator+=(const DistZMatrix& o) { ax_plus_y(1.0, o); return *this; }
    DistZMatrix& operator-=(const DistZMatrix& o) { ax_plus_y(-1.0, o); return *this; }
    DistZMatrix& operator=(const DistZMatrix& o);
    DistZMatrix& operator=(DistZMatrix&& o);

    std::shared_ptr<DistZMatrix> clone() const { return std::make_shared<DistZMatrix>(ndim_, mdim_); }

    using DistMatrix_base<std::complex<double>>::scale;
    using DistMatrix_base<std::complex<double>>::ax_plus_y;
    using DistMatrix_base<std::complex<double>>::dot_product;

    void ax_plus_y(const std::complex<double> a, const DistZMatrix& o) { this->ax_plus_y_impl(a, o); }
    std::complex<double> dot_product(const DistZMatrix& o) const { return this->dot_product_impl(o); }

    std::shared_ptr<ZMatrix> matrix() const;

    std::shared_ptr<const DistZMatrix> form_density_rhf(const int n, const int off = 0, const std::complex<double> scale = 1.0) const;
};
#endif

}

#include <src/util/archive.h>
BOOST_CLASS_EXPORT_KEY(bagel::ZMatrix)
#ifdef HAVE_SCALAPACK
BOOST_CLASS_EXPORT_KEY(bagel::DistZMatrix)
#endif

namespace bagel {
  template <class T>
  struct base_of<T, typename std::enable_if<std::is_base_of<ZMatrix, T>::value>::type> {
    typedef ZMatrix type;
  };
}

#endif<|MERGE_RESOLUTION|>--- conflicted
+++ resolved
@@ -69,12 +69,6 @@
     std::shared_ptr<ZMatrix> resize(const int n, const int m) const { return this->resize_impl<ZMatrix>(n, m); }
     std::shared_ptr<ZMatrix> merge(const std::shared_ptr<const ZMatrix> o) const { return this->merge_impl<ZMatrix>(o); }
 
-<<<<<<< HEAD
-    std::shared_ptr<ZMatView> slice(const int mstart, const int mend) const {
-      auto low = {0, mstart};
-      auto up  = {ndim(), mend};
-      return std::make_shared<ZMatView>(this->range().slice(low, up), this->storage(), localized_);
-=======
     ZMatView slice(const int mstart, const int mend) {
       auto low = {0, mstart};
       auto up  = {ndim(), mend};
@@ -85,7 +79,6 @@
       auto low = {0, mstart};
       auto up  = {ndim(), mend};
       return ZMatView(btas::make_rwview(this->range().slice(low, up), this->storage()), localized_);
->>>>>>> 2ee5cd9c
     }
 
     // diagonalize this matrix (overwritten by a coefficient matrix)
@@ -103,22 +96,8 @@
     using Matrix_base<std::complex<double>>::copy_block;
     using Matrix_base<std::complex<double>>::add_block;
 
-<<<<<<< HEAD
-    void copy_real_block(const std::complex<double> a, const int nstart, const int mstart, const int ndim, const int mdim, const double* data);
-    void copy_real_block(const std::complex<double> a, const int nstart, const int mstart, const int ndim, const int mdim, const std::unique_ptr<double[]> o);
-    void copy_real_block(const std::complex<double> a, const int nstart, const int mstart, const int ndim, const int mdim, const std::shared_ptr<const Matrix> o);
-    void copy_real_block(const std::complex<double> a, const int nstart, const int mstart, const int ndim, const int mdim, const std::shared_ptr<const MatView> o);
-    void copy_real_block(const std::complex<double> a, const int nstart, const int mstart, const int ndim, const int mdim, const Matrix& o);
-
-    void add_real_block(const std::complex<double> a, const int nstart, const int mstart, const int ndim, const int mdim, const double* data);
-    void add_real_block(const std::complex<double> a, const int nstart, const int mstart, const int ndim, const int mdim, const std::unique_ptr<double[]> o);
-    void add_real_block(const std::complex<double> a, const int nstart, const int mstart, const int ndim, const int mdim, const std::shared_ptr<const Matrix> o);
-    void add_real_block(const std::complex<double> a, const int nstart, const int mstart, const int ndim, const int mdim, const std::shared_ptr<const MatView> o);
-    void add_real_block(const std::complex<double> a, const int nstart, const int mstart, const int ndim, const int mdim, const Matrix& o);
-=======
     void copy_real_block(const std::complex<double> a, const int nstart, const int mstart, const int ndim, const int mdim, const MatView o);
     void add_real_block(const std::complex<double> a, const int nstart, const int mstart, const int ndim, const int mdim, const MatView o);
->>>>>>> 2ee5cd9c
 
     std::shared_ptr<Matrix> get_real_part() const;
     std::shared_ptr<Matrix> get_imag_part() const;
@@ -169,11 +148,6 @@
 
     std::shared_ptr<ZMatrix> solve(std::shared_ptr<const ZMatrix> A, const int n) const;
 
-<<<<<<< HEAD
-    void print(const std::string in = "", const int size = 10) const;
-
-=======
->>>>>>> 2ee5cd9c
 #ifdef HAVE_SCALAPACK
     std::shared_ptr<DistZMatrix> distmatrix() const;
     ZMatrix(const DistZMatrix&);
