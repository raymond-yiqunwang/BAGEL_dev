--- conflicted
+++ resolved
@@ -134,13 +134,8 @@
 
       // diagonalize matrix to get
       eig_ = std::make_shared<MatType>(*ovlp_scr % *mat_ * *ovlp_scr);
-<<<<<<< HEAD
-      eig_->diagonalize(vec_.data());
-      eig_ = std::make_shared<MatType>(*ovlp_scr * *eig_->slice(0,nstate_));
-=======
       eig_->diagonalize(vec_);
       eig_ = std::make_shared<MatType>(*ovlp_scr * eig_->slice(0,nstate_));
->>>>>>> 2ee5cd9c
 
       // first basis vector is always the current best guess
       std::vector<std::shared_ptr<T>> cv = civec();
